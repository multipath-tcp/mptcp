#ifndef __LINUX_REGMAP_H
#define __LINUX_REGMAP_H

/*
 * Register map access API
 *
 * Copyright 2011 Wolfson Microelectronics plc
 *
 * Author: Mark Brown <broonie@opensource.wolfsonmicro.com>
 *
 * This program is free software; you can redistribute it and/or modify
 * it under the terms of the GNU General Public License version 2 as
 * published by the Free Software Foundation.
 */

#include <linux/list.h>
#include <linux/rbtree.h>
#include <linux/delay.h>
#include <linux/err.h>
#include <linux/bug.h>
#include <linux/lockdep.h>

struct module;
struct device;
struct i2c_client;
struct irq_domain;
struct spi_device;
struct spmi_device;
struct regmap;
struct regmap_range_cfg;
struct regmap_field;
struct snd_ac97;
struct sdw_slave;

/* An enum of all the supported cache types */
enum regcache_type {
	REGCACHE_NONE,
	REGCACHE_RBTREE,
	REGCACHE_COMPRESSED,
	REGCACHE_FLAT,
};

/**
 * struct reg_default - Default value for a register.
 *
 * @reg: Register address.
 * @def: Register default value.
 *
 * We use an array of structs rather than a simple array as many modern devices
 * have very sparse register maps.
 */
struct reg_default {
	unsigned int reg;
	unsigned int def;
};

/**
 * struct reg_sequence - An individual write from a sequence of writes.
 *
 * @reg: Register address.
 * @def: Register value.
 * @delay_us: Delay to be applied after the register write in microseconds
 *
 * Register/value pairs for sequences of writes with an optional delay in
 * microseconds to be applied after each write.
 */
struct reg_sequence {
	unsigned int reg;
	unsigned int def;
	unsigned int delay_us;
};

#define	regmap_update_bits(map, reg, mask, val) \
	regmap_update_bits_base(map, reg, mask, val, NULL, false, false)
#define	regmap_update_bits_async(map, reg, mask, val)\
	regmap_update_bits_base(map, reg, mask, val, NULL, true, false)
#define	regmap_update_bits_check(map, reg, mask, val, change)\
	regmap_update_bits_base(map, reg, mask, val, change, false, false)
#define	regmap_update_bits_check_async(map, reg, mask, val, change)\
	regmap_update_bits_base(map, reg, mask, val, change, true, false)

#define	regmap_write_bits(map, reg, mask, val) \
	regmap_update_bits_base(map, reg, mask, val, NULL, false, true)

#define	regmap_field_write(field, val) \
	regmap_field_update_bits_base(field, ~0, val, NULL, false, false)
#define	regmap_field_force_write(field, val) \
	regmap_field_update_bits_base(field, ~0, val, NULL, false, true)
#define	regmap_field_update_bits(field, mask, val)\
	regmap_field_update_bits_base(field, mask, val, NULL, false, false)
#define	regmap_field_force_update_bits(field, mask, val) \
	regmap_field_update_bits_base(field, mask, val, NULL, false, true)

#define	regmap_fields_write(field, id, val) \
	regmap_fields_update_bits_base(field, id, ~0, val, NULL, false, false)
#define	regmap_fields_force_write(field, id, val) \
	regmap_fields_update_bits_base(field, id, ~0, val, NULL, false, true)
#define	regmap_fields_update_bits(field, id, mask, val)\
	regmap_fields_update_bits_base(field, id, mask, val, NULL, false, false)
#define	regmap_fields_force_update_bits(field, id, mask, val) \
	regmap_fields_update_bits_base(field, id, mask, val, NULL, false, true)

/**
 * regmap_read_poll_timeout - Poll until a condition is met or a timeout occurs
 *
 * @map: Regmap to read from
 * @addr: Address to poll
 * @val: Unsigned integer variable to read the value into
 * @cond: Break condition (usually involving @val)
 * @sleep_us: Maximum time to sleep between reads in us (0
 *            tight-loops).  Should be less than ~20ms since usleep_range
 *            is used (see Documentation/timers/timers-howto.txt).
 * @timeout_us: Timeout in us, 0 means never timeout
 *
 * Returns 0 on success and -ETIMEDOUT upon a timeout or the regmap_read
 * error return value in case of a error read. In the two former cases,
 * the last read value at @addr is stored in @val. Must not be called
 * from atomic context if sleep_us or timeout_us are used.
 *
 * This is modelled after the readx_poll_timeout macros in linux/iopoll.h.
 */
#define regmap_read_poll_timeout(map, addr, val, cond, sleep_us, timeout_us) \
({ \
	u64 __timeout_us = (timeout_us); \
	unsigned long __sleep_us = (sleep_us); \
	ktime_t __timeout = ktime_add_us(ktime_get(), __timeout_us); \
	int __ret; \
	might_sleep_if(__sleep_us); \
	for (;;) { \
		__ret = regmap_read((map), (addr), &(val)); \
		if (__ret) \
			break; \
		if (cond) \
			break; \
		if ((__timeout_us) && \
		    ktime_compare(ktime_get(), __timeout) > 0) { \
			__ret = regmap_read((map), (addr), &(val)); \
			break; \
		} \
		if (__sleep_us) \
			usleep_range((__sleep_us >> 2) + 1, __sleep_us); \
	} \
	__ret ?: ((cond) ? 0 : -ETIMEDOUT); \
})

/**
 * regmap_field_read_poll_timeout - Poll until a condition is met or timeout
 *
 * @field: Regmap field to read from
 * @val: Unsigned integer variable to read the value into
 * @cond: Break condition (usually involving @val)
 * @sleep_us: Maximum time to sleep between reads in us (0
 *            tight-loops).  Should be less than ~20ms since usleep_range
 *            is used (see Documentation/timers/timers-howto.txt).
 * @timeout_us: Timeout in us, 0 means never timeout
 *
 * Returns 0 on success and -ETIMEDOUT upon a timeout or the regmap_field_read
 * error return value in case of a error read. In the two former cases,
 * the last read value at @addr is stored in @val. Must not be called
 * from atomic context if sleep_us or timeout_us are used.
 *
 * This is modelled after the readx_poll_timeout macros in linux/iopoll.h.
 */
#define regmap_field_read_poll_timeout(field, val, cond, sleep_us, timeout_us) \
({ \
	u64 __timeout_us = (timeout_us); \
	unsigned long __sleep_us = (sleep_us); \
	ktime_t timeout = ktime_add_us(ktime_get(), __timeout_us); \
	int pollret; \
	might_sleep_if(__sleep_us); \
	for (;;) { \
		pollret = regmap_field_read((field), &(val)); \
		if (pollret) \
			break; \
		if (cond) \
			break; \
		if (__timeout_us && ktime_compare(ktime_get(), timeout) > 0) { \
			pollret = regmap_field_read((field), &(val)); \
			break; \
		} \
		if (__sleep_us) \
			usleep_range((__sleep_us >> 2) + 1, __sleep_us); \
	} \
	pollret ?: ((cond) ? 0 : -ETIMEDOUT); \
})

#ifdef CONFIG_REGMAP

enum regmap_endian {
	/* Unspecified -> 0 -> Backwards compatible default */
	REGMAP_ENDIAN_DEFAULT = 0,
	REGMAP_ENDIAN_BIG,
	REGMAP_ENDIAN_LITTLE,
	REGMAP_ENDIAN_NATIVE,
};

/**
 * struct regmap_range - A register range, used for access related checks
 *                       (readable/writeable/volatile/precious checks)
 *
 * @range_min: address of first register
 * @range_max: address of last register
 */
struct regmap_range {
	unsigned int range_min;
	unsigned int range_max;
};

#define regmap_reg_range(low, high) { .range_min = low, .range_max = high, }

/**
 * struct regmap_access_table - A table of register ranges for access checks
 *
 * @yes_ranges : pointer to an array of regmap ranges used as "yes ranges"
 * @n_yes_ranges: size of the above array
 * @no_ranges: pointer to an array of regmap ranges used as "no ranges"
 * @n_no_ranges: size of the above array
 *
 * A table of ranges including some yes ranges and some no ranges.
 * If a register belongs to a no_range, the corresponding check function
 * will return false. If a register belongs to a yes range, the corresponding
 * check function will return true. "no_ranges" are searched first.
 */
struct regmap_access_table {
	const struct regmap_range *yes_ranges;
	unsigned int n_yes_ranges;
	const struct regmap_range *no_ranges;
	unsigned int n_no_ranges;
};

typedef void (*regmap_lock)(void *);
typedef void (*regmap_unlock)(void *);

/**
 * struct regmap_config - Configuration for the register map of a device.
 *
 * @name: Optional name of the regmap. Useful when a device has multiple
 *        register regions.
 *
 * @reg_bits: Number of bits in a register address, mandatory.
 * @reg_stride: The register address stride. Valid register addresses are a
 *              multiple of this value. If set to 0, a value of 1 will be
 *              used.
 * @pad_bits: Number of bits of padding between register and value.
 * @val_bits: Number of bits in a register value, mandatory.
 *
 * @writeable_reg: Optional callback returning true if the register
 *		   can be written to. If this field is NULL but wr_table
 *		   (see below) is not, the check is performed on such table
 *                 (a register is writeable if it belongs to one of the ranges
 *                  specified by wr_table).
 * @readable_reg: Optional callback returning true if the register
 *		  can be read from. If this field is NULL but rd_table
 *		   (see below) is not, the check is performed on such table
 *                 (a register is readable if it belongs to one of the ranges
 *                  specified by rd_table).
 * @volatile_reg: Optional callback returning true if the register
 *		  value can't be cached. If this field is NULL but
 *		  volatile_table (see below) is not, the check is performed on
 *                such table (a register is volatile if it belongs to one of
 *                the ranges specified by volatile_table).
 * @precious_reg: Optional callback returning true if the register
 *		  should not be read outside of a call from the driver
 *		  (e.g., a clear on read interrupt status register). If this
 *                field is NULL but precious_table (see below) is not, the
 *                check is performed on such table (a register is precious if
 *                it belongs to one of the ranges specified by precious_table).
 * @disable_locking: This regmap is either protected by external means or
 *                   is guaranteed not be be accessed from multiple threads.
 *                   Don't use any locking mechanisms.
 * @lock:	  Optional lock callback (overrides regmap's default lock
 *		  function, based on spinlock or mutex).
 * @unlock:	  As above for unlocking.
 * @lock_arg:	  this field is passed as the only argument of lock/unlock
 *		  functions (ignored in case regular lock/unlock functions
 *		  are not overridden).
 * @reg_read:	  Optional callback that if filled will be used to perform
 *           	  all the reads from the registers. Should only be provided for
 *		  devices whose read operation cannot be represented as a simple
 *		  read operation on a bus such as SPI, I2C, etc. Most of the
 *		  devices do not need this.
 * @reg_write:	  Same as above for writing.
 * @fast_io:	  Register IO is fast. Use a spinlock instead of a mutex
 *	     	  to perform locking. This field is ignored if custom lock/unlock
 *	     	  functions are used (see fields lock/unlock of struct regmap_config).
 *		  This field is a duplicate of a similar file in
 *		  'struct regmap_bus' and serves exact same purpose.
 *		   Use it only for "no-bus" cases.
 * @max_register: Optional, specifies the maximum valid register address.
 * @wr_table:     Optional, points to a struct regmap_access_table specifying
 *                valid ranges for write access.
 * @rd_table:     As above, for read access.
 * @volatile_table: As above, for volatile registers.
 * @precious_table: As above, for precious registers.
 * @reg_defaults: Power on reset values for registers (for use with
 *                register cache support).
 * @num_reg_defaults: Number of elements in reg_defaults.
 *
 * @read_flag_mask: Mask to be set in the top bytes of the register when doing
 *                  a read.
 * @write_flag_mask: Mask to be set in the top bytes of the register when doing
 *                   a write. If both read_flag_mask and write_flag_mask are
 *                   empty and zero_flag_mask is not set the regmap_bus default
 *                   masks are used.
 * @zero_flag_mask: If set, read_flag_mask and write_flag_mask are used even
 *                   if they are both empty.
 * @use_single_rw: If set, converts the bulk read and write operations into
 *		    a series of single read and write operations. This is useful
 *		    for device that does not support bulk read and write.
 * @can_multi_write: If set, the device supports the multi write mode of bulk
 *                   write operations, if clear multi write requests will be
 *                   split into individual write operations
 *
 * @cache_type: The actual cache type.
 * @reg_defaults_raw: Power on reset values for registers (for use with
 *                    register cache support).
 * @num_reg_defaults_raw: Number of elements in reg_defaults_raw.
 * @reg_format_endian: Endianness for formatted register addresses. If this is
 *                     DEFAULT, the @reg_format_endian_default value from the
 *                     regmap bus is used.
 * @val_format_endian: Endianness for formatted register values. If this is
 *                     DEFAULT, the @reg_format_endian_default value from the
 *                     regmap bus is used.
 *
 * @ranges: Array of configuration entries for virtual address ranges.
 * @num_ranges: Number of range configuration entries.
<<<<<<< HEAD
=======
 * @use_hwlock: Indicate if a hardware spinlock should be used.
>>>>>>> 5fa4ec9c
 * @hwlock_id: Specify the hardware spinlock id.
 * @hwlock_mode: The hardware spinlock mode, should be HWLOCK_IRQSTATE,
 *		 HWLOCK_IRQ or 0.
 */
struct regmap_config {
	const char *name;

	int reg_bits;
	int reg_stride;
	int pad_bits;
	int val_bits;

	bool (*writeable_reg)(struct device *dev, unsigned int reg);
	bool (*readable_reg)(struct device *dev, unsigned int reg);
	bool (*volatile_reg)(struct device *dev, unsigned int reg);
	bool (*precious_reg)(struct device *dev, unsigned int reg);

	bool disable_locking;
	regmap_lock lock;
	regmap_unlock unlock;
	void *lock_arg;

	int (*reg_read)(void *context, unsigned int reg, unsigned int *val);
	int (*reg_write)(void *context, unsigned int reg, unsigned int val);

	bool fast_io;

	unsigned int max_register;
	const struct regmap_access_table *wr_table;
	const struct regmap_access_table *rd_table;
	const struct regmap_access_table *volatile_table;
	const struct regmap_access_table *precious_table;
	const struct reg_default *reg_defaults;
	unsigned int num_reg_defaults;
	enum regcache_type cache_type;
	const void *reg_defaults_raw;
	unsigned int num_reg_defaults_raw;

	unsigned long read_flag_mask;
	unsigned long write_flag_mask;
	bool zero_flag_mask;

	bool use_single_rw;
	bool can_multi_write;

	enum regmap_endian reg_format_endian;
	enum regmap_endian val_format_endian;

	const struct regmap_range_cfg *ranges;
	unsigned int num_ranges;

<<<<<<< HEAD
=======
	bool use_hwlock;
>>>>>>> 5fa4ec9c
	unsigned int hwlock_id;
	unsigned int hwlock_mode;
};

/**
 * struct regmap_range_cfg - Configuration for indirectly accessed or paged
 *                           registers.
 *
 * @name: Descriptive name for diagnostics
 *
 * @range_min: Address of the lowest register address in virtual range.
 * @range_max: Address of the highest register in virtual range.
 *
 * @selector_reg: Register with selector field.
 * @selector_mask: Bit shift for selector value.
 * @selector_shift: Bit mask for selector value.
 *
 * @window_start: Address of first (lowest) register in data window.
 * @window_len: Number of registers in data window.
 *
 * Registers, mapped to this virtual range, are accessed in two steps:
 *     1. page selector register update;
 *     2. access through data window registers.
 */
struct regmap_range_cfg {
	const char *name;

	/* Registers of virtual address range */
	unsigned int range_min;
	unsigned int range_max;

	/* Page selector for indirect addressing */
	unsigned int selector_reg;
	unsigned int selector_mask;
	int selector_shift;

	/* Data window (per each page) */
	unsigned int window_start;
	unsigned int window_len;
};

struct regmap_async;

typedef int (*regmap_hw_write)(void *context, const void *data,
			       size_t count);
typedef int (*regmap_hw_gather_write)(void *context,
				      const void *reg, size_t reg_len,
				      const void *val, size_t val_len);
typedef int (*regmap_hw_async_write)(void *context,
				     const void *reg, size_t reg_len,
				     const void *val, size_t val_len,
				     struct regmap_async *async);
typedef int (*regmap_hw_read)(void *context,
			      const void *reg_buf, size_t reg_size,
			      void *val_buf, size_t val_size);
typedef int (*regmap_hw_reg_read)(void *context, unsigned int reg,
				  unsigned int *val);
typedef int (*regmap_hw_reg_write)(void *context, unsigned int reg,
				   unsigned int val);
typedef int (*regmap_hw_reg_update_bits)(void *context, unsigned int reg,
					 unsigned int mask, unsigned int val);
typedef struct regmap_async *(*regmap_hw_async_alloc)(void);
typedef void (*regmap_hw_free_context)(void *context);

/**
 * struct regmap_bus - Description of a hardware bus for the register map
 *                     infrastructure.
 *
 * @fast_io: Register IO is fast. Use a spinlock instead of a mutex
 *	     to perform locking. This field is ignored if custom lock/unlock
 *	     functions are used (see fields lock/unlock of
 *	     struct regmap_config).
 * @write: Write operation.
 * @gather_write: Write operation with split register/value, return -ENOTSUPP
 *                if not implemented  on a given device.
 * @async_write: Write operation which completes asynchronously, optional and
 *               must serialise with respect to non-async I/O.
 * @reg_write: Write a single register value to the given register address. This
 *             write operation has to complete when returning from the function.
 * @reg_update_bits: Update bits operation to be used against volatile
 *                   registers, intended for devices supporting some mechanism
 *                   for setting clearing bits without having to
 *                   read/modify/write.
 * @read: Read operation.  Data is returned in the buffer used to transmit
 *         data.
 * @reg_read: Read a single register value from a given register address.
 * @free_context: Free context.
 * @async_alloc: Allocate a regmap_async() structure.
 * @read_flag_mask: Mask to be set in the top byte of the register when doing
 *                  a read.
 * @reg_format_endian_default: Default endianness for formatted register
 *     addresses. Used when the regmap_config specifies DEFAULT. If this is
 *     DEFAULT, BIG is assumed.
 * @val_format_endian_default: Default endianness for formatted register
 *     values. Used when the regmap_config specifies DEFAULT. If this is
 *     DEFAULT, BIG is assumed.
 * @max_raw_read: Max raw read size that can be used on the bus.
 * @max_raw_write: Max raw write size that can be used on the bus.
 */
struct regmap_bus {
	bool fast_io;
	regmap_hw_write write;
	regmap_hw_gather_write gather_write;
	regmap_hw_async_write async_write;
	regmap_hw_reg_write reg_write;
	regmap_hw_reg_update_bits reg_update_bits;
	regmap_hw_read read;
	regmap_hw_reg_read reg_read;
	regmap_hw_free_context free_context;
	regmap_hw_async_alloc async_alloc;
	u8 read_flag_mask;
	enum regmap_endian reg_format_endian_default;
	enum regmap_endian val_format_endian_default;
	size_t max_raw_read;
	size_t max_raw_write;
};

/*
 * __regmap_init functions.
 *
 * These functions take a lock key and name parameter, and should not be called
 * directly. Instead, use the regmap_init macros that generate a key and name
 * for each call.
 */
struct regmap *__regmap_init(struct device *dev,
			     const struct regmap_bus *bus,
			     void *bus_context,
			     const struct regmap_config *config,
			     struct lock_class_key *lock_key,
			     const char *lock_name);
struct regmap *__regmap_init_i2c(struct i2c_client *i2c,
				 const struct regmap_config *config,
				 struct lock_class_key *lock_key,
				 const char *lock_name);
struct regmap *__regmap_init_spi(struct spi_device *dev,
				 const struct regmap_config *config,
				 struct lock_class_key *lock_key,
				 const char *lock_name);
struct regmap *__regmap_init_spmi_base(struct spmi_device *dev,
				       const struct regmap_config *config,
				       struct lock_class_key *lock_key,
				       const char *lock_name);
struct regmap *__regmap_init_spmi_ext(struct spmi_device *dev,
				      const struct regmap_config *config,
				      struct lock_class_key *lock_key,
				      const char *lock_name);
struct regmap *__regmap_init_w1(struct device *w1_dev,
				 const struct regmap_config *config,
				 struct lock_class_key *lock_key,
				 const char *lock_name);
struct regmap *__regmap_init_mmio_clk(struct device *dev, const char *clk_id,
				      void __iomem *regs,
				      const struct regmap_config *config,
				      struct lock_class_key *lock_key,
				      const char *lock_name);
struct regmap *__regmap_init_ac97(struct snd_ac97 *ac97,
				  const struct regmap_config *config,
				  struct lock_class_key *lock_key,
				  const char *lock_name);
struct regmap *__regmap_init_sdw(struct sdw_slave *sdw,
				 const struct regmap_config *config,
				 struct lock_class_key *lock_key,
				 const char *lock_name);

struct regmap *__devm_regmap_init(struct device *dev,
				  const struct regmap_bus *bus,
				  void *bus_context,
				  const struct regmap_config *config,
				  struct lock_class_key *lock_key,
				  const char *lock_name);
struct regmap *__devm_regmap_init_i2c(struct i2c_client *i2c,
				      const struct regmap_config *config,
				      struct lock_class_key *lock_key,
				      const char *lock_name);
struct regmap *__devm_regmap_init_spi(struct spi_device *dev,
				      const struct regmap_config *config,
				      struct lock_class_key *lock_key,
				      const char *lock_name);
struct regmap *__devm_regmap_init_spmi_base(struct spmi_device *dev,
					    const struct regmap_config *config,
					    struct lock_class_key *lock_key,
					    const char *lock_name);
struct regmap *__devm_regmap_init_spmi_ext(struct spmi_device *dev,
					   const struct regmap_config *config,
					   struct lock_class_key *lock_key,
					   const char *lock_name);
struct regmap *__devm_regmap_init_w1(struct device *w1_dev,
				      const struct regmap_config *config,
				      struct lock_class_key *lock_key,
				      const char *lock_name);
struct regmap *__devm_regmap_init_mmio_clk(struct device *dev,
					   const char *clk_id,
					   void __iomem *regs,
					   const struct regmap_config *config,
					   struct lock_class_key *lock_key,
					   const char *lock_name);
struct regmap *__devm_regmap_init_ac97(struct snd_ac97 *ac97,
				       const struct regmap_config *config,
				       struct lock_class_key *lock_key,
				       const char *lock_name);
struct regmap *__devm_regmap_init_sdw(struct sdw_slave *sdw,
				 const struct regmap_config *config,
				 struct lock_class_key *lock_key,
				 const char *lock_name);

/*
 * Wrapper for regmap_init macros to include a unique lockdep key and name
 * for each call. No-op if CONFIG_LOCKDEP is not set.
 *
 * @fn: Real function to call (in the form __[*_]regmap_init[_*])
 * @name: Config variable name (#config in the calling macro)
 **/
#ifdef CONFIG_LOCKDEP
#define __regmap_lockdep_wrapper(fn, name, ...)				\
(									\
	({								\
		static struct lock_class_key _key;			\
		fn(__VA_ARGS__, &_key,					\
			KBUILD_BASENAME ":"				\
			__stringify(__LINE__) ":"			\
			"(" name ")->lock");				\
	})								\
)
#else
#define __regmap_lockdep_wrapper(fn, name, ...) fn(__VA_ARGS__, NULL, NULL)
#endif

/**
 * regmap_init() - Initialise register map
 *
 * @dev: Device that will be interacted with
 * @bus: Bus-specific callbacks to use with device
 * @bus_context: Data passed to bus-specific callbacks
 * @config: Configuration for register map
 *
 * The return value will be an ERR_PTR() on error or a valid pointer to
 * a struct regmap.  This function should generally not be called
 * directly, it should be called by bus-specific init functions.
 */
#define regmap_init(dev, bus, bus_context, config)			\
	__regmap_lockdep_wrapper(__regmap_init, #config,		\
				dev, bus, bus_context, config)
int regmap_attach_dev(struct device *dev, struct regmap *map,
		      const struct regmap_config *config);

/**
 * regmap_init_i2c() - Initialise register map
 *
 * @i2c: Device that will be interacted with
 * @config: Configuration for register map
 *
 * The return value will be an ERR_PTR() on error or a valid pointer to
 * a struct regmap.
 */
#define regmap_init_i2c(i2c, config)					\
	__regmap_lockdep_wrapper(__regmap_init_i2c, #config,		\
				i2c, config)

/**
 * regmap_init_spi() - Initialise register map
 *
 * @dev: Device that will be interacted with
 * @config: Configuration for register map
 *
 * The return value will be an ERR_PTR() on error or a valid pointer to
 * a struct regmap.
 */
#define regmap_init_spi(dev, config)					\
	__regmap_lockdep_wrapper(__regmap_init_spi, #config,		\
				dev, config)

/**
 * regmap_init_spmi_base() - Create regmap for the Base register space
 *
 * @dev:	SPMI device that will be interacted with
 * @config:	Configuration for register map
 *
 * The return value will be an ERR_PTR() on error or a valid pointer to
 * a struct regmap.
 */
#define regmap_init_spmi_base(dev, config)				\
	__regmap_lockdep_wrapper(__regmap_init_spmi_base, #config,	\
				dev, config)

/**
 * regmap_init_spmi_ext() - Create regmap for Ext register space
 *
 * @dev:	Device that will be interacted with
 * @config:	Configuration for register map
 *
 * The return value will be an ERR_PTR() on error or a valid pointer to
 * a struct regmap.
 */
#define regmap_init_spmi_ext(dev, config)				\
	__regmap_lockdep_wrapper(__regmap_init_spmi_ext, #config,	\
				dev, config)

/**
 * regmap_init_w1() - Initialise register map
 *
 * @w1_dev: Device that will be interacted with
 * @config: Configuration for register map
 *
 * The return value will be an ERR_PTR() on error or a valid pointer to
 * a struct regmap.
 */
#define regmap_init_w1(w1_dev, config)					\
	__regmap_lockdep_wrapper(__regmap_init_w1, #config,		\
				w1_dev, config)

/**
 * regmap_init_mmio_clk() - Initialise register map with register clock
 *
 * @dev: Device that will be interacted with
 * @clk_id: register clock consumer ID
 * @regs: Pointer to memory-mapped IO region
 * @config: Configuration for register map
 *
 * The return value will be an ERR_PTR() on error or a valid pointer to
 * a struct regmap.
 */
#define regmap_init_mmio_clk(dev, clk_id, regs, config)			\
	__regmap_lockdep_wrapper(__regmap_init_mmio_clk, #config,	\
				dev, clk_id, regs, config)

/**
 * regmap_init_mmio() - Initialise register map
 *
 * @dev: Device that will be interacted with
 * @regs: Pointer to memory-mapped IO region
 * @config: Configuration for register map
 *
 * The return value will be an ERR_PTR() on error or a valid pointer to
 * a struct regmap.
 */
#define regmap_init_mmio(dev, regs, config)		\
	regmap_init_mmio_clk(dev, NULL, regs, config)

/**
 * regmap_init_ac97() - Initialise AC'97 register map
 *
 * @ac97: Device that will be interacted with
 * @config: Configuration for register map
 *
 * The return value will be an ERR_PTR() on error or a valid pointer to
 * a struct regmap.
 */
#define regmap_init_ac97(ac97, config)					\
	__regmap_lockdep_wrapper(__regmap_init_ac97, #config,		\
				ac97, config)
bool regmap_ac97_default_volatile(struct device *dev, unsigned int reg);

/**
 * regmap_init_sdw() - Initialise register map
 *
 * @sdw: Device that will be interacted with
 * @config: Configuration for register map
 *
 * The return value will be an ERR_PTR() on error or a valid pointer to
 * a struct regmap.
 */
#define regmap_init_sdw(sdw, config)					\
	__regmap_lockdep_wrapper(__regmap_init_sdw, #config,		\
				sdw, config)


/**
 * devm_regmap_init() - Initialise managed register map
 *
 * @dev: Device that will be interacted with
 * @bus: Bus-specific callbacks to use with device
 * @bus_context: Data passed to bus-specific callbacks
 * @config: Configuration for register map
 *
 * The return value will be an ERR_PTR() on error or a valid pointer
 * to a struct regmap.  This function should generally not be called
 * directly, it should be called by bus-specific init functions.  The
 * map will be automatically freed by the device management code.
 */
#define devm_regmap_init(dev, bus, bus_context, config)			\
	__regmap_lockdep_wrapper(__devm_regmap_init, #config,		\
				dev, bus, bus_context, config)

/**
 * devm_regmap_init_i2c() - Initialise managed register map
 *
 * @i2c: Device that will be interacted with
 * @config: Configuration for register map
 *
 * The return value will be an ERR_PTR() on error or a valid pointer
 * to a struct regmap.  The regmap will be automatically freed by the
 * device management code.
 */
#define devm_regmap_init_i2c(i2c, config)				\
	__regmap_lockdep_wrapper(__devm_regmap_init_i2c, #config,	\
				i2c, config)

/**
 * devm_regmap_init_spi() - Initialise register map
 *
 * @dev: Device that will be interacted with
 * @config: Configuration for register map
 *
 * The return value will be an ERR_PTR() on error or a valid pointer
 * to a struct regmap.  The map will be automatically freed by the
 * device management code.
 */
#define devm_regmap_init_spi(dev, config)				\
	__regmap_lockdep_wrapper(__devm_regmap_init_spi, #config,	\
				dev, config)

/**
 * devm_regmap_init_spmi_base() - Create managed regmap for Base register space
 *
 * @dev:	SPMI device that will be interacted with
 * @config:	Configuration for register map
 *
 * The return value will be an ERR_PTR() on error or a valid pointer
 * to a struct regmap.  The regmap will be automatically freed by the
 * device management code.
 */
#define devm_regmap_init_spmi_base(dev, config)				\
	__regmap_lockdep_wrapper(__devm_regmap_init_spmi_base, #config,	\
				dev, config)

/**
 * devm_regmap_init_spmi_ext() - Create managed regmap for Ext register space
 *
 * @dev:	SPMI device that will be interacted with
 * @config:	Configuration for register map
 *
 * The return value will be an ERR_PTR() on error or a valid pointer
 * to a struct regmap.  The regmap will be automatically freed by the
 * device management code.
 */
#define devm_regmap_init_spmi_ext(dev, config)				\
	__regmap_lockdep_wrapper(__devm_regmap_init_spmi_ext, #config,	\
				dev, config)

/**
 * devm_regmap_init_w1() - Initialise managed register map
 *
 * @w1_dev: Device that will be interacted with
 * @config: Configuration for register map
 *
 * The return value will be an ERR_PTR() on error or a valid pointer
 * to a struct regmap.  The regmap will be automatically freed by the
 * device management code.
 */
#define devm_regmap_init_w1(w1_dev, config)				\
	__regmap_lockdep_wrapper(__devm_regmap_init_w1, #config,	\
				w1_dev, config)
/**
 * devm_regmap_init_mmio_clk() - Initialise managed register map with clock
 *
 * @dev: Device that will be interacted with
 * @clk_id: register clock consumer ID
 * @regs: Pointer to memory-mapped IO region
 * @config: Configuration for register map
 *
 * The return value will be an ERR_PTR() on error or a valid pointer
 * to a struct regmap.  The regmap will be automatically freed by the
 * device management code.
 */
#define devm_regmap_init_mmio_clk(dev, clk_id, regs, config)		\
	__regmap_lockdep_wrapper(__devm_regmap_init_mmio_clk, #config,	\
				dev, clk_id, regs, config)

/**
 * devm_regmap_init_mmio() - Initialise managed register map
 *
 * @dev: Device that will be interacted with
 * @regs: Pointer to memory-mapped IO region
 * @config: Configuration for register map
 *
 * The return value will be an ERR_PTR() on error or a valid pointer
 * to a struct regmap.  The regmap will be automatically freed by the
 * device management code.
 */
#define devm_regmap_init_mmio(dev, regs, config)		\
	devm_regmap_init_mmio_clk(dev, NULL, regs, config)

/**
 * devm_regmap_init_ac97() - Initialise AC'97 register map
 *
 * @ac97: Device that will be interacted with
 * @config: Configuration for register map
 *
 * The return value will be an ERR_PTR() on error or a valid pointer
 * to a struct regmap.  The regmap will be automatically freed by the
 * device management code.
 */
#define devm_regmap_init_ac97(ac97, config)				\
	__regmap_lockdep_wrapper(__devm_regmap_init_ac97, #config,	\
				ac97, config)

/**
 * devm_regmap_init_sdw() - Initialise managed register map
 *
 * @sdw: Device that will be interacted with
 * @config: Configuration for register map
 *
 * The return value will be an ERR_PTR() on error or a valid pointer
 * to a struct regmap. The regmap will be automatically freed by the
 * device management code.
 */
#define devm_regmap_init_sdw(sdw, config)				\
	__regmap_lockdep_wrapper(__devm_regmap_init_sdw, #config,	\
				sdw, config)

void regmap_exit(struct regmap *map);
int regmap_reinit_cache(struct regmap *map,
			const struct regmap_config *config);
struct regmap *dev_get_regmap(struct device *dev, const char *name);
struct device *regmap_get_device(struct regmap *map);
int regmap_write(struct regmap *map, unsigned int reg, unsigned int val);
int regmap_write_async(struct regmap *map, unsigned int reg, unsigned int val);
int regmap_raw_write(struct regmap *map, unsigned int reg,
		     const void *val, size_t val_len);
int regmap_bulk_write(struct regmap *map, unsigned int reg, const void *val,
			size_t val_count);
int regmap_multi_reg_write(struct regmap *map, const struct reg_sequence *regs,
			int num_regs);
int regmap_multi_reg_write_bypassed(struct regmap *map,
				    const struct reg_sequence *regs,
				    int num_regs);
int regmap_raw_write_async(struct regmap *map, unsigned int reg,
			   const void *val, size_t val_len);
int regmap_read(struct regmap *map, unsigned int reg, unsigned int *val);
int regmap_raw_read(struct regmap *map, unsigned int reg,
		    void *val, size_t val_len);
int regmap_bulk_read(struct regmap *map, unsigned int reg, void *val,
		     size_t val_count);
int regmap_update_bits_base(struct regmap *map, unsigned int reg,
			    unsigned int mask, unsigned int val,
			    bool *change, bool async, bool force);
int regmap_get_val_bytes(struct regmap *map);
int regmap_get_max_register(struct regmap *map);
int regmap_get_reg_stride(struct regmap *map);
int regmap_async_complete(struct regmap *map);
bool regmap_can_raw_write(struct regmap *map);
size_t regmap_get_raw_read_max(struct regmap *map);
size_t regmap_get_raw_write_max(struct regmap *map);

int regcache_sync(struct regmap *map);
int regcache_sync_region(struct regmap *map, unsigned int min,
			 unsigned int max);
int regcache_drop_region(struct regmap *map, unsigned int min,
			 unsigned int max);
void regcache_cache_only(struct regmap *map, bool enable);
void regcache_cache_bypass(struct regmap *map, bool enable);
void regcache_mark_dirty(struct regmap *map);

bool regmap_check_range_table(struct regmap *map, unsigned int reg,
			      const struct regmap_access_table *table);

int regmap_register_patch(struct regmap *map, const struct reg_sequence *regs,
			  int num_regs);
int regmap_parse_val(struct regmap *map, const void *buf,
				unsigned int *val);

static inline bool regmap_reg_in_range(unsigned int reg,
				       const struct regmap_range *range)
{
	return reg >= range->range_min && reg <= range->range_max;
}

bool regmap_reg_in_ranges(unsigned int reg,
			  const struct regmap_range *ranges,
			  unsigned int nranges);

/**
 * struct reg_field - Description of an register field
 *
 * @reg: Offset of the register within the regmap bank
 * @lsb: lsb of the register field.
 * @msb: msb of the register field.
 * @id_size: port size if it has some ports
 * @id_offset: address offset for each ports
 */
struct reg_field {
	unsigned int reg;
	unsigned int lsb;
	unsigned int msb;
	unsigned int id_size;
	unsigned int id_offset;
};

#define REG_FIELD(_reg, _lsb, _msb) {		\
				.reg = _reg,	\
				.lsb = _lsb,	\
				.msb = _msb,	\
				}

struct regmap_field *regmap_field_alloc(struct regmap *regmap,
		struct reg_field reg_field);
void regmap_field_free(struct regmap_field *field);

struct regmap_field *devm_regmap_field_alloc(struct device *dev,
		struct regmap *regmap, struct reg_field reg_field);
void devm_regmap_field_free(struct device *dev,	struct regmap_field *field);

int regmap_field_read(struct regmap_field *field, unsigned int *val);
int regmap_field_update_bits_base(struct regmap_field *field,
				  unsigned int mask, unsigned int val,
				  bool *change, bool async, bool force);
int regmap_fields_read(struct regmap_field *field, unsigned int id,
		       unsigned int *val);
int regmap_fields_update_bits_base(struct regmap_field *field,  unsigned int id,
				   unsigned int mask, unsigned int val,
				   bool *change, bool async, bool force);

/**
 * struct regmap_irq - Description of an IRQ for the generic regmap irq_chip.
 *
 * @reg_offset: Offset of the status/mask register within the bank
 * @mask:       Mask used to flag/control the register.
 * @type_reg_offset: Offset register for the irq type setting.
 * @type_rising_mask: Mask bit to configure RISING type irq.
 * @type_falling_mask: Mask bit to configure FALLING type irq.
 */
struct regmap_irq {
	unsigned int reg_offset;
	unsigned int mask;
	unsigned int type_reg_offset;
	unsigned int type_rising_mask;
	unsigned int type_falling_mask;
};

#define REGMAP_IRQ_REG(_irq, _off, _mask)		\
	[_irq] = { .reg_offset = (_off), .mask = (_mask) }

/**
 * struct regmap_irq_chip - Description of a generic regmap irq_chip.
 *
 * @name:        Descriptive name for IRQ controller.
 *
 * @status_base: Base status register address.
 * @mask_base:   Base mask register address.
 * @mask_writeonly: Base mask register is write only.
 * @unmask_base:  Base unmask register address. for chips who have
 *                separate mask and unmask registers
 * @ack_base:    Base ack address. If zero then the chip is clear on read.
 *               Using zero value is possible with @use_ack bit.
 * @wake_base:   Base address for wake enables.  If zero unsupported.
 * @type_base:   Base address for irq type.  If zero unsupported.
 * @irq_reg_stride:  Stride to use for chips where registers are not contiguous.
 * @init_ack_masked: Ack all masked interrupts once during initalization.
 * @mask_invert: Inverted mask register: cleared bits are masked out.
 * @use_ack:     Use @ack register even if it is zero.
 * @ack_invert:  Inverted ack register: cleared bits for ack.
 * @wake_invert: Inverted wake register: cleared bits are wake enabled.
 * @type_invert: Invert the type flags.
 * @runtime_pm:  Hold a runtime PM lock on the device when accessing it.
 *
 * @num_regs:    Number of registers in each control bank.
 * @irqs:        Descriptors for individual IRQs.  Interrupt numbers are
 *               assigned based on the index in the array of the interrupt.
 * @num_irqs:    Number of descriptors.
 * @num_type_reg:    Number of type registers.
 * @type_reg_stride: Stride to use for chips where type registers are not
 *			contiguous.
 * @handle_pre_irq:  Driver specific callback to handle interrupt from device
 *		     before regmap_irq_handler process the interrupts.
 * @handle_post_irq: Driver specific callback to handle interrupt from device
 *		     after handling the interrupts in regmap_irq_handler().
 * @irq_drv_data:    Driver specific IRQ data which is passed as parameter when
 *		     driver specific pre/post interrupt handler is called.
 *
 * This is not intended to handle every possible interrupt controller, but
 * it should handle a substantial proportion of those that are found in the
 * wild.
 */
struct regmap_irq_chip {
	const char *name;

	unsigned int status_base;
	unsigned int mask_base;
	unsigned int unmask_base;
	unsigned int ack_base;
	unsigned int wake_base;
	unsigned int type_base;
	unsigned int irq_reg_stride;
	bool mask_writeonly:1;
	bool init_ack_masked:1;
	bool mask_invert:1;
	bool use_ack:1;
	bool ack_invert:1;
	bool wake_invert:1;
	bool runtime_pm:1;
	bool type_invert:1;

	int num_regs;

	const struct regmap_irq *irqs;
	int num_irqs;

	int num_type_reg;
	unsigned int type_reg_stride;

	int (*handle_pre_irq)(void *irq_drv_data);
	int (*handle_post_irq)(void *irq_drv_data);
	void *irq_drv_data;
};

struct regmap_irq_chip_data;

int regmap_add_irq_chip(struct regmap *map, int irq, int irq_flags,
			int irq_base, const struct regmap_irq_chip *chip,
			struct regmap_irq_chip_data **data);
void regmap_del_irq_chip(int irq, struct regmap_irq_chip_data *data);

int devm_regmap_add_irq_chip(struct device *dev, struct regmap *map, int irq,
			     int irq_flags, int irq_base,
			     const struct regmap_irq_chip *chip,
			     struct regmap_irq_chip_data **data);
void devm_regmap_del_irq_chip(struct device *dev, int irq,
			      struct regmap_irq_chip_data *data);

int regmap_irq_chip_get_base(struct regmap_irq_chip_data *data);
int regmap_irq_get_virq(struct regmap_irq_chip_data *data, int irq);
struct irq_domain *regmap_irq_get_domain(struct regmap_irq_chip_data *data);

#else

/*
 * These stubs should only ever be called by generic code which has
 * regmap based facilities, if they ever get called at runtime
 * something is going wrong and something probably needs to select
 * REGMAP.
 */

static inline int regmap_write(struct regmap *map, unsigned int reg,
			       unsigned int val)
{
	WARN_ONCE(1, "regmap API is disabled");
	return -EINVAL;
}

static inline int regmap_write_async(struct regmap *map, unsigned int reg,
				     unsigned int val)
{
	WARN_ONCE(1, "regmap API is disabled");
	return -EINVAL;
}

static inline int regmap_raw_write(struct regmap *map, unsigned int reg,
				   const void *val, size_t val_len)
{
	WARN_ONCE(1, "regmap API is disabled");
	return -EINVAL;
}

static inline int regmap_raw_write_async(struct regmap *map, unsigned int reg,
					 const void *val, size_t val_len)
{
	WARN_ONCE(1, "regmap API is disabled");
	return -EINVAL;
}

static inline int regmap_bulk_write(struct regmap *map, unsigned int reg,
				    const void *val, size_t val_count)
{
	WARN_ONCE(1, "regmap API is disabled");
	return -EINVAL;
}

static inline int regmap_read(struct regmap *map, unsigned int reg,
			      unsigned int *val)
{
	WARN_ONCE(1, "regmap API is disabled");
	return -EINVAL;
}

static inline int regmap_raw_read(struct regmap *map, unsigned int reg,
				  void *val, size_t val_len)
{
	WARN_ONCE(1, "regmap API is disabled");
	return -EINVAL;
}

static inline int regmap_bulk_read(struct regmap *map, unsigned int reg,
				   void *val, size_t val_count)
{
	WARN_ONCE(1, "regmap API is disabled");
	return -EINVAL;
}

static inline int regmap_update_bits_base(struct regmap *map, unsigned int reg,
					  unsigned int mask, unsigned int val,
					  bool *change, bool async, bool force)
{
	WARN_ONCE(1, "regmap API is disabled");
	return -EINVAL;
}

static inline int regmap_field_update_bits_base(struct regmap_field *field,
					unsigned int mask, unsigned int val,
					bool *change, bool async, bool force)
{
	WARN_ONCE(1, "regmap API is disabled");
	return -EINVAL;
}

static inline int regmap_fields_update_bits_base(struct regmap_field *field,
				   unsigned int id,
				   unsigned int mask, unsigned int val,
				   bool *change, bool async, bool force)
{
	WARN_ONCE(1, "regmap API is disabled");
	return -EINVAL;
}

static inline int regmap_get_val_bytes(struct regmap *map)
{
	WARN_ONCE(1, "regmap API is disabled");
	return -EINVAL;
}

static inline int regmap_get_max_register(struct regmap *map)
{
	WARN_ONCE(1, "regmap API is disabled");
	return -EINVAL;
}

static inline int regmap_get_reg_stride(struct regmap *map)
{
	WARN_ONCE(1, "regmap API is disabled");
	return -EINVAL;
}

static inline int regcache_sync(struct regmap *map)
{
	WARN_ONCE(1, "regmap API is disabled");
	return -EINVAL;
}

static inline int regcache_sync_region(struct regmap *map, unsigned int min,
				       unsigned int max)
{
	WARN_ONCE(1, "regmap API is disabled");
	return -EINVAL;
}

static inline int regcache_drop_region(struct regmap *map, unsigned int min,
				       unsigned int max)
{
	WARN_ONCE(1, "regmap API is disabled");
	return -EINVAL;
}

static inline void regcache_cache_only(struct regmap *map, bool enable)
{
	WARN_ONCE(1, "regmap API is disabled");
}

static inline void regcache_cache_bypass(struct regmap *map, bool enable)
{
	WARN_ONCE(1, "regmap API is disabled");
}

static inline void regcache_mark_dirty(struct regmap *map)
{
	WARN_ONCE(1, "regmap API is disabled");
}

static inline void regmap_async_complete(struct regmap *map)
{
	WARN_ONCE(1, "regmap API is disabled");
}

static inline int regmap_register_patch(struct regmap *map,
					const struct reg_sequence *regs,
					int num_regs)
{
	WARN_ONCE(1, "regmap API is disabled");
	return -EINVAL;
}

static inline int regmap_parse_val(struct regmap *map, const void *buf,
				unsigned int *val)
{
	WARN_ONCE(1, "regmap API is disabled");
	return -EINVAL;
}

static inline struct regmap *dev_get_regmap(struct device *dev,
					    const char *name)
{
	return NULL;
}

static inline struct device *regmap_get_device(struct regmap *map)
{
	WARN_ONCE(1, "regmap API is disabled");
	return NULL;
}

#endif

#endif<|MERGE_RESOLUTION|>--- conflicted
+++ resolved
@@ -324,10 +324,7 @@
  *
  * @ranges: Array of configuration entries for virtual address ranges.
  * @num_ranges: Number of range configuration entries.
-<<<<<<< HEAD
-=======
  * @use_hwlock: Indicate if a hardware spinlock should be used.
->>>>>>> 5fa4ec9c
  * @hwlock_id: Specify the hardware spinlock id.
  * @hwlock_mode: The hardware spinlock mode, should be HWLOCK_IRQSTATE,
  *		 HWLOCK_IRQ or 0.
@@ -379,10 +376,7 @@
 	const struct regmap_range_cfg *ranges;
 	unsigned int num_ranges;
 
-<<<<<<< HEAD
-=======
 	bool use_hwlock;
->>>>>>> 5fa4ec9c
 	unsigned int hwlock_id;
 	unsigned int hwlock_mode;
 };
