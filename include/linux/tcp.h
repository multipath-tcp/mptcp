--- conflicted
+++ resolved
@@ -176,14 +176,11 @@
 	u32				rcv_isn;
 	u32				snt_isn;
 	u32				snt_synack; /* synack sent time */
-<<<<<<< HEAD
 	u32				rcv_nxt; /* the ack # by SYNACK. For
 						  * FastOpen it's the seq#
 						  * after data-in-SYN.
 						  */
-=======
 	u8				saw_mpc:1;
->>>>>>> b5caec09
 };
 
 static inline struct tcp_request_sock *tcp_rsk(const struct request_sock *req)
@@ -381,14 +378,14 @@
 	 */
 	struct tcp_cookie_values  *cookie_values;
 
-<<<<<<< HEAD
 /* TCP fastopen related information */
 	struct tcp_fastopen_request *fastopen_req;
 	/* fastopen_rsk points to request_sock that resulted in this big
 	 * socket. Used to retransmit SYNACKs etc.
 	 */
 	struct request_sock *fastopen_rsk;
-=======
+
+
 	struct mptcp_cb		*mpcb;
 	struct sock		*meta_sk;
 	/* We keep these flags even if CONFIG_MPTCP is not checked, because
@@ -415,7 +412,6 @@
 	u32		mptcp_loc_token;
 	u64		mptcp_loc_key;
 #endif /* CONFIG_MPTCP */
->>>>>>> b5caec09
 };
 
 enum tsq_flags {
