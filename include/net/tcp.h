/*
 * INET		An implementation of the TCP/IP protocol suite for the LINUX
 *		operating system.  INET is implemented using the  BSD Socket
 *		interface as the means of communication with the user level.
 *
 *		Definitions for the TCP module.
 *
 * Version:	@(#)tcp.h	1.0.5	05/23/93
 *
 * Authors:	Ross Biro
 *		Fred N. van Kempen, <waltje@uWalt.NL.Mugnet.ORG>
 *
 *		This program is free software; you can redistribute it and/or
 *		modify it under the terms of the GNU General Public License
 *		as published by the Free Software Foundation; either version
 *		2 of the License, or (at your option) any later version.
 */
#ifndef _TCP_H
#define _TCP_H

#define FASTRETRANS_DEBUG 1

#include <linux/list.h>
#include <linux/tcp.h>
#include <linux/bug.h>
#include <linux/slab.h>
#include <linux/cache.h>
#include <linux/percpu.h>
#include <linux/skbuff.h>
#include <linux/dmaengine.h>
#include <linux/crypto.h>
#include <linux/cryptohash.h>
#include <linux/kref.h>

#include <net/inet_connection_sock.h>
#include <net/inet_timewait_sock.h>
#include <net/inet_hashtables.h>
#include <net/checksum.h>
#include <net/request_sock.h>
#include <net/sock.h>
#include <net/snmp.h>
#include <net/ip.h>
#include <net/tcp_states.h>
#include <net/inet_ecn.h>
#include <net/dst.h>

#include <linux/seq_file.h>
#include <linux/memcontrol.h>

extern struct inet_hashinfo tcp_hashinfo;

extern struct percpu_counter tcp_orphan_count;
extern void tcp_time_wait(struct sock *sk, int state, int timeo);

#define MAX_TCP_HEADER	(128 + MAX_HEADER)
#define MAX_TCP_OPTION_SPACE 40

/* 
 * Never offer a window over 32767 without using window scaling. Some
 * poor stacks do signed 16bit maths! 
 */
#define MAX_TCP_WINDOW		32767U

/* Offer an initial receive window of 10 mss. */
#define TCP_DEFAULT_INIT_RCVWND	10

/* Minimal accepted MSS. It is (60+60+8) - (20+20). */
#define TCP_MIN_MSS		88U

/* The least MTU to use for probing */
#define TCP_BASE_MSS		512

/* After receiving this amount of duplicate ACKs fast retransmit starts. */
#define TCP_FASTRETRANS_THRESH 3

/* Maximal reordering. */
#define TCP_MAX_REORDERING	127

/* Maximal number of ACKs sent quickly to accelerate slow-start. */
#define TCP_MAX_QUICKACKS	16U

/* urg_data states */
#define TCP_URG_VALID	0x0100
#define TCP_URG_NOTYET	0x0200
#define TCP_URG_READ	0x0400

#define TCP_RETR1	3	/*
				 * This is how many retries it does before it
				 * tries to figure out if the gateway is
				 * down. Minimal RFC value is 3; it corresponds
				 * to ~3sec-8min depending on RTO.
				 */

#define TCP_RETR2	15	/*
				 * This should take at least
				 * 90 minutes to time out.
				 * RFC1122 says that the limit is 100 sec.
				 * 15 is ~13-30min depending on RTO.
				 */

#define TCP_SYN_RETRIES	 6	/* This is how many retries are done
				 * when active opening a connection.
				 * RFC1122 says the minimum retry MUST
				 * be at least 180secs.  Nevertheless
				 * this value is corresponding to
				 * 63secs of retransmission with the
				 * current initial RTO.
				 */

#define TCP_SYNACK_RETRIES 5	/* This is how may retries are done
				 * when passive opening a connection.
				 * This is corresponding to 31secs of
				 * retransmission with the current
				 * initial RTO.
				 */

#define TCP_TIMEWAIT_LEN (60*HZ) /* how long to wait to destroy TIME-WAIT
				  * state, about 60 seconds	*/
#define TCP_FIN_TIMEOUT	TCP_TIMEWAIT_LEN
                                 /* BSD style FIN_WAIT2 deadlock breaker.
				  * It used to be 3min, new value is 60sec,
				  * to combine FIN-WAIT-2 timeout with
				  * TIME-WAIT timer.
				  */

#define TCP_DELACK_MAX	((unsigned)(HZ/5))	/* maximal time to delay before sending an ACK */
#if HZ >= 100
#define TCP_DELACK_MIN	((unsigned)(HZ/25))	/* minimal time to delay before sending an ACK */
#define TCP_ATO_MIN	((unsigned)(HZ/25))
#else
#define TCP_DELACK_MIN	4U
#define TCP_ATO_MIN	4U
#endif
#define TCP_RTO_MAX	((unsigned)(120*HZ))
#define TCP_RTO_MIN	((unsigned)(HZ/5))
#define TCP_TIMEOUT_INIT ((unsigned)(1*HZ))	/* RFC6298 2.1 initial RTO value	*/
#define TCP_TIMEOUT_FALLBACK ((unsigned)(3*HZ))	/* RFC 1122 initial RTO value, now
						 * used as a fallback RTO for the
						 * initial data transmission if no
						 * valid RTT sample has been acquired,
						 * most likely due to retrans in 3WHS.
						 */

#define TCP_RESOURCE_PROBE_INTERVAL ((unsigned)(HZ/2U)) /* Maximal interval between probes
					                 * for local resources.
					                 */

#define TCP_KEEPALIVE_TIME	(120*60*HZ)	/* two hours */
#define TCP_KEEPALIVE_PROBES	9		/* Max of 9 keepalive probes	*/
#define TCP_KEEPALIVE_INTVL	(75*HZ)

#define MAX_TCP_KEEPIDLE	32767
#define MAX_TCP_KEEPINTVL	32767
#define MAX_TCP_KEEPCNT		127
#define MAX_TCP_SYNCNT		127

#define TCP_SYNQ_INTERVAL	(HZ/5)	/* Period of SYNACK timer */

#define TCP_PAWS_24DAYS	(60 * 60 * 24 * 24)
#define TCP_PAWS_MSL	60		/* Per-host timestamps are invalidated
					 * after this time. It should be equal
					 * (or greater than) TCP_TIMEWAIT_LEN
					 * to provide reliability equal to one
					 * provided by timewait state.
					 */
#define TCP_PAWS_WINDOW	1		/* Replay window for per-host
					 * timestamps. It must be less than
					 * minimal timewait lifetime.
					 */
/*
 *	TCP option
 */
 
#define TCPOPT_NOP		1	/* Padding */
#define TCPOPT_EOL		0	/* End of options */
#define TCPOPT_MSS		2	/* Segment size negotiating */
#define TCPOPT_WINDOW		3	/* Window scaling */
#define TCPOPT_SACK_PERM        4       /* SACK Permitted */
#define TCPOPT_SACK             5       /* SACK Block */
#define TCPOPT_TIMESTAMP	8	/* Better RTT estimations/PAWS */
#define TCPOPT_MD5SIG		19	/* MD5 Signature (RFC2385) */
#define TCPOPT_MPTCP		30
#define TCPOPT_COOKIE		253	/* Cookie extension (experimental) */
#define TCPOPT_EXP		254	/* Experimental */
/* Magic number to be after the option value for sharing TCP
 * experimental options. See draft-ietf-tcpm-experimental-options-00.txt
 */
#define TCPOPT_FASTOPEN_MAGIC	0xF989

/*
 *     TCP option lengths
 */

#define TCPOLEN_MSS            4
#define TCPOLEN_WINDOW         3
#define TCPOLEN_SACK_PERM      2
#define TCPOLEN_TIMESTAMP      10
#define TCPOLEN_MD5SIG         18
#define TCPOLEN_EXP_FASTOPEN_BASE  4
#define TCPOLEN_COOKIE_BASE    2	/* Cookie-less header extension */
#define TCPOLEN_COOKIE_PAIR    3	/* Cookie pair header extension */
#define TCPOLEN_COOKIE_MIN     (TCPOLEN_COOKIE_BASE+TCP_COOKIE_MIN)
#define TCPOLEN_COOKIE_MAX     (TCPOLEN_COOKIE_BASE+TCP_COOKIE_MAX)

/* But this is what stacks really send out. */
#define TCPOLEN_TSTAMP_ALIGNED		12
#define TCPOLEN_WSCALE_ALIGNED		4
#define TCPOLEN_SACKPERM_ALIGNED	4
#define TCPOLEN_SACK_BASE		2
#define TCPOLEN_SACK_BASE_ALIGNED	4
#define TCPOLEN_SACK_PERBLOCK		8
#define TCPOLEN_MD5SIG_ALIGNED		20
#define TCPOLEN_MSS_ALIGNED		4

/* Flags in tp->nonagle */
#define TCP_NAGLE_OFF		1	/* Nagle's algo is disabled */
#define TCP_NAGLE_CORK		2	/* Socket is corked	    */
#define TCP_NAGLE_PUSH		4	/* Cork is overridden for already queued data */

/* TCP thin-stream limits */
#define TCP_THIN_LINEAR_RETRIES 6       /* After 6 linear retries, do exp. backoff */

/* TCP initial congestion window as per draft-hkchu-tcpm-initcwnd-01 */
#define TCP_INIT_CWND		10

/* Bit Flags for sysctl_tcp_fastopen */
#define	TFO_CLIENT_ENABLE	1
#define	TFO_SERVER_ENABLE	2
#define	TFO_CLIENT_NO_COOKIE	4	/* Data in SYN w/o cookie option */

/* Process SYN data but skip cookie validation */
#define	TFO_SERVER_COOKIE_NOT_CHKED	0x100
/* Accept SYN data w/o any cookie option */
#define	TFO_SERVER_COOKIE_NOT_REQD	0x200

/* Force enable TFO on all listeners, i.e., not requiring the
 * TCP_FASTOPEN socket option. SOCKOPT1/2 determine how to set max_qlen.
 */
#define	TFO_SERVER_WO_SOCKOPT1	0x400
#define	TFO_SERVER_WO_SOCKOPT2	0x800
/* Always create TFO child sockets on a TFO listener even when
 * cookie/data not present. (For testing purpose!)
 */
#define	TFO_SERVER_ALWAYS	0x1000

/* Flags from tcp_input.c for tcp_ack */
#define FLAG_DATA               0x01 /* Incoming frame contained data.          */
#define FLAG_WIN_UPDATE         0x02 /* Incoming ACK was a window update.       */
#define FLAG_DATA_ACKED         0x04 /* This ACK acknowledged new data.         */
#define FLAG_RETRANS_DATA_ACKED 0x08 /* "" "" some of which was retransmitted.  */
#define FLAG_SYN_ACKED          0x10 /* This ACK acknowledged SYN.              */
#define FLAG_DATA_SACKED        0x20 /* New SACK.                               */
#define FLAG_ECE                0x40 /* ECE in this ACK                         */
#define FLAG_SLOWPATH           0x100 /* Do not skip RFC checks for window update.*/
#define FLAG_ONLY_ORIG_SACKED   0x200 /* SACKs only non-rexmit sent before RTO */
#define FLAG_SND_UNA_ADVANCED   0x400 /* Snd_una was changed (!= FLAG_DATA_ACKED) */
#define FLAG_DSACKING_ACK       0x800 /* SACK blocks contained D-SACK info */
#define FLAG_NONHEAD_RETRANS_ACKED      0x1000 /* Non-head rexmitted data was ACKed */
#define FLAG_SACK_RENEGING      0x2000 /* snd_una advanced to a sacked seq */
#define MPTCP_FLAG_SEND_RESET	0x4000

#define FLAG_ACKED              (FLAG_DATA_ACKED|FLAG_SYN_ACKED)
#define FLAG_NOT_DUP            (FLAG_DATA|FLAG_WIN_UPDATE|FLAG_ACKED)
#define FLAG_CA_ALERT           (FLAG_DATA_SACKED|FLAG_ECE)
#define FLAG_FORWARD_PROGRESS   (FLAG_ACKED|FLAG_DATA_SACKED)
#define FLAG_ANY_PROGRESS       (FLAG_FORWARD_PROGRESS|FLAG_SND_UNA_ADVANCED)

extern struct inet_timewait_death_row tcp_death_row;

/* sysctl variables for tcp */
extern int sysctl_tcp_timestamps;
extern int sysctl_tcp_window_scaling;
extern int sysctl_tcp_sack;
extern int sysctl_tcp_fin_timeout;
extern int sysctl_tcp_keepalive_time;
extern int sysctl_tcp_keepalive_probes;
extern int sysctl_tcp_keepalive_intvl;
extern int sysctl_tcp_syn_retries;
extern int sysctl_tcp_synack_retries;
extern int sysctl_tcp_retries1;
extern int sysctl_tcp_retries2;
extern int sysctl_tcp_orphan_retries;
extern int sysctl_tcp_syncookies;
extern int sysctl_tcp_fastopen;
extern int sysctl_tcp_retrans_collapse;
extern int sysctl_tcp_stdurg;
extern int sysctl_tcp_rfc1337;
extern int sysctl_tcp_abort_on_overflow;
extern int sysctl_tcp_max_orphans;
extern int sysctl_tcp_fack;
extern int sysctl_tcp_reordering;
extern int sysctl_tcp_ecn;
extern int sysctl_tcp_dsack;
extern int sysctl_tcp_wmem[3];
extern int sysctl_tcp_rmem[3];
extern int sysctl_tcp_app_win;
extern int sysctl_tcp_adv_win_scale;
extern int sysctl_tcp_tw_reuse;
extern int sysctl_tcp_frto;
extern int sysctl_tcp_frto_response;
extern int sysctl_tcp_low_latency;
extern int sysctl_tcp_dma_copybreak;
extern int sysctl_tcp_nometrics_save;
extern int sysctl_tcp_moderate_rcvbuf;
extern int sysctl_tcp_tso_win_divisor;
extern int sysctl_tcp_abc;
extern int sysctl_tcp_mtu_probing;
extern int sysctl_tcp_base_mss;
extern int sysctl_tcp_workaround_signed_windows;
extern int sysctl_tcp_slow_start_after_idle;
extern int sysctl_tcp_max_ssthresh;
extern int sysctl_tcp_cookie_size;
extern int sysctl_tcp_thin_linear_timeouts;
extern int sysctl_tcp_thin_dupack;
extern int sysctl_tcp_early_retrans;
extern int sysctl_tcp_limit_output_bytes;
extern int sysctl_tcp_challenge_ack_limit;

extern atomic_long_t tcp_memory_allocated;
extern struct percpu_counter tcp_sockets_allocated;
extern int tcp_memory_pressure;

/*
 * The next routines deal with comparing 32 bit unsigned ints
 * and worry about wraparound (automatic with unsigned arithmetic).
 */

static inline bool before(__u32 seq1, __u32 seq2)
{
        return (__s32)(seq1-seq2) < 0;
}
#define after(seq2, seq1) 	before(seq1, seq2)

/* is s2<=s1<=s3 ? */
static inline bool between(__u32 seq1, __u32 seq2, __u32 seq3)
{
	return seq3 - seq2 >= seq1 - seq2;
}

static inline bool tcp_out_of_memory(struct sock *sk)
{
	if (sk->sk_wmem_queued > SOCK_MIN_SNDBUF &&
	    sk_memory_allocated(sk) > sk_prot_mem_limits(sk, 2))
		return true;
	return false;
}

static inline bool tcp_too_many_orphans(struct sock *sk, int shift)
{
	struct percpu_counter *ocp = sk->sk_prot->orphan_count;
	int orphans = percpu_counter_read_positive(ocp);

	if (orphans << shift > sysctl_tcp_max_orphans) {
		orphans = percpu_counter_sum_positive(ocp);
		if (orphans << shift > sysctl_tcp_max_orphans)
			return true;
	}
	return false;
}

extern bool tcp_check_oom(struct sock *sk, int shift);

/* syncookies: remember time of last synqueue overflow */
static inline void tcp_synq_overflow(struct sock *sk)
{
	tcp_sk(sk)->rx_opt.ts_recent_stamp = jiffies;
}

/* syncookies: no recent synqueue overflow on this listening socket? */
static inline bool tcp_synq_no_recent_overflow(const struct sock *sk)
{
	unsigned long last_overflow = tcp_sk(sk)->rx_opt.ts_recent_stamp;
	return time_after(jiffies, last_overflow + TCP_TIMEOUT_FALLBACK);
}

extern struct proto tcp_prot;

#define TCP_INC_STATS(net, field)	SNMP_INC_STATS((net)->mib.tcp_statistics, field)
#define TCP_INC_STATS_BH(net, field)	SNMP_INC_STATS_BH((net)->mib.tcp_statistics, field)
#define TCP_DEC_STATS(net, field)	SNMP_DEC_STATS((net)->mib.tcp_statistics, field)
#define TCP_ADD_STATS_USER(net, field, val) SNMP_ADD_STATS_USER((net)->mib.tcp_statistics, field, val)
#define TCP_ADD_STATS(net, field, val)	SNMP_ADD_STATS((net)->mib.tcp_statistics, field, val)

/**** START - Exports needed for MPTCP ****/
extern const struct inet_connection_sock_af_ops ipv4_specific;
extern const struct inet_connection_sock_af_ops ipv6_specific;
extern const struct inet_connection_sock_af_ops ipv6_mapped;

struct mptcp_options_received;

extern int tcp_close_state(struct sock *sk);
extern void tcp_push(struct sock *sk, int flags, int mss_now,
			    int nonagle);
extern int tcp_xmit_probe_skb(struct sock *sk, int urgent);
extern void tcp_cwnd_validate(struct sock *sk);
extern void tcp_event_new_data_sent(struct sock *sk, const struct sk_buff *skb);
extern int tcp_transmit_skb(struct sock *sk, struct sk_buff *skb, int clone_it,
			    gfp_t gfp_mask);
extern int tso_fragment(struct sock *sk, struct sk_buff *skb, unsigned int len,
			unsigned int mss_now, gfp_t gfp);
extern unsigned int tcp_mss_split_point(const struct sock *sk, const struct sk_buff *skb,
					unsigned int mss_now, unsigned int cwnd);
extern bool tcp_tso_should_defer(struct sock *sk, struct sk_buff *skb);
extern bool tcp_nagle_test(const struct tcp_sock *tp, const struct sk_buff *skb,
			   unsigned int cur_mss, int nonagle);
extern bool tcp_snd_wnd_test(const struct tcp_sock *tp, const struct sk_buff *skb,
			     unsigned int cur_mss);
extern unsigned int tcp_cwnd_test(const struct tcp_sock *tp, const struct sk_buff *skb);
extern int tcp_mtu_probe(struct sock *sk);
extern int tcp_init_tso_segs(const struct sock *sk, struct sk_buff *skb,
			     unsigned int mss_now);
extern void __pskb_trim_head(struct sk_buff *skb, int len);
extern void tcp_queue_skb(struct sock *sk, struct sk_buff *skb);
extern void tcp_init_nondata_skb(struct sk_buff *skb, u32 seq, u8 flags);
extern void tcp_reset(struct sock *sk);
extern bool tcp_may_update_window(const struct tcp_sock *tp, const u32 ack,
				  const u32 ack_seq, const u32 nwin);
extern bool tcp_urg_mode(const struct tcp_sock *tp);
extern void tcp_ack_probe(struct sock *sk);
extern void tcp_rearm_rto(struct sock *sk);
extern int tcp_write_timeout(struct sock *sk);
extern bool retransmits_timed_out(struct sock *sk, unsigned int boundary,
				  unsigned int timeout, bool syn_set);
extern void tcp_write_err(struct sock *sk);
extern void tcp_adjust_pcount(struct sock *sk, const struct sk_buff *skb, int decr);
extern void tcp_set_skb_tso_segs(const struct sock *sk, struct sk_buff *skb,
				 unsigned int mss_now);

extern int tcp_v4_rtx_synack(struct sock *sk, struct request_sock *req,
			     struct request_values *rvp);
extern void tcp_v4_reqsk_send_ack(struct sock *sk, struct sk_buff *skb,
				  struct request_sock *req);
extern __u32 tcp_v4_init_sequence(const struct sk_buff *skb);
extern int tcp_v4_send_synack(struct sock *sk, struct dst_entry *dst,
			      struct request_sock *req,
			      struct request_values *rvp, u16 queue_mapping,
			      bool nocache);
extern void tcp_v4_send_reset(struct sock *sk, struct sk_buff *skb);
extern struct ip_options_rcu *tcp_v4_save_options(struct sk_buff *skb);
extern struct sock *tcp_v4_hnd_req(struct sock *sk, struct sk_buff *skb);
extern void tcp_v4_reqsk_destructor(struct request_sock *req);

extern int tcp_v6_rtx_synack(struct sock *sk, struct request_sock *req,
			     struct request_values *rvp);
extern void tcp_v6_reqsk_send_ack(struct sock *sk, struct sk_buff *skb,
				  struct request_sock *req);
extern __u32 tcp_v6_init_sequence(const struct sk_buff *skb);
extern int tcp_v6_send_synack(struct sock *sk, struct dst_entry *dst,
			      struct flowi6 *fl6,
			      struct request_sock *req,
			      struct request_values *rvp,
			      u16 queue_mapping);
extern void tcp_v6_send_reset(struct sock *sk, struct sk_buff *skb);
extern int tcp_v6_do_rcv(struct sock *sk, struct sk_buff *skb);
extern int tcp_v6_connect(struct sock *sk, struct sockaddr *uaddr, int addr_len);
extern void tcp_v6_destroy_sock(struct sock *sk);
extern void tcp_v6_hash(struct sock *sk);
extern struct sock *tcp_v6_hnd_req(struct sock *sk,struct sk_buff *skb);
extern void __tcp_v6_send_check(struct sk_buff *skb,
				const struct in6_addr *saddr,
				const struct in6_addr *daddr);
extern struct sock *tcp_v6_syn_recv_sock(struct sock *sk, struct sk_buff *skb,
					 struct request_sock *req,
					 struct dst_entry *dst);
extern void tcp_v6_reqsk_destructor(struct request_sock *req);

extern void sock_valbool_flag(struct sock *sk, int bit, int valbool);
/**** END - Exports needed for MPTCP ****/

extern void tcp_init_mem(struct net *net);

extern void tcp_tasklet_init(void);

extern void tcp_v4_err(struct sk_buff *skb, u32);

extern void tcp_shutdown (struct sock *sk, int how);

extern void tcp_v4_early_demux(struct sk_buff *skb);
extern int tcp_v4_rcv(struct sk_buff *skb);

extern struct inet_peer *tcp_v4_get_peer(struct sock *sk);
extern int tcp_v4_tw_remember_stamp(struct inet_timewait_sock *tw);
extern int tcp_sendmsg(struct kiocb *iocb, struct sock *sk, struct msghdr *msg,
		       size_t size);
extern int tcp_sendpage(struct sock *sk, struct page *page, int offset,
			size_t size, int flags);
extern void tcp_release_cb(struct sock *sk);
extern void tcp_write_timer_handler(struct sock *sk);
extern void tcp_delack_timer_handler(struct sock *sk);
extern int tcp_ioctl(struct sock *sk, int cmd, unsigned long arg);
extern int tcp_rcv_state_process(struct sock *sk, struct sk_buff *skb,
				 const struct tcphdr *th, unsigned int len);
extern int tcp_rcv_established(struct sock *sk, struct sk_buff *skb,
			       const struct tcphdr *th, unsigned int len);
extern void tcp_rcv_space_adjust(struct sock *sk);
extern void tcp_cleanup_rbuf(struct sock *sk, int copied);
extern int tcp_twsk_unique(struct sock *sk, struct sock *sktw, void *twp);
extern void tcp_twsk_destructor(struct sock *sk);
extern ssize_t tcp_splice_read(struct socket *sk, loff_t *ppos,
			       struct pipe_inode_info *pipe, size_t len,
			       unsigned int flags);

static inline void tcp_dec_quickack_mode(struct sock *sk,
					 const unsigned int pkts)
{
	struct inet_connection_sock *icsk = inet_csk(sk);

	if (icsk->icsk_ack.quick) {
		if (pkts >= icsk->icsk_ack.quick) {
			icsk->icsk_ack.quick = 0;
			/* Leaving quickack mode we deflate ATO. */
			icsk->icsk_ack.ato   = TCP_ATO_MIN;
		} else
			icsk->icsk_ack.quick -= pkts;
	}
}

#define	TCP_ECN_OK		1
#define	TCP_ECN_QUEUE_CWR	2
#define	TCP_ECN_DEMAND_CWR	4
#define	TCP_ECN_SEEN		8

enum tcp_tw_status {
	TCP_TW_SUCCESS = 0,
	TCP_TW_RST = 1,
	TCP_TW_ACK = 2,
	TCP_TW_SYN = 3
};


extern enum tcp_tw_status tcp_timewait_state_process(struct inet_timewait_sock *tw,
						     struct sk_buff *skb,
						     const struct tcphdr *th);
extern struct sock * tcp_check_req(struct sock *sk,struct sk_buff *skb,
				   struct request_sock *req,
				   struct request_sock **prev,
				   bool fastopen);
extern int tcp_child_process(struct sock *parent, struct sock *child,
			     struct sk_buff *skb);
extern bool tcp_use_frto(struct sock *sk);
extern void tcp_enter_frto(struct sock *sk);
extern void tcp_enter_loss(struct sock *sk, int how);
extern void tcp_clear_retrans(struct tcp_sock *tp);
extern void tcp_update_metrics(struct sock *sk);
extern void tcp_init_metrics(struct sock *sk);
extern void tcp_metrics_init(void);
extern bool tcp_peer_is_proven(struct request_sock *req, struct dst_entry *dst, bool paws_check);
extern bool tcp_remember_stamp(struct sock *sk);
extern bool tcp_tw_remember_stamp(struct inet_timewait_sock *tw);
extern void tcp_fetch_timewait_stamp(struct sock *sk, struct dst_entry *dst);
extern void tcp_disable_fack(struct tcp_sock *tp);
extern void tcp_close(struct sock *sk, long timeout);
extern void tcp_init_sock(struct sock *sk);
extern unsigned int tcp_poll(struct file * file, struct socket *sock,
			     struct poll_table_struct *wait);
extern int tcp_getsockopt(struct sock *sk, int level, int optname,
			  char __user *optval, int __user *optlen);
extern int tcp_setsockopt(struct sock *sk, int level, int optname,
			  char __user *optval, unsigned int optlen);
extern int compat_tcp_getsockopt(struct sock *sk, int level, int optname,
				 char __user *optval, int __user *optlen);
extern int compat_tcp_setsockopt(struct sock *sk, int level, int optname,
				 char __user *optval, unsigned int optlen);
extern void tcp_set_keepalive(struct sock *sk, int val);
extern void tcp_syn_ack_timeout(struct sock *sk, struct request_sock *req);
extern int tcp_recvmsg(struct kiocb *iocb, struct sock *sk, struct msghdr *msg,
		       size_t len, int nonblock, int flags, int *addr_len);
extern void tcp_parse_options(const struct sk_buff *skb,
			      struct tcp_options_received *opt_rx, const u8 **hvpp,
			      struct mptcp_options_received *mopt, int estab,
			      struct tcp_fastopen_cookie *foc);
extern const u8 *tcp_parse_md5sig_option(const struct tcphdr *th);

/*
 *	TCP v4 functions exported for the inet6 API
 */

extern void tcp_v4_send_check(struct sock *sk, struct sk_buff *skb);
extern int tcp_v4_conn_request(struct sock *sk, struct sk_buff *skb);
extern struct sock * tcp_create_openreq_child(struct sock *sk,
					      struct request_sock *req,
					      struct sk_buff *skb);
extern struct sock * tcp_v4_syn_recv_sock(struct sock *sk, struct sk_buff *skb,
					  struct request_sock *req,
					  struct dst_entry *dst);
extern int tcp_v4_do_rcv(struct sock *sk, struct sk_buff *skb);
extern int tcp_v4_connect(struct sock *sk, struct sockaddr *uaddr,
			  int addr_len);
extern int tcp_connect(struct sock *sk);
extern struct sk_buff * tcp_make_synack(struct sock *sk, struct dst_entry *dst,
					struct request_sock *req,
					struct request_values *rvp,
					struct tcp_fastopen_cookie *foc);
extern int tcp_disconnect(struct sock *sk, int flags);

void tcp_connect_init(struct sock *sk);
void tcp_finish_connect(struct sock *sk, struct sk_buff *skb);
int tcp_send_rcvq(struct sock *sk, struct msghdr *msg, size_t size);
void inet_sk_rx_dst_set(struct sock *sk, const struct sk_buff *skb);

/* From syncookies.c */
extern __u32 syncookie_secret[2][16-4+SHA_DIGEST_WORDS];
extern struct sock *cookie_v4_check(struct sock *sk, struct sk_buff *skb, 
				    struct ip_options *opt);
#ifdef CONFIG_SYN_COOKIES
extern __u32 cookie_v4_init_sequence(struct sock *sk, struct sk_buff *skb, 
				     __u16 *mss);
#else
static inline __u32 cookie_v4_init_sequence(struct sock *sk,
					    struct sk_buff *skb,
					    __u16 *mss)
{
	return 0;
}
#endif

extern __u32 cookie_init_timestamp(struct request_sock *req);
extern bool cookie_check_timestamp(struct tcp_options_received *opt, bool *);

/* From net/ipv6/syncookies.c */
extern struct sock *cookie_v6_check(struct sock *sk, struct sk_buff *skb);
#ifdef CONFIG_SYN_COOKIES
extern __u32 cookie_v6_init_sequence(struct sock *sk, const struct sk_buff *skb,
				     __u16 *mss);
#else
static inline __u32 cookie_v6_init_sequence(struct sock *sk,
					    struct sk_buff *skb,
					    __u16 *mss)
{
	return 0;
}
#endif
/* tcp_output.c */

extern void __tcp_push_pending_frames(struct sock *sk, unsigned int cur_mss,
				      int nonagle);
extern bool tcp_may_send_now(struct sock *sk);
extern int __tcp_retransmit_skb(struct sock *, struct sk_buff *);
extern int tcp_retransmit_skb(struct sock *, struct sk_buff *);
extern void tcp_retransmit_timer(struct sock *sk);
extern void tcp_xmit_retransmit_queue(struct sock *);
extern void tcp_simple_retransmit(struct sock *);
extern int tcp_trim_head(struct sock *, struct sk_buff *, u32);
extern int tcp_fragment(struct sock *, struct sk_buff *, u32, unsigned int);

extern void tcp_send_probe0(struct sock *);
extern void tcp_send_partial(struct sock *);
extern int tcp_write_wakeup(struct sock *);
extern void tcp_send_fin(struct sock *sk);
extern void tcp_send_active_reset(struct sock *sk, gfp_t priority);
extern int tcp_send_synack(struct sock *);
extern bool tcp_syn_flood_action(struct sock *sk,
				 const struct sk_buff *skb,
				 const char *proto);
extern void tcp_push_one(struct sock *, unsigned int mss_now);
extern void tcp_send_ack(struct sock *sk);
extern void tcp_send_delayed_ack(struct sock *sk);

/* tcp_input.c */
extern void tcp_cwnd_application_limited(struct sock *sk);
extern void tcp_resume_early_retransmit(struct sock *sk);
extern void tcp_rearm_rto(struct sock *sk);
extern void tcp_reset(struct sock *sk);

/* tcp_timer.c */
extern void tcp_init_xmit_timers(struct sock *);
static inline void tcp_clear_xmit_timers(struct sock *sk)
{
	inet_csk_clear_xmit_timers(sk);
}

extern unsigned int tcp_sync_mss(struct sock *sk, u32 pmtu);
extern unsigned int tcp_current_mss(struct sock *sk);

/* Bound MSS / TSO packet size with the half of the window */
static inline int tcp_bound_to_half_wnd(struct tcp_sock *tp, int pktsize)
{
	int cutoff;

	/* When peer uses tiny windows, there is no use in packetizing
	 * to sub-MSS pieces for the sake of SWS or making sure there
	 * are enough packets in the pipe for fast recovery.
	 *
	 * On the other hand, for extremely large MSS devices, handling
	 * smaller than MSS windows in this way does make sense.
	 */
	if (tp->max_window >= 512)
		cutoff = (tp->max_window >> 1);
	else
		cutoff = tp->max_window;

	if (cutoff && pktsize > cutoff)
		return max_t(int, cutoff, 68U - tp->tcp_header_len);
	else
		return pktsize;
}

/* tcp.c */
extern void tcp_get_info(const struct sock *, struct tcp_info *);

/* Read 'sendfile()'-style from a TCP socket */
typedef int (*sk_read_actor_t)(read_descriptor_t *, struct sk_buff *,
				unsigned int, size_t);
extern int tcp_read_sock(struct sock *sk, read_descriptor_t *desc,
			 sk_read_actor_t recv_actor);

extern void tcp_initialize_rcv_mss(struct sock *sk);

extern int tcp_mtu_to_mss(struct sock *sk, int pmtu);
extern int tcp_mss_to_mtu(struct sock *sk, int mss);
extern void tcp_mtup_init(struct sock *sk);
extern void tcp_valid_rtt_meas(struct sock *sk, u32 seq_rtt);
extern void tcp_init_buffer_space(struct sock *sk);

static inline void tcp_bound_rto(const struct sock *sk)
{
	if (inet_csk(sk)->icsk_rto > TCP_RTO_MAX)
		inet_csk(sk)->icsk_rto = TCP_RTO_MAX;
}

static inline u32 __tcp_set_rto(const struct tcp_sock *tp)
{
	return (tp->srtt >> 3) + tp->rttvar;
}

extern void tcp_set_rto(struct sock *sk);

static inline void __tcp_fast_path_on(struct tcp_sock *tp, u32 snd_wnd)
{
	tp->pred_flags = htonl((tp->tcp_header_len << 26) |
			       ntohl(TCP_FLAG_ACK) |
			       snd_wnd);
}

static inline void tcp_fast_path_on(struct tcp_sock *tp)
{
	__tcp_fast_path_on(tp, tp->snd_wnd >> tp->rx_opt.snd_wscale);
}

static inline void tcp_fast_path_check(struct sock *sk)
{
	struct tcp_sock *tp = tcp_sk(sk);

	if (skb_queue_empty(&tp->out_of_order_queue) &&
	    tp->rcv_wnd &&
	    atomic_read(&sk->sk_rmem_alloc) < sk->sk_rcvbuf &&
	    !tp->urg_data)
		tcp_fast_path_on(tp);
}

/* Compute the actual rto_min value */
static inline u32 tcp_rto_min(struct sock *sk)
{
	const struct dst_entry *dst = __sk_dst_get(sk);
	u32 rto_min = TCP_RTO_MIN;

	if (dst && dst_metric_locked(dst, RTAX_RTO_MIN))
		rto_min = dst_metric_rtt(dst, RTAX_RTO_MIN);
	return rto_min;
}

/* Compute the actual receive window we are currently advertising.
 * Rcv_nxt can be after the window if our peer push more data
 * than the offered window.
 */
static inline u32 tcp_receive_window(const struct tcp_sock *tp)
{
	s32 win = tp->rcv_wup + tp->rcv_wnd - tp->rcv_nxt;

	if (win < 0)
		win = 0;
	return (u32) win;
}

/* Choose a new window, without checks for shrinking, and without
 * scaling applied to the result.  The caller does these things
 * if necessary.  This is a "raw" window selection.
 */
extern u32 __tcp_select_window(struct sock *sk);

void tcp_send_window_probe(struct sock *sk);

/* TCP timestamps are only 32-bits, this causes a slight
 * complication on 64-bit systems since we store a snapshot
 * of jiffies in the buffer control blocks below.  We decided
 * to use only the low 32-bits of jiffies and hide the ugly
 * casts with the following macro.
 */
#define tcp_time_stamp		((__u32)(jiffies))

#define tcp_flag_byte(th) (((u_int8_t *)th)[13])

#define TCPHDR_FIN 0x01
#define TCPHDR_SYN 0x02
#define TCPHDR_RST 0x04
#define TCPHDR_PSH 0x08
#define TCPHDR_ACK 0x10
#define TCPHDR_URG 0x20
#define TCPHDR_ECE 0x40
#define TCPHDR_CWR 0x80

/* MPTCP flags */
#define MPTCPHDR_ACK		0x01
#define MPTCPHDR_SEQ		0x02
#define MPTCPHDR_FIN		0x04
#define MPTCPHDR_INF		0x08
#define MPTCPHDR_SEQ64_SET	0x10 /* Did we received a 64-bit seq number */
#define MPTCPHDR_SEQ64_OFO	0x20 /* Is it not in our circular array? */
#define MPTCPHDR_SEQ64_INDEX	0x40 /* Index of seq in mpcb->snd_high_order */
#define MPTCPHDR_ACK64_SET	0x80

/* It is impossible, that all 8 bits of mptcp_flags are set to 1 with the above
 * Thus, defining MPTCPHDR_JOIN as 0xFF is safe.
 */
#define MPTCPHDR_JOIN		0xFF

/* This is what the send packet queuing engine uses to pass
 * TCP per-packet control information to the transmission code.
 * We also store the host-order sequence numbers in here too.
 * This is 44 bytes if IPV6 is enabled.
 * If this grows please adjust skbuff.h:skbuff->cb[xxx] size appropriately.
 */
struct tcp_skb_cb {
	union {
		union {
			struct inet_skb_parm	h4;
#if IS_ENABLED(CONFIG_IPV6)
			struct inet6_skb_parm	h6;
#endif
		} header;	/* For incoming frames		*/
#ifdef CONFIG_MPTCP
		__u32 path_mask; /* path indices that tried to send this skb */
#endif
	};
	__u32		seq;		/* Starting sequence number	*/
	__u32		end_seq;	/* SEQ + FIN + SYN + datalen	*/
	__u32		when;		/* used to compute rtt's	*/
#ifdef CONFIG_MPTCP
#define sub_seq		ack_seq
#define	mp_data_len	when
	__u8		mptcp_flags;	/* flags for the MPTCP layer    */
	__u8		dss_off;	/* Number of 4-byte words until
					 * seq-number */
#endif
	__u8		tcp_flags;	/* TCP header flags. (tcp[13])	*/

	__u8		sacked;		/* State flags for SACK/FACK.	*/
#define TCPCB_SACKED_ACKED	0x01	/* SKB ACK'd by a SACK block	*/
#define TCPCB_SACKED_RETRANS	0x02	/* SKB retransmitted		*/
#define TCPCB_LOST		0x04	/* SKB is lost			*/
#define TCPCB_TAGBITS		0x07	/* All tag bits			*/
#define TCPCB_EVER_RETRANS	0x80	/* Ever retransmitted frame	*/
#define TCPCB_RETRANS		(TCPCB_SACKED_RETRANS|TCPCB_EVER_RETRANS)

	__u8		ip_dsfield;	/* IPv4 tos or IPv6 dsfield	*/
	/* 1 byte hole */
	__u32		ack_seq;	/* Sequence number ACK'd	*/
};

#define TCP_SKB_CB(__skb)	((struct tcp_skb_cb *)&((__skb)->cb[0]))

/* RFC3168 : 6.1.1 SYN packets must not have ECT/ECN bits set
 *
 * If we receive a SYN packet with these bits set, it means a network is
 * playing bad games with TOS bits. In order to avoid possible false congestion
 * notifications, we disable TCP ECN negociation.
 */
static inline void
TCP_ECN_create_request(struct request_sock *req, const struct sk_buff *skb)
{
	const struct tcphdr *th = tcp_hdr(skb);

	if (sysctl_tcp_ecn && th->ece && th->cwr &&
	    INET_ECN_is_not_ect(TCP_SKB_CB(skb)->ip_dsfield))
		inet_rsk(req)->ecn_ok = 1;
}

/* Due to TSO, an SKB can be composed of multiple actual
 * packets.  To keep these tracked properly, we use this.
 */
static inline int tcp_skb_pcount(const struct sk_buff *skb)
{
	return skb_shinfo(skb)->gso_segs;
}

/* This is valid iff tcp_skb_pcount() > 1. */
static inline int tcp_skb_mss(const struct sk_buff *skb)
{
	return skb_shinfo(skb)->gso_size;
}

/* Events passed to congestion control interface */
enum tcp_ca_event {
	CA_EVENT_TX_START,	/* first transmit when no packets in flight */
	CA_EVENT_CWND_RESTART,	/* congestion window restart */
	CA_EVENT_COMPLETE_CWR,	/* end of congestion recovery */
	CA_EVENT_FRTO,		/* fast recovery timeout */
	CA_EVENT_LOSS,		/* loss timeout */
	CA_EVENT_FAST_ACK,	/* in sequence ack */
	CA_EVENT_SLOW_ACK,	/* other ack */
};

/*
 * Interface for adding new TCP congestion control handlers
 */
#define TCP_CA_NAME_MAX	16
#define TCP_CA_MAX	128
#define TCP_CA_BUF_MAX	(TCP_CA_NAME_MAX*TCP_CA_MAX)

#define TCP_CONG_NON_RESTRICTED 0x1
#define TCP_CONG_RTT_STAMP	0x2

struct tcp_congestion_ops {
	struct list_head	list;
	unsigned long flags;

	/* initialize private data (optional) */
	void (*init)(struct sock *sk);
	/* cleanup private data  (optional) */
	void (*release)(struct sock *sk);

	/* return slow start threshold (required) */
	u32 (*ssthresh)(struct sock *sk);
	/* lower bound for congestion window (optional) */
	u32 (*min_cwnd)(const struct sock *sk);
	/* do new cwnd calculation (required) */
	void (*cong_avoid)(struct sock *sk, u32 ack, u32 in_flight);
	/* call before changing ca_state (optional) */
	void (*set_state)(struct sock *sk, u8 new_state);
	/* call when cwnd event occurs (optional) */
	void (*cwnd_event)(struct sock *sk, enum tcp_ca_event ev);
	/* new value of cwnd after loss (optional) */
	u32  (*undo_cwnd)(struct sock *sk);
	/* hook for packet ack accounting (optional) */
	void (*pkts_acked)(struct sock *sk, u32 num_acked, s32 rtt_us);
	/* get info for inet_diag (optional) */
	void (*get_info)(struct sock *sk, u32 ext, struct sk_buff *skb);

	char 		name[TCP_CA_NAME_MAX];
	struct module 	*owner;
};

extern int tcp_register_congestion_control(struct tcp_congestion_ops *type);
extern void tcp_unregister_congestion_control(struct tcp_congestion_ops *type);

extern void tcp_init_congestion_control(struct sock *sk);
extern void tcp_cleanup_congestion_control(struct sock *sk);
extern int tcp_set_default_congestion_control(const char *name);
extern void tcp_get_default_congestion_control(char *name);
extern void tcp_get_available_congestion_control(char *buf, size_t len);
extern void tcp_get_allowed_congestion_control(char *buf, size_t len);
extern int tcp_set_allowed_congestion_control(char *allowed);
extern int tcp_set_congestion_control(struct sock *sk, const char *name);
extern void tcp_slow_start(struct tcp_sock *tp);
extern void tcp_cong_avoid_ai(struct tcp_sock *tp, u32 w);

extern struct tcp_congestion_ops tcp_init_congestion_ops;
extern u32 tcp_reno_ssthresh(struct sock *sk);
extern void tcp_reno_cong_avoid(struct sock *sk, u32 ack, u32 in_flight);
extern u32 tcp_reno_min_cwnd(const struct sock *sk);
extern struct tcp_congestion_ops tcp_reno;

static inline void tcp_set_ca_state(struct sock *sk, const u8 ca_state)
{
	struct inet_connection_sock *icsk = inet_csk(sk);

	if (icsk->icsk_ca_ops->set_state)
		icsk->icsk_ca_ops->set_state(sk, ca_state);
	icsk->icsk_ca_state = ca_state;
}

static inline void tcp_ca_event(struct sock *sk, const enum tcp_ca_event event)
{
	const struct inet_connection_sock *icsk = inet_csk(sk);

	if (icsk->icsk_ca_ops->cwnd_event)
		icsk->icsk_ca_ops->cwnd_event(sk, event);
}

/* These functions determine how the current flow behaves in respect of SACK
 * handling. SACK is negotiated with the peer, and therefore it can vary
 * between different flows.
 *
 * tcp_is_sack - SACK enabled
 * tcp_is_reno - No SACK
 * tcp_is_fack - FACK enabled, implies SACK enabled
 */
static inline int tcp_is_sack(const struct tcp_sock *tp)
{
	return tp->rx_opt.sack_ok;
}

static inline bool tcp_is_reno(const struct tcp_sock *tp)
{
	return !tcp_is_sack(tp);
}

static inline bool tcp_is_fack(const struct tcp_sock *tp)
{
	return tp->rx_opt.sack_ok & TCP_FACK_ENABLED;
}

static inline void tcp_enable_fack(struct tcp_sock *tp)
{
	tp->rx_opt.sack_ok |= TCP_FACK_ENABLED;
}

/* TCP early-retransmit (ER) is similar to but more conservative than
 * the thin-dupack feature.  Enable ER only if thin-dupack is disabled.
 */
static inline void tcp_enable_early_retrans(struct tcp_sock *tp)
{
	tp->do_early_retrans = sysctl_tcp_early_retrans &&
		!sysctl_tcp_thin_dupack && sysctl_tcp_reordering == 3;
	tp->early_retrans_delayed = 0;
}

static inline void tcp_disable_early_retrans(struct tcp_sock *tp)
{
	tp->do_early_retrans = 0;
}

static inline unsigned int tcp_left_out(const struct tcp_sock *tp)
{
	return tp->sacked_out + tp->lost_out;
}

/* This determines how many packets are "in the network" to the best
 * of our knowledge.  In many cases it is conservative, but where
 * detailed information is available from the receiver (via SACK
 * blocks etc.) we can make more aggressive calculations.
 *
 * Use this for decisions involving congestion control, use just
 * tp->packets_out to determine if the send queue is empty or not.
 *
 * Read this equation as:
 *
 *	"Packets sent once on transmission queue" MINUS
 *	"Packets left network, but not honestly ACKed yet" PLUS
 *	"Packets fast retransmitted"
 */
static inline unsigned int tcp_packets_in_flight(const struct tcp_sock *tp)
{
	return tp->packets_out - tcp_left_out(tp) + tp->retrans_out;
}

#define TCP_INFINITE_SSTHRESH	0x7fffffff

static inline bool tcp_in_initial_slowstart(const struct tcp_sock *tp)
{
	return tp->snd_ssthresh >= TCP_INFINITE_SSTHRESH;
}

static inline bool tcp_in_cwnd_reduction(const struct sock *sk)
{
	return (TCPF_CA_CWR | TCPF_CA_Recovery) &
	       (1 << inet_csk(sk)->icsk_ca_state);
}

/* If cwnd > ssthresh, we may raise ssthresh to be half-way to cwnd.
 * The exception is cwnd reduction phase, when cwnd is decreasing towards
 * ssthresh.
 */
static inline __u32 tcp_current_ssthresh(const struct sock *sk)
{
	const struct tcp_sock *tp = tcp_sk(sk);

	if (tcp_in_cwnd_reduction(sk))
		return tp->snd_ssthresh;
	else
		return max(tp->snd_ssthresh,
			   ((tp->snd_cwnd >> 1) +
			    (tp->snd_cwnd >> 2)));
}

/* Use define here intentionally to get WARN_ON location shown at the caller */
#define tcp_verify_left_out(tp)	WARN_ON(tcp_left_out(tp) > tp->packets_out)

extern void tcp_enter_cwr(struct sock *sk, const int set_ssthresh);
extern __u32 tcp_init_cwnd(const struct tcp_sock *tp, const struct dst_entry *dst);

/* The maximum number of MSS of available cwnd for which TSO defers
 * sending if not using sysctl_tcp_tso_win_divisor.
 */
static inline __u32 tcp_max_tso_deferred_mss(const struct tcp_sock *tp)
{
	return 3;
}

/* Slow start with delack produces 3 packets of burst, so that
 * it is safe "de facto".  This will be the default - same as
 * the default reordering threshold - but if reordering increases,
 * we must be able to allow cwnd to burst at least this much in order
 * to not pull it back when holes are filled.
 */
static __inline__ __u32 tcp_max_burst(const struct tcp_sock *tp)
{
	return tp->reordering;
}

/* Returns end sequence number of the receiver's advertised window */
static inline u32 tcp_wnd_end(const struct tcp_sock *tp)
{
	return tp->snd_una + tp->snd_wnd;
}
extern bool tcp_is_cwnd_limited(const struct sock *sk, u32 in_flight);

static inline void tcp_minshall_update(struct tcp_sock *tp, unsigned int mss,
				       const struct sk_buff *skb)
{
	if (skb->len < mss)
		tp->snd_sml = TCP_SKB_CB(skb)->end_seq;
}

static inline void tcp_check_probe_timer(struct sock *sk)
{
	const struct tcp_sock *tp = tcp_sk(sk);
	const struct inet_connection_sock *icsk = inet_csk(sk);

	if (!tp->packets_out && !icsk->icsk_pending)
		inet_csk_reset_xmit_timer(sk, ICSK_TIME_PROBE0,
					  icsk->icsk_rto, TCP_RTO_MAX);
}

static inline void tcp_init_wl(struct tcp_sock *tp, u32 seq)
{
	tp->snd_wl1 = seq;
}

static inline void tcp_update_wl(struct tcp_sock *tp, u32 seq)
{
	tp->snd_wl1 = seq;
}

/*
 * Calculate(/check) TCP checksum
 */
static inline __sum16 tcp_v4_check(int len, __be32 saddr,
				   __be32 daddr, __wsum base)
{
	return csum_tcpudp_magic(saddr,daddr,len,IPPROTO_TCP,base);
}

static inline __sum16 __tcp_checksum_complete(struct sk_buff *skb)
{
	return __skb_checksum_complete(skb);
}

static inline bool tcp_checksum_complete(struct sk_buff *skb)
{
	return !skb_csum_unnecessary(skb) &&
		__tcp_checksum_complete(skb);
}

/* Prequeue for VJ style copy to user, combined with checksumming. */

static inline void tcp_prequeue_init(struct tcp_sock *tp)
{
	tp->ucopy.task = NULL;
	tp->ucopy.len = 0;
	tp->ucopy.memory = 0;
	skb_queue_head_init(&tp->ucopy.prequeue);
#ifdef CONFIG_NET_DMA
	tp->ucopy.dma_chan = NULL;
	tp->ucopy.wakeup = 0;
	tp->ucopy.pinned_list = NULL;
	tp->ucopy.dma_cookie = 0;
#endif
}

/* Packet is added to VJ-style prequeue for processing in process
 * context, if a reader task is waiting. Apparently, this exciting
 * idea (VJ's mail "Re: query about TCP header on tcp-ip" of 07 Sep 93)
 * failed somewhere. Latency? Burstiness? Well, at least now we will
 * see, why it failed. 8)8)				  --ANK
 *
 * NOTE: is this not too big to inline?
 */
static inline bool tcp_prequeue(struct sock *sk, struct sk_buff *skb)
{
	struct tcp_sock *tp = tcp_sk(sk);

	if (sysctl_tcp_low_latency || !tp->ucopy.task)
		return false;

	__skb_queue_tail(&tp->ucopy.prequeue, skb);
	tp->ucopy.memory += skb->truesize;
	if (tp->ucopy.memory > sk->sk_rcvbuf) {
		struct sk_buff *skb1;

		BUG_ON(sock_owned_by_user(sk));

		while ((skb1 = __skb_dequeue(&tp->ucopy.prequeue)) != NULL) {
			sk_backlog_rcv(sk, skb1);
			NET_INC_STATS_BH(sock_net(sk),
					 LINUX_MIB_TCPPREQUEUEDROPPED);
		}

		tp->ucopy.memory = 0;
	} else if (skb_queue_len(&tp->ucopy.prequeue) == 1) {
		wake_up_interruptible_sync_poll(sk_sleep(sk),
					   POLLIN | POLLRDNORM | POLLRDBAND);
		if (!inet_csk_ack_scheduled(sk) && !tp->mpc)
			inet_csk_reset_xmit_timer(sk, ICSK_TIME_DACK,
						  (3 * tcp_rto_min(sk)) / 4,
						  TCP_RTO_MAX);
	}
	return true;
}


#undef STATE_TRACE

#ifdef STATE_TRACE
static const char *statename[]={
	"Unused","Established","Syn Sent","Syn Recv",
	"Fin Wait 1","Fin Wait 2","Time Wait", "Close",
	"Close Wait","Last ACK","Listen","Closing"
};
#endif
extern void tcp_set_state(struct sock *sk, int state);

extern void tcp_done(struct sock *sk);

static inline void tcp_sack_reset(struct tcp_options_received *rx_opt)
{
	rx_opt->dsack = 0;
	rx_opt->num_sacks = 0;
}

/* Determine a window scaling and initial window to offer. */
extern void tcp_select_initial_window(int __space, __u32 mss,
				      __u32 *rcv_wnd, __u32 *window_clamp,
				      int wscale_ok, __u8 *rcv_wscale,
				      __u32 init_rcv_wnd, const struct sock *sk);

static inline int tcp_win_from_space(int space)
{
	return sysctl_tcp_adv_win_scale<=0 ?
		(space>>(-sysctl_tcp_adv_win_scale)) :
		space - (space>>sysctl_tcp_adv_win_scale);
}

/* Note: caller must be prepared to deal with negative returns */ 
static inline int tcp_space(const struct sock *sk)
{
	if (tcp_sk(sk)->mpc)
		sk = tcp_sk(sk)->meta_sk;

	return tcp_win_from_space(sk->sk_rcvbuf -
				  atomic_read(&sk->sk_rmem_alloc));
} 

static inline int tcp_full_space(const struct sock *sk)
{
	if (tcp_sk(sk)->mpc)
		sk = tcp_sk(sk)->meta_sk;

	return tcp_win_from_space(sk->sk_rcvbuf); 
}

static inline void tcp_openreq_init(struct request_sock *req,
				    struct tcp_options_received *rx_opt,
				    struct sk_buff *skb)
{
	struct inet_request_sock *ireq = inet_rsk(req);

	req->rcv_wnd = 0;		/* So that tcp_send_synack() knows! */
	req->cookie_ts = 0;
	tcp_rsk(req)->rcv_isn = TCP_SKB_CB(skb)->seq;
<<<<<<< HEAD
	tcp_rsk(req)->rcv_nxt = TCP_SKB_CB(skb)->seq + 1;
	tcp_rsk(req)->snt_synack = 0;
	tcp_rsk(req)->saw_mpc = rx_opt->saw_mpc;
=======
	tcp_rsk(req)->saw_mpc = 0;
>>>>>>> feca5f36
	req->mss = rx_opt->mss_clamp;
	req->ts_recent = rx_opt->saw_tstamp ? rx_opt->rcv_tsval : 0;
	ireq->tstamp_ok = rx_opt->tstamp_ok;
	ireq->sack_ok = rx_opt->sack_ok;
	ireq->snd_wscale = rx_opt->snd_wscale;
	ireq->wscale_ok = rx_opt->wscale_ok;
	ireq->acked = 0;
	ireq->ecn_ok = 0;
	ireq->rmt_port = tcp_hdr(skb)->source;
	ireq->loc_port = tcp_hdr(skb)->dest;
}

/* Compute time elapsed between SYNACK and the ACK completing 3WHS */
static inline void tcp_synack_rtt_meas(struct sock *sk,
				       struct request_sock *req)
{
	if (tcp_rsk(req)->snt_synack)
		tcp_valid_rtt_meas(sk,
		    tcp_time_stamp - tcp_rsk(req)->snt_synack);
}

extern void tcp_enter_memory_pressure(struct sock *sk);

static inline int keepalive_intvl_when(const struct tcp_sock *tp)
{
	return tp->keepalive_intvl ? : sysctl_tcp_keepalive_intvl;
}

static inline int keepalive_time_when(const struct tcp_sock *tp)
{
	return tp->keepalive_time ? : sysctl_tcp_keepalive_time;
}

static inline int keepalive_probes(const struct tcp_sock *tp)
{
	return tp->keepalive_probes ? : sysctl_tcp_keepalive_probes;
}

static inline u32 keepalive_time_elapsed(const struct tcp_sock *tp)
{
	const struct inet_connection_sock *icsk = &tp->inet_conn;

	return min_t(u32, tcp_time_stamp - icsk->icsk_ack.lrcvtime,
			  tcp_time_stamp - tp->rcv_tstamp);
}

static inline int tcp_fin_time(const struct sock *sk)
{
	int fin_timeout = tcp_sk(sk)->linger2 ? : sysctl_tcp_fin_timeout;
	const int rto = inet_csk(sk)->icsk_rto;

	if (fin_timeout < (rto << 2) - (rto >> 1))
		fin_timeout = (rto << 2) - (rto >> 1);

	return fin_timeout;
}

static inline bool tcp_paws_check(const struct tcp_options_received *rx_opt,
				  int paws_win)
{
	if ((s32)(rx_opt->ts_recent - rx_opt->rcv_tsval) <= paws_win)
		return true;
	if (unlikely(get_seconds() >= rx_opt->ts_recent_stamp + TCP_PAWS_24DAYS))
		return true;
	/*
	 * Some OSes send SYN and SYNACK messages with tsval=0 tsecr=0,
	 * then following tcp messages have valid values. Ignore 0 value,
	 * or else 'negative' tsval might forbid us to accept their packets.
	 */
	if (!rx_opt->ts_recent)
		return true;
	return false;
}

static inline bool tcp_paws_reject(const struct tcp_options_received *rx_opt,
				   int rst)
{
	if (tcp_paws_check(rx_opt, 0))
		return false;

	/* RST segments are not recommended to carry timestamp,
	   and, if they do, it is recommended to ignore PAWS because
	   "their cleanup function should take precedence over timestamps."
	   Certainly, it is mistake. It is necessary to understand the reasons
	   of this constraint to relax it: if peer reboots, clock may go
	   out-of-sync and half-open connections will not be reset.
	   Actually, the problem would be not existing if all
	   the implementations followed draft about maintaining clock
	   via reboots. Linux-2.2 DOES NOT!

	   However, we can relax time bounds for RST segments to MSL.
	 */
	if (rst && get_seconds() >= rx_opt->ts_recent_stamp + TCP_PAWS_MSL)
		return false;
	return true;
}

static inline void tcp_mib_init(struct net *net)
{
	/* See RFC 2012 */
	TCP_ADD_STATS_USER(net, TCP_MIB_RTOALGORITHM, 1);
	TCP_ADD_STATS_USER(net, TCP_MIB_RTOMIN, TCP_RTO_MIN*1000/HZ);
	TCP_ADD_STATS_USER(net, TCP_MIB_RTOMAX, TCP_RTO_MAX*1000/HZ);
	TCP_ADD_STATS_USER(net, TCP_MIB_MAXCONN, -1);
}

/* from STCP */
static inline void tcp_clear_retrans_hints_partial(struct tcp_sock *tp)
{
	tp->lost_skb_hint = NULL;
	tp->scoreboard_skb_hint = NULL;
}

static inline void tcp_clear_all_retrans_hints(struct tcp_sock *tp)
{
	tcp_clear_retrans_hints_partial(tp);
	tp->retransmit_skb_hint = NULL;
}

/* MD5 Signature */
struct crypto_hash;

union tcp_md5_addr {
	struct in_addr  a4;
#if IS_ENABLED(CONFIG_IPV6)
	struct in6_addr	a6;
#endif
};

/* - key database */
struct tcp_md5sig_key {
	struct hlist_node	node;
	u8			keylen;
	u8			family; /* AF_INET or AF_INET6 */
	union tcp_md5_addr	addr;
	u8			key[TCP_MD5SIG_MAXKEYLEN];
	struct rcu_head		rcu;
};

/* - sock block */
struct tcp_md5sig_info {
	struct hlist_head	head;
	struct rcu_head		rcu;
};

/* - pseudo header */
struct tcp4_pseudohdr {
	__be32		saddr;
	__be32		daddr;
	__u8		pad;
	__u8		protocol;
	__be16		len;
};

struct tcp6_pseudohdr {
	struct in6_addr	saddr;
	struct in6_addr daddr;
	__be32		len;
	__be32		protocol;	/* including padding */
};

union tcp_md5sum_block {
	struct tcp4_pseudohdr ip4;
#if IS_ENABLED(CONFIG_IPV6)
	struct tcp6_pseudohdr ip6;
#endif
};

/* - pool: digest algorithm, hash description and scratch buffer */
struct tcp_md5sig_pool {
	struct hash_desc	md5_desc;
	union tcp_md5sum_block	md5_blk;
};

/* - functions */
extern int tcp_v4_md5_hash_skb(char *md5_hash, struct tcp_md5sig_key *key,
			       const struct sock *sk,
			       const struct request_sock *req,
			       const struct sk_buff *skb);
extern int tcp_md5_do_add(struct sock *sk, const union tcp_md5_addr *addr,
			  int family, const u8 *newkey,
			  u8 newkeylen, gfp_t gfp);
extern int tcp_md5_do_del(struct sock *sk, const union tcp_md5_addr *addr,
			  int family);
extern struct tcp_md5sig_key *tcp_v4_md5_lookup(struct sock *sk,
					 struct sock *addr_sk);

#ifdef CONFIG_TCP_MD5SIG
extern struct tcp_md5sig_key *tcp_md5_do_lookup(struct sock *sk,
			const union tcp_md5_addr *addr, int family);
#define tcp_twsk_md5_key(twsk)	((twsk)->tw_md5_key)
#else
static inline struct tcp_md5sig_key *tcp_md5_do_lookup(struct sock *sk,
					 const union tcp_md5_addr *addr,
					 int family)
{
	return NULL;
}
#define tcp_twsk_md5_key(twsk)	NULL
#endif

extern struct tcp_md5sig_pool __percpu *tcp_alloc_md5sig_pool(struct sock *);
extern void tcp_free_md5sig_pool(void);

extern struct tcp_md5sig_pool	*tcp_get_md5sig_pool(void);
extern void tcp_put_md5sig_pool(void);

extern int tcp_md5_hash_header(struct tcp_md5sig_pool *, const struct tcphdr *);
extern int tcp_md5_hash_skb_data(struct tcp_md5sig_pool *, const struct sk_buff *,
				 unsigned int header_len);
extern int tcp_md5_hash_key(struct tcp_md5sig_pool *hp,
			    const struct tcp_md5sig_key *key);

/* From tcp_fastopen.c */
extern void tcp_fastopen_cache_get(struct sock *sk, u16 *mss,
				   struct tcp_fastopen_cookie *cookie,
				   int *syn_loss, unsigned long *last_syn_loss);
extern void tcp_fastopen_cache_set(struct sock *sk, u16 mss,
				   struct tcp_fastopen_cookie *cookie,
				   bool syn_lost);
struct tcp_fastopen_request {
	/* Fast Open cookie. Size 0 means a cookie request */
	struct tcp_fastopen_cookie	cookie;
	struct msghdr			*data;  /* data in MSG_FASTOPEN */
	u16				copied;	/* queued in tcp_connect() */
};
void tcp_free_fastopen_req(struct tcp_sock *tp);

extern struct tcp_fastopen_context __rcu *tcp_fastopen_ctx;
int tcp_fastopen_reset_cipher(void *key, unsigned int len);
void tcp_fastopen_cookie_gen(__be32 addr, struct tcp_fastopen_cookie *foc);

#define TCP_FASTOPEN_KEY_LENGTH 16

/* Fastopen key context */
struct tcp_fastopen_context {
	struct crypto_cipher __rcu	*tfm;
	__u8				key[TCP_FASTOPEN_KEY_LENGTH];
	struct rcu_head			rcu;
};

/* write queue abstraction */
static inline void tcp_write_queue_purge(struct sock *sk)
{
	struct sk_buff *skb;

	while ((skb = __skb_dequeue(&sk->sk_write_queue)) != NULL)
		sk_wmem_free_skb(sk, skb);
	sk_mem_reclaim(sk);
	tcp_clear_all_retrans_hints(tcp_sk(sk));
}

static inline struct sk_buff *tcp_write_queue_head(const struct sock *sk)
{
	return skb_peek(&sk->sk_write_queue);
}

static inline struct sk_buff *tcp_write_queue_tail(const struct sock *sk)
{
	return skb_peek_tail(&sk->sk_write_queue);
}

static inline struct sk_buff *tcp_write_queue_next(const struct sock *sk,
						   const struct sk_buff *skb)
{
	return skb_queue_next(&sk->sk_write_queue, skb);
}

static inline struct sk_buff *tcp_write_queue_prev(const struct sock *sk,
						   const struct sk_buff *skb)
{
	return skb_queue_prev(&sk->sk_write_queue, skb);
}

#define tcp_for_write_queue(skb, sk)					\
	skb_queue_walk(&(sk)->sk_write_queue, skb)

#define tcp_for_write_queue_from(skb, sk)				\
	skb_queue_walk_from(&(sk)->sk_write_queue, skb)

#define tcp_for_write_queue_from_safe(skb, tmp, sk)			\
	skb_queue_walk_from_safe(&(sk)->sk_write_queue, skb, tmp)

static inline struct sk_buff *tcp_send_head(const struct sock *sk)
{
	return sk->sk_send_head;
}

static inline bool tcp_skb_is_last(const struct sock *sk,
				   const struct sk_buff *skb)
{
	return skb_queue_is_last(&sk->sk_write_queue, skb);
}

static inline void tcp_advance_send_head(struct sock *sk, const struct sk_buff *skb)
{
	if (tcp_skb_is_last(sk, skb))
		sk->sk_send_head = NULL;
	else
		sk->sk_send_head = tcp_write_queue_next(sk, skb);
}

static inline void tcp_check_send_head(struct sock *sk, struct sk_buff *skb_unlinked)
{
	if (sk->sk_send_head == skb_unlinked)
		sk->sk_send_head = NULL;
}

static inline void tcp_init_send_head(struct sock *sk)
{
	sk->sk_send_head = NULL;
}

static inline void __tcp_add_write_queue_tail(struct sock *sk, struct sk_buff *skb)
{
	__skb_queue_tail(&sk->sk_write_queue, skb);
}

static inline void tcp_add_write_queue_tail(struct sock *sk, struct sk_buff *skb)
{
	__tcp_add_write_queue_tail(sk, skb);

	/* Queue it, remembering where we must start sending. */
	if (sk->sk_send_head == NULL) {
		sk->sk_send_head = skb;

		if (tcp_sk(sk)->highest_sack == NULL)
			tcp_sk(sk)->highest_sack = skb;
	}
}

static inline void __tcp_add_write_queue_head(struct sock *sk, struct sk_buff *skb)
{
	__skb_queue_head(&sk->sk_write_queue, skb);
}

/* Insert buff after skb on the write queue of sk.  */
static inline void tcp_insert_write_queue_after(struct sk_buff *skb,
						struct sk_buff *buff,
						struct sock *sk)
{
	__skb_queue_after(&sk->sk_write_queue, skb, buff);
}

/* Insert new before skb on the write queue of sk.  */
static inline void tcp_insert_write_queue_before(struct sk_buff *new,
						  struct sk_buff *skb,
						  struct sock *sk)
{
	__skb_queue_before(&sk->sk_write_queue, skb, new);

	if (sk->sk_send_head == skb)
		sk->sk_send_head = new;
}

static inline void tcp_unlink_write_queue(struct sk_buff *skb, struct sock *sk)
{
	__skb_unlink(skb, &sk->sk_write_queue);
}

static inline bool tcp_write_queue_empty(struct sock *sk)
{
	return skb_queue_empty(&sk->sk_write_queue);
}

static inline void tcp_push_pending_frames(struct sock *sk)
{
	if (tcp_send_head(sk)) {
		struct tcp_sock *tp = tcp_sk(sk);

		__tcp_push_pending_frames(sk, tcp_current_mss(sk), tp->nonagle);
	}
}

/* Start sequence of the skb just after the highest skb with SACKed
 * bit, valid only if sacked_out > 0 or when the caller has ensured
 * validity by itself.
 */
static inline u32 tcp_highest_sack_seq(struct tcp_sock *tp)
{
	if (!tp->sacked_out)
		return tp->snd_una;

	if (tp->highest_sack == NULL)
		return tp->snd_nxt;

	return TCP_SKB_CB(tp->highest_sack)->seq;
}

static inline void tcp_advance_highest_sack(struct sock *sk, struct sk_buff *skb)
{
	tcp_sk(sk)->highest_sack = tcp_skb_is_last(sk, skb) ? NULL :
						tcp_write_queue_next(sk, skb);
}

static inline struct sk_buff *tcp_highest_sack(struct sock *sk)
{
	return tcp_sk(sk)->highest_sack;
}

static inline void tcp_highest_sack_reset(struct sock *sk)
{
	tcp_sk(sk)->highest_sack = tcp_write_queue_head(sk);
}

/* Called when old skb is about to be deleted (to be combined with new skb) */
static inline void tcp_highest_sack_combine(struct sock *sk,
					    struct sk_buff *old,
					    struct sk_buff *new)
{
	if (tcp_sk(sk)->sacked_out && (old == tcp_sk(sk)->highest_sack))
		tcp_sk(sk)->highest_sack = new;
}

/* Determines whether this is a thin stream (which may suffer from
 * increased latency). Used to trigger latency-reducing mechanisms.
 */
static inline bool tcp_stream_is_thin(struct tcp_sock *tp)
{
	return tp->packets_out < 4 && !tcp_in_initial_slowstart(tp);
}

/* /proc */
enum tcp_seq_states {
	TCP_SEQ_STATE_LISTENING,
	TCP_SEQ_STATE_OPENREQ,
	TCP_SEQ_STATE_ESTABLISHED,
	TCP_SEQ_STATE_TIME_WAIT,
};

int tcp_seq_open(struct inode *inode, struct file *file);

struct tcp_seq_afinfo {
	char				*name;
	sa_family_t			family;
	const struct file_operations	*seq_fops;
	struct seq_operations		seq_ops;
};

struct tcp_iter_state {
	struct seq_net_private	p;
	sa_family_t		family;
	enum tcp_seq_states	state;
	struct sock		*syn_wait_sk;
	int			bucket, offset, sbucket, num;
	kuid_t			uid;
	loff_t			last_pos;
};

extern int tcp_proc_register(struct net *net, struct tcp_seq_afinfo *afinfo);
extern void tcp_proc_unregister(struct net *net, struct tcp_seq_afinfo *afinfo);

extern struct request_sock_ops tcp_request_sock_ops;
extern struct request_sock_ops tcp6_request_sock_ops;

extern void tcp_v4_destroy_sock(struct sock *sk);

extern int tcp_v4_gso_send_check(struct sk_buff *skb);
extern struct sk_buff *tcp_tso_segment(struct sk_buff *skb,
				       netdev_features_t features);
extern struct sk_buff **tcp_gro_receive(struct sk_buff **head,
					struct sk_buff *skb);
extern struct sk_buff **tcp4_gro_receive(struct sk_buff **head,
					 struct sk_buff *skb);
extern int tcp_gro_complete(struct sk_buff *skb);
extern int tcp4_gro_complete(struct sk_buff *skb);

#ifdef CONFIG_PROC_FS
extern int tcp4_proc_init(void);
extern void tcp4_proc_exit(void);
#endif

/* TCP af-specific functions */
struct tcp_sock_af_ops {
#ifdef CONFIG_TCP_MD5SIG
	struct tcp_md5sig_key	*(*md5_lookup) (struct sock *sk,
						struct sock *addr_sk);
	int			(*calc_md5_hash) (char *location,
						  struct tcp_md5sig_key *md5,
						  const struct sock *sk,
						  const struct request_sock *req,
						  const struct sk_buff *skb);
	int			(*md5_parse) (struct sock *sk,
					      char __user *optval,
					      int optlen);
#endif
};

struct tcp_request_sock_ops {
#ifdef CONFIG_TCP_MD5SIG
	struct tcp_md5sig_key	*(*md5_lookup) (struct sock *sk,
						struct request_sock *req);
	int			(*calc_md5_hash) (char *location,
						  struct tcp_md5sig_key *md5,
						  const struct sock *sk,
						  const struct request_sock *req,
						  const struct sk_buff *skb);
#endif
};

/* Using SHA1 for now, define some constants.
 */
#define COOKIE_DIGEST_WORDS (SHA_DIGEST_WORDS)
#define COOKIE_MESSAGE_WORDS (SHA_MESSAGE_BYTES / 4)
#define COOKIE_WORKSPACE_WORDS (COOKIE_DIGEST_WORDS + COOKIE_MESSAGE_WORDS)

extern int tcp_cookie_generator(u32 *bakery);

/**
 *	struct tcp_cookie_values - each socket needs extra space for the
 *	cookies, together with (optional) space for any SYN data.
 *
 *	A tcp_sock contains a pointer to the current value, and this is
 *	cloned to the tcp_timewait_sock.
 *
 * @cookie_pair:	variable data from the option exchange.
 *
 * @cookie_desired:	user specified tcpct_cookie_desired.  Zero
 *			indicates default (sysctl_tcp_cookie_size).
 *			After cookie sent, remembers size of cookie.
 *			Range 0, TCP_COOKIE_MIN to TCP_COOKIE_MAX.
 *
 * @s_data_desired:	user specified tcpct_s_data_desired.  When the
 *			constant payload is specified (@s_data_constant),
 *			holds its length instead.
 *			Range 0 to TCP_MSS_DESIRED.
 *
 * @s_data_payload:	constant data that is to be included in the
 *			payload of SYN or SYNACK segments when the
 *			cookie option is present.
 */
struct tcp_cookie_values {
	struct kref	kref;
	u8		cookie_pair[TCP_COOKIE_PAIR_SIZE];
	u8		cookie_pair_size;
	u8		cookie_desired;
	u16		s_data_desired:11,
			s_data_constant:1,
			s_data_in:1,
			s_data_out:1,
			s_data_unused:2;
	u8		s_data_payload[0];
};

static inline void tcp_cookie_values_release(struct kref *kref)
{
	kfree(container_of(kref, struct tcp_cookie_values, kref));
}

/* The length of constant payload data.  Note that s_data_desired is
 * overloaded, depending on s_data_constant: either the length of constant
 * data (returned here) or the limit on variable data.
 */
static inline int tcp_s_data_size(const struct tcp_sock *tp)
{
	return (tp->cookie_values != NULL && tp->cookie_values->s_data_constant)
		? tp->cookie_values->s_data_desired
		: 0;
}

/**
 *	struct tcp_extend_values - tcp_ipv?.c to tcp_output.c workspace.
 *
 *	As tcp_request_sock has already been extended in other places, the
 *	only remaining method is to pass stack values along as function
 *	parameters.  These parameters are not needed after sending SYNACK.
 *
 * @cookie_bakery:	cryptographic secret and message workspace.
 *
 * @cookie_plus:	bytes in authenticator/cookie option, copied from
 *			struct tcp_options_received (above).
 */
struct tcp_extend_values {
	struct request_values		rv;
	u32				cookie_bakery[COOKIE_WORKSPACE_WORDS];
	u8				cookie_plus:6,
					cookie_out_never:1,
					cookie_in_always:1;
};

static inline struct tcp_extend_values *tcp_xv(struct request_values *rvp)
{
	return (struct tcp_extend_values *)rvp;
}

extern void tcp_v4_init(void);
extern void tcp_init(void);

#endif	/* _TCP_H */<|MERGE_RESOLUTION|>--- conflicted
+++ resolved
@@ -1268,13 +1268,9 @@
 	req->rcv_wnd = 0;		/* So that tcp_send_synack() knows! */
 	req->cookie_ts = 0;
 	tcp_rsk(req)->rcv_isn = TCP_SKB_CB(skb)->seq;
-<<<<<<< HEAD
 	tcp_rsk(req)->rcv_nxt = TCP_SKB_CB(skb)->seq + 1;
 	tcp_rsk(req)->snt_synack = 0;
-	tcp_rsk(req)->saw_mpc = rx_opt->saw_mpc;
-=======
 	tcp_rsk(req)->saw_mpc = 0;
->>>>>>> feca5f36
 	req->mss = rx_opt->mss_clamp;
 	req->ts_recent = rx_opt->saw_tstamp ? rx_opt->rcv_tsval : 0;
 	ireq->tstamp_ok = rx_opt->tstamp_ok;
