--- conflicted
+++ resolved
@@ -1207,14 +1207,10 @@
 void tcp_get_available_congestion_control(char *buf, size_t len);
 void tcp_get_allowed_congestion_control(char *buf, size_t len);
 int tcp_set_allowed_congestion_control(char *allowed);
-<<<<<<< HEAD
-int tcp_set_congestion_control(struct sock *sk, const char *name, bool load, bool reinit);
-int __tcp_set_congestion_control(struct sock *sk, const char *name, bool load,
-				 bool reinit);
-=======
 int tcp_set_congestion_control(struct sock *sk, const char *name, bool load,
 			       bool reinit, bool cap_net_admin);
->>>>>>> 4d856f72
+int __tcp_set_congestion_control(struct sock *sk, const char *name, bool load,
+				 bool reinit, bool cap_net_admin);
 u32 tcp_slow_start(struct tcp_sock *tp, u32 acked);
 void tcp_cong_avoid_ai(struct tcp_sock *tp, u32 w, u32 acked);
 
@@ -2107,7 +2103,6 @@
 				      __u32 mss, __u32 *rcv_wnd,
 				      __u32 *window_clamp, int wscale_ok,
 				      __u8 *rcv_wscale, __u32 init_rcv_wnd);
-	int (*select_size)(const struct sock *sk, bool first_skb, bool zc);
 	void (*init_buffer_space)(struct sock *sk);
 	void (*set_rto)(struct sock *sk);
 	bool (*should_expand_sndbuf)(const struct sock *sk);
@@ -2121,7 +2116,7 @@
 	void (*cleanup_rbuf)(struct sock *sk, int copied);
 	void (*cwnd_validate)(struct sock *sk, bool is_cwnd_limited);
 	int (*set_cong_ctrl)(struct sock *sk, const char *name, bool load,
-			     bool reinit);
+			     bool reinit, bool cap_net_admin);
 };
 extern const struct tcp_sock_ops tcp_specific;
 
