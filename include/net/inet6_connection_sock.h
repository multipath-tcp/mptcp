--- conflicted
+++ resolved
@@ -25,24 +25,8 @@
 int inet6_csk_bind_conflict(const struct sock *sk,
 			    const struct inet_bind_bucket *tb, bool relax);
 
-<<<<<<< HEAD
-struct dst_entry *inet6_csk_route_req(struct sock *sk, struct flowi6 *fl6,
-				      const struct request_sock *req);
-u32 inet6_synq_hash(const struct in6_addr *raddr, const __be16 rport,
-		    const u32 rnd, const u32 synq_hsize);
-
-struct request_sock *inet6_csk_search_req(struct sock *sk,
-					  const __be16 rport,
-					  const struct in6_addr *raddr,
-					  const struct in6_addr *laddr,
-					  const int iif);
-
-void inet6_csk_reqsk_queue_hash_add(struct sock *sk, struct request_sock *req,
-				    const unsigned long timeout);
-=======
 struct dst_entry *inet6_csk_route_req(const struct sock *sk, struct flowi6 *fl6,
 				      const struct request_sock *req, u8 proto);
->>>>>>> afd2ff9b
 
 void inet6_csk_addr2sockaddr(struct sock *sk, struct sockaddr *uaddr);
 
