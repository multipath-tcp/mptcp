--- conflicted
+++ resolved
@@ -799,11 +799,8 @@
 	SOCK_FILTER_LOCKED, /* Filter cannot be changed anymore */
 	SOCK_SELECT_ERR_QUEUE, /* Wake select on error queue */
 	SOCK_RCU_FREE, /* wait rcu grace period in sk_destruct() */
-<<<<<<< HEAD
+	SOCK_TXTIME,
 	SOCK_MPTCP, /* MPTCP set on this socket */
-=======
-	SOCK_TXTIME,
->>>>>>> 84df9525
 };
 
 #define SK_FLAGS_TIMESTAMP ((1UL << SOCK_TIMESTAMP) | (1UL << SOCK_TIMESTAMPING_RX_SOFTWARE))
