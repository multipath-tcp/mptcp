/* SPDX-License-Identifier: GPL-2.0 WITH Linux-syscall-note */
/* Copyright (c) 2011-2014 PLUMgrid, http://plumgrid.com
 *
 * This program is free software; you can redistribute it and/or
 * modify it under the terms of version 2 of the GNU General Public
 * License as published by the Free Software Foundation.
 */
#ifndef _UAPI__LINUX_BPF_H__
#define _UAPI__LINUX_BPF_H__

#include <linux/types.h>
#include <linux/bpf_common.h>

/* Extended instruction set based on top of classic BPF */

/* instruction classes */
#define BPF_ALU64	0x07	/* alu mode in double word width */

/* ld/ldx fields */
#define BPF_DW		0x18	/* double word (64-bit) */
#define BPF_XADD	0xc0	/* exclusive add */

/* alu/jmp fields */
#define BPF_MOV		0xb0	/* mov reg to reg */
#define BPF_ARSH	0xc0	/* sign extending arithmetic shift right */

/* change endianness of a register */
#define BPF_END		0xd0	/* flags for endianness conversion: */
#define BPF_TO_LE	0x00	/* convert to little-endian */
#define BPF_TO_BE	0x08	/* convert to big-endian */
#define BPF_FROM_LE	BPF_TO_LE
#define BPF_FROM_BE	BPF_TO_BE

/* jmp encodings */
#define BPF_JNE		0x50	/* jump != */
#define BPF_JLT		0xa0	/* LT is unsigned, '<' */
#define BPF_JLE		0xb0	/* LE is unsigned, '<=' */
#define BPF_JSGT	0x60	/* SGT is signed '>', GT in x86 */
#define BPF_JSGE	0x70	/* SGE is signed '>=', GE in x86 */
#define BPF_JSLT	0xc0	/* SLT is signed, '<' */
#define BPF_JSLE	0xd0	/* SLE is signed, '<=' */
#define BPF_CALL	0x80	/* function call */
#define BPF_EXIT	0x90	/* function return */

/* Register numbers */
enum {
	BPF_REG_0 = 0,
	BPF_REG_1,
	BPF_REG_2,
	BPF_REG_3,
	BPF_REG_4,
	BPF_REG_5,
	BPF_REG_6,
	BPF_REG_7,
	BPF_REG_8,
	BPF_REG_9,
	BPF_REG_10,
	__MAX_BPF_REG,
};

/* BPF has 10 general purpose 64-bit registers and stack frame. */
#define MAX_BPF_REG	__MAX_BPF_REG

struct bpf_insn {
	__u8	code;		/* opcode */
	__u8	dst_reg:4;	/* dest register */
	__u8	src_reg:4;	/* source register */
	__s16	off;		/* signed offset */
	__s32	imm;		/* signed immediate constant */
};

/* Key of an a BPF_MAP_TYPE_LPM_TRIE entry */
struct bpf_lpm_trie_key {
	__u32	prefixlen;	/* up to 32 for AF_INET, 128 for AF_INET6 */
	__u8	data[0];	/* Arbitrary size */
};

struct bpf_cgroup_storage_key {
	__u64	cgroup_inode_id;	/* cgroup inode id */
	__u32	attach_type;		/* program attach type */
};

/* BPF syscall commands, see bpf(2) man-page for details. */
enum bpf_cmd {
	BPF_MAP_CREATE,
	BPF_MAP_LOOKUP_ELEM,
	BPF_MAP_UPDATE_ELEM,
	BPF_MAP_DELETE_ELEM,
	BPF_MAP_GET_NEXT_KEY,
	BPF_PROG_LOAD,
	BPF_OBJ_PIN,
	BPF_OBJ_GET,
	BPF_PROG_ATTACH,
	BPF_PROG_DETACH,
	BPF_PROG_TEST_RUN,
	BPF_PROG_GET_NEXT_ID,
	BPF_MAP_GET_NEXT_ID,
	BPF_PROG_GET_FD_BY_ID,
	BPF_MAP_GET_FD_BY_ID,
	BPF_OBJ_GET_INFO_BY_FD,
	BPF_PROG_QUERY,
	BPF_RAW_TRACEPOINT_OPEN,
	BPF_BTF_LOAD,
	BPF_BTF_GET_FD_BY_ID,
	BPF_TASK_FD_QUERY,
	BPF_MAP_LOOKUP_AND_DELETE_ELEM,
};

enum bpf_map_type {
	BPF_MAP_TYPE_UNSPEC,
	BPF_MAP_TYPE_HASH,
	BPF_MAP_TYPE_ARRAY,
	BPF_MAP_TYPE_PROG_ARRAY,
	BPF_MAP_TYPE_PERF_EVENT_ARRAY,
	BPF_MAP_TYPE_PERCPU_HASH,
	BPF_MAP_TYPE_PERCPU_ARRAY,
	BPF_MAP_TYPE_STACK_TRACE,
	BPF_MAP_TYPE_CGROUP_ARRAY,
	BPF_MAP_TYPE_LRU_HASH,
	BPF_MAP_TYPE_LRU_PERCPU_HASH,
	BPF_MAP_TYPE_LPM_TRIE,
	BPF_MAP_TYPE_ARRAY_OF_MAPS,
	BPF_MAP_TYPE_HASH_OF_MAPS,
	BPF_MAP_TYPE_DEVMAP,
	BPF_MAP_TYPE_SOCKMAP,
	BPF_MAP_TYPE_CPUMAP,
	BPF_MAP_TYPE_XSKMAP,
	BPF_MAP_TYPE_SOCKHASH,
	BPF_MAP_TYPE_CGROUP_STORAGE,
	BPF_MAP_TYPE_REUSEPORT_SOCKARRAY,
	BPF_MAP_TYPE_PERCPU_CGROUP_STORAGE,
	BPF_MAP_TYPE_QUEUE,
	BPF_MAP_TYPE_STACK,
};

enum bpf_prog_type {
	BPF_PROG_TYPE_UNSPEC,
	BPF_PROG_TYPE_SOCKET_FILTER,
	BPF_PROG_TYPE_KPROBE,
	BPF_PROG_TYPE_SCHED_CLS,
	BPF_PROG_TYPE_SCHED_ACT,
	BPF_PROG_TYPE_TRACEPOINT,
	BPF_PROG_TYPE_XDP,
	BPF_PROG_TYPE_PERF_EVENT,
	BPF_PROG_TYPE_CGROUP_SKB,
	BPF_PROG_TYPE_CGROUP_SOCK,
	BPF_PROG_TYPE_LWT_IN,
	BPF_PROG_TYPE_LWT_OUT,
	BPF_PROG_TYPE_LWT_XMIT,
	BPF_PROG_TYPE_SOCK_OPS,
	BPF_PROG_TYPE_SK_SKB,
	BPF_PROG_TYPE_CGROUP_DEVICE,
	BPF_PROG_TYPE_SK_MSG,
	BPF_PROG_TYPE_RAW_TRACEPOINT,
	BPF_PROG_TYPE_CGROUP_SOCK_ADDR,
	BPF_PROG_TYPE_LWT_SEG6LOCAL,
	BPF_PROG_TYPE_LIRC_MODE2,
	BPF_PROG_TYPE_SK_REUSEPORT,
	BPF_PROG_TYPE_FLOW_DISSECTOR,
};

enum bpf_attach_type {
	BPF_CGROUP_INET_INGRESS,
	BPF_CGROUP_INET_EGRESS,
	BPF_CGROUP_INET_SOCK_CREATE,
	BPF_CGROUP_SOCK_OPS,
	BPF_SK_SKB_STREAM_PARSER,
	BPF_SK_SKB_STREAM_VERDICT,
	BPF_CGROUP_DEVICE,
	BPF_SK_MSG_VERDICT,
	BPF_CGROUP_INET4_BIND,
	BPF_CGROUP_INET6_BIND,
	BPF_CGROUP_INET4_CONNECT,
	BPF_CGROUP_INET6_CONNECT,
	BPF_CGROUP_INET4_POST_BIND,
	BPF_CGROUP_INET6_POST_BIND,
	BPF_CGROUP_UDP4_SENDMSG,
	BPF_CGROUP_UDP6_SENDMSG,
	BPF_LIRC_MODE2,
	BPF_FLOW_DISSECTOR,
	__MAX_BPF_ATTACH_TYPE
};

#define MAX_BPF_ATTACH_TYPE __MAX_BPF_ATTACH_TYPE

/* cgroup-bpf attach flags used in BPF_PROG_ATTACH command
 *
 * NONE(default): No further bpf programs allowed in the subtree.
 *
 * BPF_F_ALLOW_OVERRIDE: If a sub-cgroup installs some bpf program,
 * the program in this cgroup yields to sub-cgroup program.
 *
 * BPF_F_ALLOW_MULTI: If a sub-cgroup installs some bpf program,
 * that cgroup program gets run in addition to the program in this cgroup.
 *
 * Only one program is allowed to be attached to a cgroup with
 * NONE or BPF_F_ALLOW_OVERRIDE flag.
 * Attaching another program on top of NONE or BPF_F_ALLOW_OVERRIDE will
 * release old program and attach the new one. Attach flags has to match.
 *
 * Multiple programs are allowed to be attached to a cgroup with
 * BPF_F_ALLOW_MULTI flag. They are executed in FIFO order
 * (those that were attached first, run first)
 * The programs of sub-cgroup are executed first, then programs of
 * this cgroup and then programs of parent cgroup.
 * When children program makes decision (like picking TCP CA or sock bind)
 * parent program has a chance to override it.
 *
 * A cgroup with MULTI or OVERRIDE flag allows any attach flags in sub-cgroups.
 * A cgroup with NONE doesn't allow any programs in sub-cgroups.
 * Ex1:
 * cgrp1 (MULTI progs A, B) ->
 *    cgrp2 (OVERRIDE prog C) ->
 *      cgrp3 (MULTI prog D) ->
 *        cgrp4 (OVERRIDE prog E) ->
 *          cgrp5 (NONE prog F)
 * the event in cgrp5 triggers execution of F,D,A,B in that order.
 * if prog F is detached, the execution is E,D,A,B
 * if prog F and D are detached, the execution is E,A,B
 * if prog F, E and D are detached, the execution is C,A,B
 *
 * All eligible programs are executed regardless of return code from
 * earlier programs.
 */
#define BPF_F_ALLOW_OVERRIDE	(1U << 0)
#define BPF_F_ALLOW_MULTI	(1U << 1)

/* If BPF_F_STRICT_ALIGNMENT is used in BPF_PROG_LOAD command, the
 * verifier will perform strict alignment checking as if the kernel
 * has been built with CONFIG_EFFICIENT_UNALIGNED_ACCESS not set,
 * and NET_IP_ALIGN defined to 2.
 */
#define BPF_F_STRICT_ALIGNMENT	(1U << 0)

/* If BPF_F_ANY_ALIGNMENT is used in BPF_PROF_LOAD command, the
 * verifier will allow any alignment whatsoever.  On platforms
 * with strict alignment requirements for loads ands stores (such
 * as sparc and mips) the verifier validates that all loads and
 * stores provably follow this requirement.  This flag turns that
 * checking and enforcement off.
 *
 * It is mostly used for testing when we want to validate the
 * context and memory access aspects of the verifier, but because
 * of an unaligned access the alignment check would trigger before
 * the one we are interested in.
 */
#define BPF_F_ANY_ALIGNMENT	(1U << 1)

/* when bpf_ldimm64->src_reg == BPF_PSEUDO_MAP_FD, bpf_ldimm64->imm == fd */
#define BPF_PSEUDO_MAP_FD	1

/* when bpf_call->src_reg == BPF_PSEUDO_CALL, bpf_call->imm == pc-relative
 * offset to another bpf function
 */
#define BPF_PSEUDO_CALL		1

/* flags for BPF_MAP_UPDATE_ELEM command */
#define BPF_ANY		0 /* create new element or update existing */
#define BPF_NOEXIST	1 /* create new element if it didn't exist */
#define BPF_EXIST	2 /* update existing element */

/* flags for BPF_MAP_CREATE command */
#define BPF_F_NO_PREALLOC	(1U << 0)
/* Instead of having one common LRU list in the
 * BPF_MAP_TYPE_LRU_[PERCPU_]HASH map, use a percpu LRU list
 * which can scale and perform better.
 * Note, the LRU nodes (including free nodes) cannot be moved
 * across different LRU lists.
 */
#define BPF_F_NO_COMMON_LRU	(1U << 1)
/* Specify numa node during map creation */
#define BPF_F_NUMA_NODE		(1U << 2)

#define BPF_OBJ_NAME_LEN 16U

/* Flags for accessing BPF object */
#define BPF_F_RDONLY		(1U << 3)
#define BPF_F_WRONLY		(1U << 4)

/* Flag for stack_map, store build_id+offset instead of pointer */
#define BPF_F_STACK_BUILD_ID	(1U << 5)

/* Zero-initialize hash function seed. This should only be used for testing. */
#define BPF_F_ZERO_SEED		(1U << 6)

/* flags for BPF_PROG_QUERY */
#define BPF_F_QUERY_EFFECTIVE	(1U << 0)

enum bpf_stack_build_id_status {
	/* user space need an empty entry to identify end of a trace */
	BPF_STACK_BUILD_ID_EMPTY = 0,
	/* with valid build_id and offset */
	BPF_STACK_BUILD_ID_VALID = 1,
	/* couldn't get build_id, fallback to ip */
	BPF_STACK_BUILD_ID_IP = 2,
};

#define BPF_BUILD_ID_SIZE 20
struct bpf_stack_build_id {
	__s32		status;
	unsigned char	build_id[BPF_BUILD_ID_SIZE];
	union {
		__u64	offset;
		__u64	ip;
	};
};

union bpf_attr {
	struct { /* anonymous struct used by BPF_MAP_CREATE command */
		__u32	map_type;	/* one of enum bpf_map_type */
		__u32	key_size;	/* size of key in bytes */
		__u32	value_size;	/* size of value in bytes */
		__u32	max_entries;	/* max number of entries in a map */
		__u32	map_flags;	/* BPF_MAP_CREATE related
					 * flags defined above.
					 */
		__u32	inner_map_fd;	/* fd pointing to the inner map */
		__u32	numa_node;	/* numa node (effective only if
					 * BPF_F_NUMA_NODE is set).
					 */
		char	map_name[BPF_OBJ_NAME_LEN];
		__u32	map_ifindex;	/* ifindex of netdev to create on */
		__u32	btf_fd;		/* fd pointing to a BTF type data */
		__u32	btf_key_type_id;	/* BTF type_id of the key */
		__u32	btf_value_type_id;	/* BTF type_id of the value */
	};

	struct { /* anonymous struct used by BPF_MAP_*_ELEM commands */
		__u32		map_fd;
		__aligned_u64	key;
		union {
			__aligned_u64 value;
			__aligned_u64 next_key;
		};
		__u64		flags;
	};

	struct { /* anonymous struct used by BPF_PROG_LOAD command */
		__u32		prog_type;	/* one of enum bpf_prog_type */
		__u32		insn_cnt;
		__aligned_u64	insns;
		__aligned_u64	license;
		__u32		log_level;	/* verbosity level of verifier */
		__u32		log_size;	/* size of user buffer */
		__aligned_u64	log_buf;	/* user supplied buffer */
		__u32		kern_version;	/* checked when prog_type=kprobe */
		__u32		prog_flags;
		char		prog_name[BPF_OBJ_NAME_LEN];
		__u32		prog_ifindex;	/* ifindex of netdev to prep for */
		/* For some prog types expected attach type must be known at
		 * load time to verify attach type specific parts of prog
		 * (context accesses, allowed helpers, etc).
		 */
		__u32		expected_attach_type;
		__u32		prog_btf_fd;	/* fd pointing to BTF type data */
		__u32		func_info_rec_size;	/* userspace bpf_func_info size */
		__aligned_u64	func_info;	/* func info */
		__u32		func_info_cnt;	/* number of bpf_func_info records */
		__u32		line_info_rec_size;	/* userspace bpf_line_info size */
		__aligned_u64	line_info;	/* line info */
		__u32		line_info_cnt;	/* number of bpf_line_info records */
	};

	struct { /* anonymous struct used by BPF_OBJ_* commands */
		__aligned_u64	pathname;
		__u32		bpf_fd;
		__u32		file_flags;
	};

	struct { /* anonymous struct used by BPF_PROG_ATTACH/DETACH commands */
		__u32		target_fd;	/* container object to attach to */
		__u32		attach_bpf_fd;	/* eBPF program to attach */
		__u32		attach_type;
		__u32		attach_flags;
	};

	struct { /* anonymous struct used by BPF_PROG_TEST_RUN command */
		__u32		prog_fd;
		__u32		retval;
		__u32		data_size_in;	/* input: len of data_in */
		__u32		data_size_out;	/* input/output: len of data_out
						 *   returns ENOSPC if data_out
						 *   is too small.
						 */
		__aligned_u64	data_in;
		__aligned_u64	data_out;
		__u32		repeat;
		__u32		duration;
	} test;

	struct { /* anonymous struct used by BPF_*_GET_*_ID */
		union {
			__u32		start_id;
			__u32		prog_id;
			__u32		map_id;
			__u32		btf_id;
		};
		__u32		next_id;
		__u32		open_flags;
	};

	struct { /* anonymous struct used by BPF_OBJ_GET_INFO_BY_FD */
		__u32		bpf_fd;
		__u32		info_len;
		__aligned_u64	info;
	} info;

	struct { /* anonymous struct used by BPF_PROG_QUERY command */
		__u32		target_fd;	/* container object to query */
		__u32		attach_type;
		__u32		query_flags;
		__u32		attach_flags;
		__aligned_u64	prog_ids;
		__u32		prog_cnt;
	} query;

	struct {
		__u64 name;
		__u32 prog_fd;
	} raw_tracepoint;

	struct { /* anonymous struct for BPF_BTF_LOAD */
		__aligned_u64	btf;
		__aligned_u64	btf_log_buf;
		__u32		btf_size;
		__u32		btf_log_size;
		__u32		btf_log_level;
	};

	struct {
		__u32		pid;		/* input: pid */
		__u32		fd;		/* input: fd */
		__u32		flags;		/* input: flags */
		__u32		buf_len;	/* input/output: buf len */
		__aligned_u64	buf;		/* input/output:
						 *   tp_name for tracepoint
						 *   symbol for kprobe
						 *   filename for uprobe
						 */
		__u32		prog_id;	/* output: prod_id */
		__u32		fd_type;	/* output: BPF_FD_TYPE_* */
		__u64		probe_offset;	/* output: probe_offset */
		__u64		probe_addr;	/* output: probe_addr */
	} task_fd_query;
} __attribute__((aligned(8)));

/* The description below is an attempt at providing documentation to eBPF
 * developers about the multiple available eBPF helper functions. It can be
 * parsed and used to produce a manual page. The workflow is the following,
 * and requires the rst2man utility:
 *
 *     $ ./scripts/bpf_helpers_doc.py \
 *             --filename include/uapi/linux/bpf.h > /tmp/bpf-helpers.rst
 *     $ rst2man /tmp/bpf-helpers.rst > /tmp/bpf-helpers.7
 *     $ man /tmp/bpf-helpers.7
 *
 * Note that in order to produce this external documentation, some RST
 * formatting is used in the descriptions to get "bold" and "italics" in
 * manual pages. Also note that the few trailing white spaces are
 * intentional, removing them would break paragraphs for rst2man.
 *
 * Start of BPF helper function descriptions:
 *
 * void *bpf_map_lookup_elem(struct bpf_map *map, const void *key)
 * 	Description
 * 		Perform a lookup in *map* for an entry associated to *key*.
 * 	Return
 * 		Map value associated to *key*, or **NULL** if no entry was
 * 		found.
 *
 * int bpf_map_update_elem(struct bpf_map *map, const void *key, const void *value, u64 flags)
 * 	Description
 * 		Add or update the value of the entry associated to *key* in
 * 		*map* with *value*. *flags* is one of:
 *
 * 		**BPF_NOEXIST**
 * 			The entry for *key* must not exist in the map.
 * 		**BPF_EXIST**
 * 			The entry for *key* must already exist in the map.
 * 		**BPF_ANY**
 * 			No condition on the existence of the entry for *key*.
 *
 * 		Flag value **BPF_NOEXIST** cannot be used for maps of types
 * 		**BPF_MAP_TYPE_ARRAY** or **BPF_MAP_TYPE_PERCPU_ARRAY**  (all
 * 		elements always exist), the helper would return an error.
 * 	Return
 * 		0 on success, or a negative error in case of failure.
 *
 * int bpf_map_delete_elem(struct bpf_map *map, const void *key)
 * 	Description
 * 		Delete entry with *key* from *map*.
 * 	Return
 * 		0 on success, or a negative error in case of failure.
 *
 * int bpf_map_push_elem(struct bpf_map *map, const void *value, u64 flags)
 * 	Description
 * 		Push an element *value* in *map*. *flags* is one of:
 *
 * 		**BPF_EXIST**
 * 		If the queue/stack is full, the oldest element is removed to
 * 		make room for this.
 * 	Return
 * 		0 on success, or a negative error in case of failure.
 *
 * int bpf_probe_read(void *dst, u32 size, const void *src)
 * 	Description
 * 		For tracing programs, safely attempt to read *size* bytes from
 * 		address *src* and store the data in *dst*.
 * 	Return
 * 		0 on success, or a negative error in case of failure.
 *
 * u64 bpf_ktime_get_ns(void)
 * 	Description
 * 		Return the time elapsed since system boot, in nanoseconds.
 * 	Return
 * 		Current *ktime*.
 *
 * int bpf_trace_printk(const char *fmt, u32 fmt_size, ...)
 * 	Description
 * 		This helper is a "printk()-like" facility for debugging. It
 * 		prints a message defined by format *fmt* (of size *fmt_size*)
 * 		to file *\/sys/kernel/debug/tracing/trace* from DebugFS, if
 * 		available. It can take up to three additional **u64**
 * 		arguments (as an eBPF helpers, the total number of arguments is
 * 		limited to five).
 *
 * 		Each time the helper is called, it appends a line to the trace.
 * 		The format of the trace is customizable, and the exact output
 * 		one will get depends on the options set in
 * 		*\/sys/kernel/debug/tracing/trace_options* (see also the
 * 		*README* file under the same directory). However, it usually
 * 		defaults to something like:
 *
 * 		::
 *
 * 			telnet-470   [001] .N.. 419421.045894: 0x00000001: <formatted msg>
 *
 * 		In the above:
 *
 * 			* ``telnet`` is the name of the current task.
 * 			* ``470`` is the PID of the current task.
 * 			* ``001`` is the CPU number on which the task is
 * 			  running.
 * 			* In ``.N..``, each character refers to a set of
 * 			  options (whether irqs are enabled, scheduling
 * 			  options, whether hard/softirqs are running, level of
 * 			  preempt_disabled respectively). **N** means that
 * 			  **TIF_NEED_RESCHED** and **PREEMPT_NEED_RESCHED**
 * 			  are set.
 * 			* ``419421.045894`` is a timestamp.
 * 			* ``0x00000001`` is a fake value used by BPF for the
 * 			  instruction pointer register.
 * 			* ``<formatted msg>`` is the message formatted with
 * 			  *fmt*.
 *
 * 		The conversion specifiers supported by *fmt* are similar, but
 * 		more limited than for printk(). They are **%d**, **%i**,
 * 		**%u**, **%x**, **%ld**, **%li**, **%lu**, **%lx**, **%lld**,
 * 		**%lli**, **%llu**, **%llx**, **%p**, **%s**. No modifier (size
 * 		of field, padding with zeroes, etc.) is available, and the
 * 		helper will return **-EINVAL** (but print nothing) if it
 * 		encounters an unknown specifier.
 *
 * 		Also, note that **bpf_trace_printk**\ () is slow, and should
 * 		only be used for debugging purposes. For this reason, a notice
 * 		bloc (spanning several lines) is printed to kernel logs and
 * 		states that the helper should not be used "for production use"
 * 		the first time this helper is used (or more precisely, when
 * 		**trace_printk**\ () buffers are allocated). For passing values
 * 		to user space, perf events should be preferred.
 * 	Return
 * 		The number of bytes written to the buffer, or a negative error
 * 		in case of failure.
 *
 * u32 bpf_get_prandom_u32(void)
 * 	Description
 * 		Get a pseudo-random number.
 *
 * 		From a security point of view, this helper uses its own
 * 		pseudo-random internal state, and cannot be used to infer the
 * 		seed of other random functions in the kernel. However, it is
 * 		essential to note that the generator used by the helper is not
 * 		cryptographically secure.
 * 	Return
 * 		A random 32-bit unsigned value.
 *
 * u32 bpf_get_smp_processor_id(void)
 * 	Description
 * 		Get the SMP (symmetric multiprocessing) processor id. Note that
 * 		all programs run with preemption disabled, which means that the
 * 		SMP processor id is stable during all the execution of the
 * 		program.
 * 	Return
 * 		The SMP id of the processor running the program.
 *
 * int bpf_skb_store_bytes(struct sk_buff *skb, u32 offset, const void *from, u32 len, u64 flags)
 * 	Description
 * 		Store *len* bytes from address *from* into the packet
 * 		associated to *skb*, at *offset*. *flags* are a combination of
 * 		**BPF_F_RECOMPUTE_CSUM** (automatically recompute the
 * 		checksum for the packet after storing the bytes) and
 * 		**BPF_F_INVALIDATE_HASH** (set *skb*\ **->hash**, *skb*\
 * 		**->swhash** and *skb*\ **->l4hash** to 0).
 *
 * 		A call to this helper is susceptible to change the underlaying
 * 		packet buffer. Therefore, at load time, all checks on pointers
 * 		previously done by the verifier are invalidated and must be
 * 		performed again, if the helper is used in combination with
 * 		direct packet access.
 * 	Return
 * 		0 on success, or a negative error in case of failure.
 *
 * int bpf_l3_csum_replace(struct sk_buff *skb, u32 offset, u64 from, u64 to, u64 size)
 * 	Description
 * 		Recompute the layer 3 (e.g. IP) checksum for the packet
 * 		associated to *skb*. Computation is incremental, so the helper
 * 		must know the former value of the header field that was
 * 		modified (*from*), the new value of this field (*to*), and the
 * 		number of bytes (2 or 4) for this field, stored in *size*.
 * 		Alternatively, it is possible to store the difference between
 * 		the previous and the new values of the header field in *to*, by
 * 		setting *from* and *size* to 0. For both methods, *offset*
 * 		indicates the location of the IP checksum within the packet.
 *
 * 		This helper works in combination with **bpf_csum_diff**\ (),
 * 		which does not update the checksum in-place, but offers more
 * 		flexibility and can handle sizes larger than 2 or 4 for the
 * 		checksum to update.
 *
 * 		A call to this helper is susceptible to change the underlaying
 * 		packet buffer. Therefore, at load time, all checks on pointers
 * 		previously done by the verifier are invalidated and must be
 * 		performed again, if the helper is used in combination with
 * 		direct packet access.
 * 	Return
 * 		0 on success, or a negative error in case of failure.
 *
 * int bpf_l4_csum_replace(struct sk_buff *skb, u32 offset, u64 from, u64 to, u64 flags)
 * 	Description
 * 		Recompute the layer 4 (e.g. TCP, UDP or ICMP) checksum for the
 * 		packet associated to *skb*. Computation is incremental, so the
 * 		helper must know the former value of the header field that was
 * 		modified (*from*), the new value of this field (*to*), and the
 * 		number of bytes (2 or 4) for this field, stored on the lowest
 * 		four bits of *flags*. Alternatively, it is possible to store
 * 		the difference between the previous and the new values of the
 * 		header field in *to*, by setting *from* and the four lowest
 * 		bits of *flags* to 0. For both methods, *offset* indicates the
 * 		location of the IP checksum within the packet. In addition to
 * 		the size of the field, *flags* can be added (bitwise OR) actual
 * 		flags. With **BPF_F_MARK_MANGLED_0**, a null checksum is left
 * 		untouched (unless **BPF_F_MARK_ENFORCE** is added as well), and
 * 		for updates resulting in a null checksum the value is set to
 * 		**CSUM_MANGLED_0** instead. Flag **BPF_F_PSEUDO_HDR** indicates
 * 		the checksum is to be computed against a pseudo-header.
 *
 * 		This helper works in combination with **bpf_csum_diff**\ (),
 * 		which does not update the checksum in-place, but offers more
 * 		flexibility and can handle sizes larger than 2 or 4 for the
 * 		checksum to update.
 *
 * 		A call to this helper is susceptible to change the underlaying
 * 		packet buffer. Therefore, at load time, all checks on pointers
 * 		previously done by the verifier are invalidated and must be
 * 		performed again, if the helper is used in combination with
 * 		direct packet access.
 * 	Return
 * 		0 on success, or a negative error in case of failure.
 *
 * int bpf_tail_call(void *ctx, struct bpf_map *prog_array_map, u32 index)
 * 	Description
 * 		This special helper is used to trigger a "tail call", or in
 * 		other words, to jump into another eBPF program. The same stack
 * 		frame is used (but values on stack and in registers for the
 * 		caller are not accessible to the callee). This mechanism allows
 * 		for program chaining, either for raising the maximum number of
 * 		available eBPF instructions, or to execute given programs in
 * 		conditional blocks. For security reasons, there is an upper
 * 		limit to the number of successive tail calls that can be
 * 		performed.
 *
 * 		Upon call of this helper, the program attempts to jump into a
 * 		program referenced at index *index* in *prog_array_map*, a
 * 		special map of type **BPF_MAP_TYPE_PROG_ARRAY**, and passes
 * 		*ctx*, a pointer to the context.
 *
 * 		If the call succeeds, the kernel immediately runs the first
 * 		instruction of the new program. This is not a function call,
 * 		and it never returns to the previous program. If the call
 * 		fails, then the helper has no effect, and the caller continues
 * 		to run its subsequent instructions. A call can fail if the
 * 		destination program for the jump does not exist (i.e. *index*
 * 		is superior to the number of entries in *prog_array_map*), or
 * 		if the maximum number of tail calls has been reached for this
 * 		chain of programs. This limit is defined in the kernel by the
 * 		macro **MAX_TAIL_CALL_CNT** (not accessible to user space),
 * 		which is currently set to 32.
 * 	Return
 * 		0 on success, or a negative error in case of failure.
 *
 * int bpf_clone_redirect(struct sk_buff *skb, u32 ifindex, u64 flags)
 * 	Description
 * 		Clone and redirect the packet associated to *skb* to another
 * 		net device of index *ifindex*. Both ingress and egress
 * 		interfaces can be used for redirection. The **BPF_F_INGRESS**
 * 		value in *flags* is used to make the distinction (ingress path
 * 		is selected if the flag is present, egress path otherwise).
 * 		This is the only flag supported for now.
 *
 * 		In comparison with **bpf_redirect**\ () helper,
 * 		**bpf_clone_redirect**\ () has the associated cost of
 * 		duplicating the packet buffer, but this can be executed out of
 * 		the eBPF program. Conversely, **bpf_redirect**\ () is more
 * 		efficient, but it is handled through an action code where the
 * 		redirection happens only after the eBPF program has returned.
 *
 * 		A call to this helper is susceptible to change the underlaying
 * 		packet buffer. Therefore, at load time, all checks on pointers
 * 		previously done by the verifier are invalidated and must be
 * 		performed again, if the helper is used in combination with
 * 		direct packet access.
 * 	Return
 * 		0 on success, or a negative error in case of failure.
 *
 * u64 bpf_get_current_pid_tgid(void)
 * 	Return
 * 		A 64-bit integer containing the current tgid and pid, and
 * 		created as such:
 * 		*current_task*\ **->tgid << 32 \|**
 * 		*current_task*\ **->pid**.
 *
 * u64 bpf_get_current_uid_gid(void)
 * 	Return
 * 		A 64-bit integer containing the current GID and UID, and
 * 		created as such: *current_gid* **<< 32 \|** *current_uid*.
 *
 * int bpf_get_current_comm(char *buf, u32 size_of_buf)
 * 	Description
 * 		Copy the **comm** attribute of the current task into *buf* of
 * 		*size_of_buf*. The **comm** attribute contains the name of
 * 		the executable (excluding the path) for the current task. The
 * 		*size_of_buf* must be strictly positive. On success, the
 * 		helper makes sure that the *buf* is NUL-terminated. On failure,
 * 		it is filled with zeroes.
 * 	Return
 * 		0 on success, or a negative error in case of failure.
 *
 * u32 bpf_get_cgroup_classid(struct sk_buff *skb)
 * 	Description
 * 		Retrieve the classid for the current task, i.e. for the net_cls
 * 		cgroup to which *skb* belongs.
 *
 * 		This helper can be used on TC egress path, but not on ingress.
 *
 * 		The net_cls cgroup provides an interface to tag network packets
 * 		based on a user-provided identifier for all traffic coming from
 * 		the tasks belonging to the related cgroup. See also the related
 * 		kernel documentation, available from the Linux sources in file
 * 		*Documentation/cgroup-v1/net_cls.txt*.
 *
 * 		The Linux kernel has two versions for cgroups: there are
 * 		cgroups v1 and cgroups v2. Both are available to users, who can
 * 		use a mixture of them, but note that the net_cls cgroup is for
 * 		cgroup v1 only. This makes it incompatible with BPF programs
 * 		run on cgroups, which is a cgroup-v2-only feature (a socket can
 * 		only hold data for one version of cgroups at a time).
 *
 * 		This helper is only available is the kernel was compiled with
 * 		the **CONFIG_CGROUP_NET_CLASSID** configuration option set to
 * 		"**y**" or to "**m**".
 * 	Return
 * 		The classid, or 0 for the default unconfigured classid.
 *
 * int bpf_skb_vlan_push(struct sk_buff *skb, __be16 vlan_proto, u16 vlan_tci)
 * 	Description
 * 		Push a *vlan_tci* (VLAN tag control information) of protocol
 * 		*vlan_proto* to the packet associated to *skb*, then update
 * 		the checksum. Note that if *vlan_proto* is different from
 * 		**ETH_P_8021Q** and **ETH_P_8021AD**, it is considered to
 * 		be **ETH_P_8021Q**.
 *
 * 		A call to this helper is susceptible to change the underlaying
 * 		packet buffer. Therefore, at load time, all checks on pointers
 * 		previously done by the verifier are invalidated and must be
 * 		performed again, if the helper is used in combination with
 * 		direct packet access.
 * 	Return
 * 		0 on success, or a negative error in case of failure.
 *
 * int bpf_skb_vlan_pop(struct sk_buff *skb)
 * 	Description
 * 		Pop a VLAN header from the packet associated to *skb*.
 *
 * 		A call to this helper is susceptible to change the underlaying
 * 		packet buffer. Therefore, at load time, all checks on pointers
 * 		previously done by the verifier are invalidated and must be
 * 		performed again, if the helper is used in combination with
 * 		direct packet access.
 * 	Return
 * 		0 on success, or a negative error in case of failure.
 *
 * int bpf_skb_get_tunnel_key(struct sk_buff *skb, struct bpf_tunnel_key *key, u32 size, u64 flags)
 * 	Description
 * 		Get tunnel metadata. This helper takes a pointer *key* to an
 * 		empty **struct bpf_tunnel_key** of **size**, that will be
 * 		filled with tunnel metadata for the packet associated to *skb*.
 * 		The *flags* can be set to **BPF_F_TUNINFO_IPV6**, which
 * 		indicates that the tunnel is based on IPv6 protocol instead of
 * 		IPv4.
 *
 * 		The **struct bpf_tunnel_key** is an object that generalizes the
 * 		principal parameters used by various tunneling protocols into a
 * 		single struct. This way, it can be used to easily make a
 * 		decision based on the contents of the encapsulation header,
 * 		"summarized" in this struct. In particular, it holds the IP
 * 		address of the remote end (IPv4 or IPv6, depending on the case)
 * 		in *key*\ **->remote_ipv4** or *key*\ **->remote_ipv6**. Also,
 * 		this struct exposes the *key*\ **->tunnel_id**, which is
 * 		generally mapped to a VNI (Virtual Network Identifier), making
 * 		it programmable together with the **bpf_skb_set_tunnel_key**\
 * 		() helper.
 *
 * 		Let's imagine that the following code is part of a program
 * 		attached to the TC ingress interface, on one end of a GRE
 * 		tunnel, and is supposed to filter out all messages coming from
 * 		remote ends with IPv4 address other than 10.0.0.1:
 *
 * 		::
 *
 * 			int ret;
 * 			struct bpf_tunnel_key key = {};
 * 			
 * 			ret = bpf_skb_get_tunnel_key(skb, &key, sizeof(key), 0);
 * 			if (ret < 0)
 * 				return TC_ACT_SHOT;	// drop packet
 * 			
 * 			if (key.remote_ipv4 != 0x0a000001)
 * 				return TC_ACT_SHOT;	// drop packet
 * 			
 * 			return TC_ACT_OK;		// accept packet
 *
 * 		This interface can also be used with all encapsulation devices
 * 		that can operate in "collect metadata" mode: instead of having
 * 		one network device per specific configuration, the "collect
 * 		metadata" mode only requires a single device where the
 * 		configuration can be extracted from this helper.
 *
 * 		This can be used together with various tunnels such as VXLan,
 * 		Geneve, GRE or IP in IP (IPIP).
 * 	Return
 * 		0 on success, or a negative error in case of failure.
 *
 * int bpf_skb_set_tunnel_key(struct sk_buff *skb, struct bpf_tunnel_key *key, u32 size, u64 flags)
 * 	Description
 * 		Populate tunnel metadata for packet associated to *skb.* The
 * 		tunnel metadata is set to the contents of *key*, of *size*. The
 * 		*flags* can be set to a combination of the following values:
 *
 * 		**BPF_F_TUNINFO_IPV6**
 * 			Indicate that the tunnel is based on IPv6 protocol
 * 			instead of IPv4.
 * 		**BPF_F_ZERO_CSUM_TX**
 * 			For IPv4 packets, add a flag to tunnel metadata
 * 			indicating that checksum computation should be skipped
 * 			and checksum set to zeroes.
 * 		**BPF_F_DONT_FRAGMENT**
 * 			Add a flag to tunnel metadata indicating that the
 * 			packet should not be fragmented.
 * 		**BPF_F_SEQ_NUMBER**
 * 			Add a flag to tunnel metadata indicating that a
 * 			sequence number should be added to tunnel header before
 * 			sending the packet. This flag was added for GRE
 * 			encapsulation, but might be used with other protocols
 * 			as well in the future.
 *
 * 		Here is a typical usage on the transmit path:
 *
 * 		::
 *
 * 			struct bpf_tunnel_key key;
 * 			     populate key ...
 * 			bpf_skb_set_tunnel_key(skb, &key, sizeof(key), 0);
 * 			bpf_clone_redirect(skb, vxlan_dev_ifindex, 0);
 *
 * 		See also the description of the **bpf_skb_get_tunnel_key**\ ()
 * 		helper for additional information.
 * 	Return
 * 		0 on success, or a negative error in case of failure.
 *
 * u64 bpf_perf_event_read(struct bpf_map *map, u64 flags)
 * 	Description
 * 		Read the value of a perf event counter. This helper relies on a
 * 		*map* of type **BPF_MAP_TYPE_PERF_EVENT_ARRAY**. The nature of
 * 		the perf event counter is selected when *map* is updated with
 * 		perf event file descriptors. The *map* is an array whose size
 * 		is the number of available CPUs, and each cell contains a value
 * 		relative to one CPU. The value to retrieve is indicated by
 * 		*flags*, that contains the index of the CPU to look up, masked
 * 		with **BPF_F_INDEX_MASK**. Alternatively, *flags* can be set to
 * 		**BPF_F_CURRENT_CPU** to indicate that the value for the
 * 		current CPU should be retrieved.
 *
 * 		Note that before Linux 4.13, only hardware perf event can be
 * 		retrieved.
 *
 * 		Also, be aware that the newer helper
 * 		**bpf_perf_event_read_value**\ () is recommended over
 * 		**bpf_perf_event_read**\ () in general. The latter has some ABI
 * 		quirks where error and counter value are used as a return code
 * 		(which is wrong to do since ranges may overlap). This issue is
 * 		fixed with **bpf_perf_event_read_value**\ (), which at the same
 * 		time provides more features over the **bpf_perf_event_read**\
 * 		() interface. Please refer to the description of
 * 		**bpf_perf_event_read_value**\ () for details.
 * 	Return
 * 		The value of the perf event counter read from the map, or a
 * 		negative error code in case of failure.
 *
 * int bpf_redirect(u32 ifindex, u64 flags)
 * 	Description
 * 		Redirect the packet to another net device of index *ifindex*.
 * 		This helper is somewhat similar to **bpf_clone_redirect**\
 * 		(), except that the packet is not cloned, which provides
 * 		increased performance.
 *
 * 		Except for XDP, both ingress and egress interfaces can be used
 * 		for redirection. The **BPF_F_INGRESS** value in *flags* is used
 * 		to make the distinction (ingress path is selected if the flag
 * 		is present, egress path otherwise). Currently, XDP only
 * 		supports redirection to the egress interface, and accepts no
 * 		flag at all.
 *
 * 		The same effect can be attained with the more generic
 * 		**bpf_redirect_map**\ (), which requires specific maps to be
 * 		used but offers better performance.
 * 	Return
 * 		For XDP, the helper returns **XDP_REDIRECT** on success or
 * 		**XDP_ABORTED** on error. For other program types, the values
 * 		are **TC_ACT_REDIRECT** on success or **TC_ACT_SHOT** on
 * 		error.
 *
 * u32 bpf_get_route_realm(struct sk_buff *skb)
 * 	Description
 * 		Retrieve the realm or the route, that is to say the
 * 		**tclassid** field of the destination for the *skb*. The
 * 		indentifier retrieved is a user-provided tag, similar to the
 * 		one used with the net_cls cgroup (see description for
 * 		**bpf_get_cgroup_classid**\ () helper), but here this tag is
 * 		held by a route (a destination entry), not by a task.
 *
 * 		Retrieving this identifier works with the clsact TC egress hook
 * 		(see also **tc-bpf(8)**), or alternatively on conventional
 * 		classful egress qdiscs, but not on TC ingress path. In case of
 * 		clsact TC egress hook, this has the advantage that, internally,
 * 		the destination entry has not been dropped yet in the transmit
 * 		path. Therefore, the destination entry does not need to be
 * 		artificially held via **netif_keep_dst**\ () for a classful
 * 		qdisc until the *skb* is freed.
 *
 * 		This helper is available only if the kernel was compiled with
 * 		**CONFIG_IP_ROUTE_CLASSID** configuration option.
 * 	Return
 * 		The realm of the route for the packet associated to *skb*, or 0
 * 		if none was found.
 *
 * int bpf_perf_event_output(struct pt_reg *ctx, struct bpf_map *map, u64 flags, void *data, u64 size)
 * 	Description
 * 		Write raw *data* blob into a special BPF perf event held by
 * 		*map* of type **BPF_MAP_TYPE_PERF_EVENT_ARRAY**. This perf
 * 		event must have the following attributes: **PERF_SAMPLE_RAW**
 * 		as **sample_type**, **PERF_TYPE_SOFTWARE** as **type**, and
 * 		**PERF_COUNT_SW_BPF_OUTPUT** as **config**.
 *
 * 		The *flags* are used to indicate the index in *map* for which
 * 		the value must be put, masked with **BPF_F_INDEX_MASK**.
 * 		Alternatively, *flags* can be set to **BPF_F_CURRENT_CPU**
 * 		to indicate that the index of the current CPU core should be
 * 		used.
 *
 * 		The value to write, of *size*, is passed through eBPF stack and
 * 		pointed by *data*.
 *
 * 		The context of the program *ctx* needs also be passed to the
 * 		helper.
 *
 * 		On user space, a program willing to read the values needs to
 * 		call **perf_event_open**\ () on the perf event (either for
 * 		one or for all CPUs) and to store the file descriptor into the
 * 		*map*. This must be done before the eBPF program can send data
 * 		into it. An example is available in file
 * 		*samples/bpf/trace_output_user.c* in the Linux kernel source
 * 		tree (the eBPF program counterpart is in
 * 		*samples/bpf/trace_output_kern.c*).
 *
 * 		**bpf_perf_event_output**\ () achieves better performance
 * 		than **bpf_trace_printk**\ () for sharing data with user
 * 		space, and is much better suitable for streaming data from eBPF
 * 		programs.
 *
 * 		Note that this helper is not restricted to tracing use cases
 * 		and can be used with programs attached to TC or XDP as well,
 * 		where it allows for passing data to user space listeners. Data
 * 		can be:
 *
 * 		* Only custom structs,
 * 		* Only the packet payload, or
 * 		* A combination of both.
 * 	Return
 * 		0 on success, or a negative error in case of failure.
 *
 * int bpf_skb_load_bytes(const struct sk_buff *skb, u32 offset, void *to, u32 len)
 * 	Description
 * 		This helper was provided as an easy way to load data from a
 * 		packet. It can be used to load *len* bytes from *offset* from
 * 		the packet associated to *skb*, into the buffer pointed by
 * 		*to*.
 *
 * 		Since Linux 4.7, usage of this helper has mostly been replaced
 * 		by "direct packet access", enabling packet data to be
 * 		manipulated with *skb*\ **->data** and *skb*\ **->data_end**
 * 		pointing respectively to the first byte of packet data and to
 * 		the byte after the last byte of packet data. However, it
 * 		remains useful if one wishes to read large quantities of data
 * 		at once from a packet into the eBPF stack.
 * 	Return
 * 		0 on success, or a negative error in case of failure.
 *
 * int bpf_get_stackid(struct pt_reg *ctx, struct bpf_map *map, u64 flags)
 * 	Description
 * 		Walk a user or a kernel stack and return its id. To achieve
 * 		this, the helper needs *ctx*, which is a pointer to the context
 * 		on which the tracing program is executed, and a pointer to a
 * 		*map* of type **BPF_MAP_TYPE_STACK_TRACE**.
 *
 * 		The last argument, *flags*, holds the number of stack frames to
 * 		skip (from 0 to 255), masked with
 * 		**BPF_F_SKIP_FIELD_MASK**. The next bits can be used to set
 * 		a combination of the following flags:
 *
 * 		**BPF_F_USER_STACK**
 * 			Collect a user space stack instead of a kernel stack.
 * 		**BPF_F_FAST_STACK_CMP**
 * 			Compare stacks by hash only.
 * 		**BPF_F_REUSE_STACKID**
 * 			If two different stacks hash into the same *stackid*,
 * 			discard the old one.
 *
 * 		The stack id retrieved is a 32 bit long integer handle which
 * 		can be further combined with other data (including other stack
 * 		ids) and used as a key into maps. This can be useful for
 * 		generating a variety of graphs (such as flame graphs or off-cpu
 * 		graphs).
 *
 * 		For walking a stack, this helper is an improvement over
 * 		**bpf_probe_read**\ (), which can be used with unrolled loops
 * 		but is not efficient and consumes a lot of eBPF instructions.
 * 		Instead, **bpf_get_stackid**\ () can collect up to
 * 		**PERF_MAX_STACK_DEPTH** both kernel and user frames. Note that
 * 		this limit can be controlled with the **sysctl** program, and
 * 		that it should be manually increased in order to profile long
 * 		user stacks (such as stacks for Java programs). To do so, use:
 *
 * 		::
 *
 * 			# sysctl kernel.perf_event_max_stack=<new value>
 * 	Return
 * 		The positive or null stack id on success, or a negative error
 * 		in case of failure.
 *
 * s64 bpf_csum_diff(__be32 *from, u32 from_size, __be32 *to, u32 to_size, __wsum seed)
 * 	Description
 * 		Compute a checksum difference, from the raw buffer pointed by
 * 		*from*, of length *from_size* (that must be a multiple of 4),
 * 		towards the raw buffer pointed by *to*, of size *to_size*
 * 		(same remark). An optional *seed* can be added to the value
 * 		(this can be cascaded, the seed may come from a previous call
 * 		to the helper).
 *
 * 		This is flexible enough to be used in several ways:
 *
 * 		* With *from_size* == 0, *to_size* > 0 and *seed* set to
 * 		  checksum, it can be used when pushing new data.
 * 		* With *from_size* > 0, *to_size* == 0 and *seed* set to
 * 		  checksum, it can be used when removing data from a packet.
 * 		* With *from_size* > 0, *to_size* > 0 and *seed* set to 0, it
 * 		  can be used to compute a diff. Note that *from_size* and
 * 		  *to_size* do not need to be equal.
 *
 * 		This helper can be used in combination with
 * 		**bpf_l3_csum_replace**\ () and **bpf_l4_csum_replace**\ (), to
 * 		which one can feed in the difference computed with
 * 		**bpf_csum_diff**\ ().
 * 	Return
 * 		The checksum result, or a negative error code in case of
 * 		failure.
 *
 * int bpf_skb_get_tunnel_opt(struct sk_buff *skb, u8 *opt, u32 size)
 * 	Description
 * 		Retrieve tunnel options metadata for the packet associated to
 * 		*skb*, and store the raw tunnel option data to the buffer *opt*
 * 		of *size*.
 *
 * 		This helper can be used with encapsulation devices that can
 * 		operate in "collect metadata" mode (please refer to the related
 * 		note in the description of **bpf_skb_get_tunnel_key**\ () for
 * 		more details). A particular example where this can be used is
 * 		in combination with the Geneve encapsulation protocol, where it
 * 		allows for pushing (with **bpf_skb_get_tunnel_opt**\ () helper)
 * 		and retrieving arbitrary TLVs (Type-Length-Value headers) from
 * 		the eBPF program. This allows for full customization of these
 * 		headers.
 * 	Return
 * 		The size of the option data retrieved.
 *
 * int bpf_skb_set_tunnel_opt(struct sk_buff *skb, u8 *opt, u32 size)
 * 	Description
 * 		Set tunnel options metadata for the packet associated to *skb*
 * 		to the option data contained in the raw buffer *opt* of *size*.
 *
 * 		See also the description of the **bpf_skb_get_tunnel_opt**\ ()
 * 		helper for additional information.
 * 	Return
 * 		0 on success, or a negative error in case of failure.
 *
 * int bpf_skb_change_proto(struct sk_buff *skb, __be16 proto, u64 flags)
 * 	Description
 * 		Change the protocol of the *skb* to *proto*. Currently
 * 		supported are transition from IPv4 to IPv6, and from IPv6 to
 * 		IPv4. The helper takes care of the groundwork for the
 * 		transition, including resizing the socket buffer. The eBPF
 * 		program is expected to fill the new headers, if any, via
 * 		**skb_store_bytes**\ () and to recompute the checksums with
 * 		**bpf_l3_csum_replace**\ () and **bpf_l4_csum_replace**\
 * 		(). The main case for this helper is to perform NAT64
 * 		operations out of an eBPF program.
 *
 * 		Internally, the GSO type is marked as dodgy so that headers are
 * 		checked and segments are recalculated by the GSO/GRO engine.
 * 		The size for GSO target is adapted as well.
 *
 * 		All values for *flags* are reserved for future usage, and must
 * 		be left at zero.
 *
 * 		A call to this helper is susceptible to change the underlaying
 * 		packet buffer. Therefore, at load time, all checks on pointers
 * 		previously done by the verifier are invalidated and must be
 * 		performed again, if the helper is used in combination with
 * 		direct packet access.
 * 	Return
 * 		0 on success, or a negative error in case of failure.
 *
 * int bpf_skb_change_type(struct sk_buff *skb, u32 type)
 * 	Description
 * 		Change the packet type for the packet associated to *skb*. This
 * 		comes down to setting *skb*\ **->pkt_type** to *type*, except
 * 		the eBPF program does not have a write access to *skb*\
 * 		**->pkt_type** beside this helper. Using a helper here allows
 * 		for graceful handling of errors.
 *
 * 		The major use case is to change incoming *skb*s to
 * 		**PACKET_HOST** in a programmatic way instead of having to
 * 		recirculate via **redirect**\ (..., **BPF_F_INGRESS**), for
 * 		example.
 *
 * 		Note that *type* only allows certain values. At this time, they
 * 		are:
 *
 * 		**PACKET_HOST**
 * 			Packet is for us.
 * 		**PACKET_BROADCAST**
 * 			Send packet to all.
 * 		**PACKET_MULTICAST**
 * 			Send packet to group.
 * 		**PACKET_OTHERHOST**
 * 			Send packet to someone else.
 * 	Return
 * 		0 on success, or a negative error in case of failure.
 *
 * int bpf_skb_under_cgroup(struct sk_buff *skb, struct bpf_map *map, u32 index)
 * 	Description
 * 		Check whether *skb* is a descendant of the cgroup2 held by
 * 		*map* of type **BPF_MAP_TYPE_CGROUP_ARRAY**, at *index*.
 * 	Return
 * 		The return value depends on the result of the test, and can be:
 *
 * 		* 0, if the *skb* failed the cgroup2 descendant test.
 * 		* 1, if the *skb* succeeded the cgroup2 descendant test.
 * 		* A negative error code, if an error occurred.
 *
 * u32 bpf_get_hash_recalc(struct sk_buff *skb)
 * 	Description
 * 		Retrieve the hash of the packet, *skb*\ **->hash**. If it is
 * 		not set, in particular if the hash was cleared due to mangling,
 * 		recompute this hash. Later accesses to the hash can be done
 * 		directly with *skb*\ **->hash**.
 *
 * 		Calling **bpf_set_hash_invalid**\ (), changing a packet
 * 		prototype with **bpf_skb_change_proto**\ (), or calling
 * 		**bpf_skb_store_bytes**\ () with the
 * 		**BPF_F_INVALIDATE_HASH** are actions susceptible to clear
 * 		the hash and to trigger a new computation for the next call to
 * 		**bpf_get_hash_recalc**\ ().
 * 	Return
 * 		The 32-bit hash.
 *
 * u64 bpf_get_current_task(void)
 * 	Return
 * 		A pointer to the current task struct.
 *
 * int bpf_probe_write_user(void *dst, const void *src, u32 len)
 * 	Description
 * 		Attempt in a safe way to write *len* bytes from the buffer
 * 		*src* to *dst* in memory. It only works for threads that are in
 * 		user context, and *dst* must be a valid user space address.
 *
 * 		This helper should not be used to implement any kind of
 * 		security mechanism because of TOC-TOU attacks, but rather to
 * 		debug, divert, and manipulate execution of semi-cooperative
 * 		processes.
 *
 * 		Keep in mind that this feature is meant for experiments, and it
 * 		has a risk of crashing the system and running programs.
 * 		Therefore, when an eBPF program using this helper is attached,
 * 		a warning including PID and process name is printed to kernel
 * 		logs.
 * 	Return
 * 		0 on success, or a negative error in case of failure.
 *
 * int bpf_current_task_under_cgroup(struct bpf_map *map, u32 index)
 * 	Description
 * 		Check whether the probe is being run is the context of a given
 * 		subset of the cgroup2 hierarchy. The cgroup2 to test is held by
 * 		*map* of type **BPF_MAP_TYPE_CGROUP_ARRAY**, at *index*.
 * 	Return
 * 		The return value depends on the result of the test, and can be:
 *
 * 		* 0, if the *skb* task belongs to the cgroup2.
 * 		* 1, if the *skb* task does not belong to the cgroup2.
 * 		* A negative error code, if an error occurred.
 *
 * int bpf_skb_change_tail(struct sk_buff *skb, u32 len, u64 flags)
 * 	Description
 * 		Resize (trim or grow) the packet associated to *skb* to the
 * 		new *len*. The *flags* are reserved for future usage, and must
 * 		be left at zero.
 *
 * 		The basic idea is that the helper performs the needed work to
 * 		change the size of the packet, then the eBPF program rewrites
 * 		the rest via helpers like **bpf_skb_store_bytes**\ (),
 * 		**bpf_l3_csum_replace**\ (), **bpf_l3_csum_replace**\ ()
 * 		and others. This helper is a slow path utility intended for
 * 		replies with control messages. And because it is targeted for
 * 		slow path, the helper itself can afford to be slow: it
 * 		implicitly linearizes, unclones and drops offloads from the
 * 		*skb*.
 *
 * 		A call to this helper is susceptible to change the underlaying
 * 		packet buffer. Therefore, at load time, all checks on pointers
 * 		previously done by the verifier are invalidated and must be
 * 		performed again, if the helper is used in combination with
 * 		direct packet access.
 * 	Return
 * 		0 on success, or a negative error in case of failure.
 *
 * int bpf_skb_pull_data(struct sk_buff *skb, u32 len)
 * 	Description
 * 		Pull in non-linear data in case the *skb* is non-linear and not
 * 		all of *len* are part of the linear section. Make *len* bytes
 * 		from *skb* readable and writable. If a zero value is passed for
 * 		*len*, then the whole length of the *skb* is pulled.
 *
 * 		This helper is only needed for reading and writing with direct
 * 		packet access.
 *
 * 		For direct packet access, testing that offsets to access
 * 		are within packet boundaries (test on *skb*\ **->data_end**) is
 * 		susceptible to fail if offsets are invalid, or if the requested
 * 		data is in non-linear parts of the *skb*. On failure the
 * 		program can just bail out, or in the case of a non-linear
 * 		buffer, use a helper to make the data available. The
 * 		**bpf_skb_load_bytes**\ () helper is a first solution to access
 * 		the data. Another one consists in using **bpf_skb_pull_data**
 * 		to pull in once the non-linear parts, then retesting and
 * 		eventually access the data.
 *
 * 		At the same time, this also makes sure the *skb* is uncloned,
 * 		which is a necessary condition for direct write. As this needs
 * 		to be an invariant for the write part only, the verifier
 * 		detects writes and adds a prologue that is calling
 * 		**bpf_skb_pull_data()** to effectively unclone the *skb* from
 * 		the very beginning in case it is indeed cloned.
 *
 * 		A call to this helper is susceptible to change the underlaying
 * 		packet buffer. Therefore, at load time, all checks on pointers
 * 		previously done by the verifier are invalidated and must be
 * 		performed again, if the helper is used in combination with
 * 		direct packet access.
 * 	Return
 * 		0 on success, or a negative error in case of failure.
 *
 * s64 bpf_csum_update(struct sk_buff *skb, __wsum csum)
 * 	Description
 * 		Add the checksum *csum* into *skb*\ **->csum** in case the
 * 		driver has supplied a checksum for the entire packet into that
 * 		field. Return an error otherwise. This helper is intended to be
 * 		used in combination with **bpf_csum_diff**\ (), in particular
 * 		when the checksum needs to be updated after data has been
 * 		written into the packet through direct packet access.
 * 	Return
 * 		The checksum on success, or a negative error code in case of
 * 		failure.
 *
 * void bpf_set_hash_invalid(struct sk_buff *skb)
 * 	Description
 * 		Invalidate the current *skb*\ **->hash**. It can be used after
 * 		mangling on headers through direct packet access, in order to
 * 		indicate that the hash is outdated and to trigger a
 * 		recalculation the next time the kernel tries to access this
 * 		hash or when the **bpf_get_hash_recalc**\ () helper is called.
 *
 * int bpf_get_numa_node_id(void)
 * 	Description
 * 		Return the id of the current NUMA node. The primary use case
 * 		for this helper is the selection of sockets for the local NUMA
 * 		node, when the program is attached to sockets using the
 * 		**SO_ATTACH_REUSEPORT_EBPF** option (see also **socket(7)**),
 * 		but the helper is also available to other eBPF program types,
 * 		similarly to **bpf_get_smp_processor_id**\ ().
 * 	Return
 * 		The id of current NUMA node.
 *
 * int bpf_skb_change_head(struct sk_buff *skb, u32 len, u64 flags)
 * 	Description
 * 		Grows headroom of packet associated to *skb* and adjusts the
 * 		offset of the MAC header accordingly, adding *len* bytes of
 * 		space. It automatically extends and reallocates memory as
 * 		required.
 *
 * 		This helper can be used on a layer 3 *skb* to push a MAC header
 * 		for redirection into a layer 2 device.
 *
 * 		All values for *flags* are reserved for future usage, and must
 * 		be left at zero.
 *
 * 		A call to this helper is susceptible to change the underlaying
 * 		packet buffer. Therefore, at load time, all checks on pointers
 * 		previously done by the verifier are invalidated and must be
 * 		performed again, if the helper is used in combination with
 * 		direct packet access.
 * 	Return
 * 		0 on success, or a negative error in case of failure.
 *
 * int bpf_xdp_adjust_head(struct xdp_buff *xdp_md, int delta)
 * 	Description
 * 		Adjust (move) *xdp_md*\ **->data** by *delta* bytes. Note that
 * 		it is possible to use a negative value for *delta*. This helper
 * 		can be used to prepare the packet for pushing or popping
 * 		headers.
 *
 * 		A call to this helper is susceptible to change the underlaying
 * 		packet buffer. Therefore, at load time, all checks on pointers
 * 		previously done by the verifier are invalidated and must be
 * 		performed again, if the helper is used in combination with
 * 		direct packet access.
 * 	Return
 * 		0 on success, or a negative error in case of failure.
 *
 * int bpf_probe_read_str(void *dst, int size, const void *unsafe_ptr)
 * 	Description
 * 		Copy a NUL terminated string from an unsafe address
 * 		*unsafe_ptr* to *dst*. The *size* should include the
 * 		terminating NUL byte. In case the string length is smaller than
 * 		*size*, the target is not padded with further NUL bytes. If the
 * 		string length is larger than *size*, just *size*-1 bytes are
 * 		copied and the last byte is set to NUL.
 *
 * 		On success, the length of the copied string is returned. This
 * 		makes this helper useful in tracing programs for reading
 * 		strings, and more importantly to get its length at runtime. See
 * 		the following snippet:
 *
 * 		::
 *
 * 			SEC("kprobe/sys_open")
 * 			void bpf_sys_open(struct pt_regs *ctx)
 * 			{
 * 			        char buf[PATHLEN]; // PATHLEN is defined to 256
 * 			        int res = bpf_probe_read_str(buf, sizeof(buf),
 * 				                             ctx->di);
 *
 * 				// Consume buf, for example push it to
 * 				// userspace via bpf_perf_event_output(); we
 * 				// can use res (the string length) as event
 * 				// size, after checking its boundaries.
 * 			}
 *
 * 		In comparison, using **bpf_probe_read()** helper here instead
 * 		to read the string would require to estimate the length at
 * 		compile time, and would often result in copying more memory
 * 		than necessary.
 *
 * 		Another useful use case is when parsing individual process
 * 		arguments or individual environment variables navigating
 * 		*current*\ **->mm->arg_start** and *current*\
 * 		**->mm->env_start**: using this helper and the return value,
 * 		one can quickly iterate at the right offset of the memory area.
 * 	Return
 * 		On success, the strictly positive length of the string,
 * 		including the trailing NUL character. On error, a negative
 * 		value.
 *
 * u64 bpf_get_socket_cookie(struct sk_buff *skb)
 * 	Description
 * 		If the **struct sk_buff** pointed by *skb* has a known socket,
 * 		retrieve the cookie (generated by the kernel) of this socket.
 * 		If no cookie has been set yet, generate a new cookie. Once
 * 		generated, the socket cookie remains stable for the life of the
 * 		socket. This helper can be useful for monitoring per socket
 * 		networking traffic statistics as it provides a unique socket
 * 		identifier per namespace.
 * 	Return
 * 		A 8-byte long non-decreasing number on success, or 0 if the
 * 		socket field is missing inside *skb*.
 *
 * u64 bpf_get_socket_cookie(struct bpf_sock_addr *ctx)
 * 	Description
 * 		Equivalent to bpf_get_socket_cookie() helper that accepts
 * 		*skb*, but gets socket from **struct bpf_sock_addr** contex.
 * 	Return
 * 		A 8-byte long non-decreasing number.
 *
 * u64 bpf_get_socket_cookie(struct bpf_sock_ops *ctx)
 * 	Description
 * 		Equivalent to bpf_get_socket_cookie() helper that accepts
 * 		*skb*, but gets socket from **struct bpf_sock_ops** contex.
 * 	Return
 * 		A 8-byte long non-decreasing number.
 *
 * u32 bpf_get_socket_uid(struct sk_buff *skb)
 * 	Return
 * 		The owner UID of the socket associated to *skb*. If the socket
 * 		is **NULL**, or if it is not a full socket (i.e. if it is a
 * 		time-wait or a request socket instead), **overflowuid** value
 * 		is returned (note that **overflowuid** might also be the actual
 * 		UID value for the socket).
 *
 * u32 bpf_set_hash(struct sk_buff *skb, u32 hash)
 * 	Description
 * 		Set the full hash for *skb* (set the field *skb*\ **->hash**)
 * 		to value *hash*.
 * 	Return
 * 		0
 *
 * int bpf_setsockopt(struct bpf_sock_ops *bpf_socket, int level, int optname, char *optval, int optlen)
 * 	Description
 * 		Emulate a call to **setsockopt()** on the socket associated to
 * 		*bpf_socket*, which must be a full socket. The *level* at
 * 		which the option resides and the name *optname* of the option
 * 		must be specified, see **setsockopt(2)** for more information.
 * 		The option value of length *optlen* is pointed by *optval*.
 *
 * 		This helper actually implements a subset of **setsockopt()**.
 * 		It supports the following *level*\ s:
 *
 * 		* **SOL_SOCKET**, which supports the following *optname*\ s:
 * 		  **SO_RCVBUF**, **SO_SNDBUF**, **SO_MAX_PACING_RATE**,
 * 		  **SO_PRIORITY**, **SO_RCVLOWAT**, **SO_MARK**.
 * 		* **IPPROTO_TCP**, which supports the following *optname*\ s:
 * 		  **TCP_CONGESTION**, **TCP_BPF_IW**,
 * 		  **TCP_BPF_SNDCWND_CLAMP**.
 * 		* **IPPROTO_IP**, which supports *optname* **IP_TOS**.
 * 		* **IPPROTO_IPV6**, which supports *optname* **IPV6_TCLASS**.
 * 	Return
 * 		0 on success, or a negative error in case of failure.
 *
 * int bpf_skb_adjust_room(struct sk_buff *skb, s32 len_diff, u32 mode, u64 flags)
 * 	Description
 * 		Grow or shrink the room for data in the packet associated to
 * 		*skb* by *len_diff*, and according to the selected *mode*.
 *
 * 		There is a single supported mode at this time:
 *
 * 		* **BPF_ADJ_ROOM_NET**: Adjust room at the network layer
 * 		  (room space is added or removed below the layer 3 header).
 *
 * 		All values for *flags* are reserved for future usage, and must
 * 		be left at zero.
 *
 * 		A call to this helper is susceptible to change the underlaying
 * 		packet buffer. Therefore, at load time, all checks on pointers
 * 		previously done by the verifier are invalidated and must be
 * 		performed again, if the helper is used in combination with
 * 		direct packet access.
 * 	Return
 * 		0 on success, or a negative error in case of failure.
 *
 * int bpf_redirect_map(struct bpf_map *map, u32 key, u64 flags)
 * 	Description
 * 		Redirect the packet to the endpoint referenced by *map* at
 * 		index *key*. Depending on its type, this *map* can contain
 * 		references to net devices (for forwarding packets through other
 * 		ports), or to CPUs (for redirecting XDP frames to another CPU;
 * 		but this is only implemented for native XDP (with driver
 * 		support) as of this writing).
 *
 * 		All values for *flags* are reserved for future usage, and must
 * 		be left at zero.
 *
 * 		When used to redirect packets to net devices, this helper
 * 		provides a high performance increase over **bpf_redirect**\ ().
 * 		This is due to various implementation details of the underlying
 * 		mechanisms, one of which is the fact that **bpf_redirect_map**\
 * 		() tries to send packet as a "bulk" to the device.
 * 	Return
 * 		**XDP_REDIRECT** on success, or **XDP_ABORTED** on error.
 *
 * int bpf_sk_redirect_map(struct bpf_map *map, u32 key, u64 flags)
 * 	Description
 * 		Redirect the packet to the socket referenced by *map* (of type
 * 		**BPF_MAP_TYPE_SOCKMAP**) at index *key*. Both ingress and
 * 		egress interfaces can be used for redirection. The
 * 		**BPF_F_INGRESS** value in *flags* is used to make the
 * 		distinction (ingress path is selected if the flag is present,
 * 		egress path otherwise). This is the only flag supported for now.
 * 	Return
 * 		**SK_PASS** on success, or **SK_DROP** on error.
 *
 * int bpf_sock_map_update(struct bpf_sock_ops *skops, struct bpf_map *map, void *key, u64 flags)
 * 	Description
 * 		Add an entry to, or update a *map* referencing sockets. The
 * 		*skops* is used as a new value for the entry associated to
 * 		*key*. *flags* is one of:
 *
 * 		**BPF_NOEXIST**
 * 			The entry for *key* must not exist in the map.
 * 		**BPF_EXIST**
 * 			The entry for *key* must already exist in the map.
 * 		**BPF_ANY**
 * 			No condition on the existence of the entry for *key*.
 *
 * 		If the *map* has eBPF programs (parser and verdict), those will
 * 		be inherited by the socket being added. If the socket is
 * 		already attached to eBPF programs, this results in an error.
 * 	Return
 * 		0 on success, or a negative error in case of failure.
 *
 * int bpf_xdp_adjust_meta(struct xdp_buff *xdp_md, int delta)
 * 	Description
 * 		Adjust the address pointed by *xdp_md*\ **->data_meta** by
 * 		*delta* (which can be positive or negative). Note that this
 * 		operation modifies the address stored in *xdp_md*\ **->data**,
 * 		so the latter must be loaded only after the helper has been
 * 		called.
 *
 * 		The use of *xdp_md*\ **->data_meta** is optional and programs
 * 		are not required to use it. The rationale is that when the
 * 		packet is processed with XDP (e.g. as DoS filter), it is
 * 		possible to push further meta data along with it before passing
 * 		to the stack, and to give the guarantee that an ingress eBPF
 * 		program attached as a TC classifier on the same device can pick
 * 		this up for further post-processing. Since TC works with socket
 * 		buffers, it remains possible to set from XDP the **mark** or
 * 		**priority** pointers, or other pointers for the socket buffer.
 * 		Having this scratch space generic and programmable allows for
 * 		more flexibility as the user is free to store whatever meta
 * 		data they need.
 *
 * 		A call to this helper is susceptible to change the underlaying
 * 		packet buffer. Therefore, at load time, all checks on pointers
 * 		previously done by the verifier are invalidated and must be
 * 		performed again, if the helper is used in combination with
 * 		direct packet access.
 * 	Return
 * 		0 on success, or a negative error in case of failure.
 *
 * int bpf_perf_event_read_value(struct bpf_map *map, u64 flags, struct bpf_perf_event_value *buf, u32 buf_size)
 * 	Description
 * 		Read the value of a perf event counter, and store it into *buf*
 * 		of size *buf_size*. This helper relies on a *map* of type
 * 		**BPF_MAP_TYPE_PERF_EVENT_ARRAY**. The nature of the perf event
 * 		counter is selected when *map* is updated with perf event file
 * 		descriptors. The *map* is an array whose size is the number of
 * 		available CPUs, and each cell contains a value relative to one
 * 		CPU. The value to retrieve is indicated by *flags*, that
 * 		contains the index of the CPU to look up, masked with
 * 		**BPF_F_INDEX_MASK**. Alternatively, *flags* can be set to
 * 		**BPF_F_CURRENT_CPU** to indicate that the value for the
 * 		current CPU should be retrieved.
 *
 * 		This helper behaves in a way close to
 * 		**bpf_perf_event_read**\ () helper, save that instead of
 * 		just returning the value observed, it fills the *buf*
 * 		structure. This allows for additional data to be retrieved: in
 * 		particular, the enabled and running times (in *buf*\
 * 		**->enabled** and *buf*\ **->running**, respectively) are
 * 		copied. In general, **bpf_perf_event_read_value**\ () is
 * 		recommended over **bpf_perf_event_read**\ (), which has some
 * 		ABI issues and provides fewer functionalities.
 *
 * 		These values are interesting, because hardware PMU (Performance
 * 		Monitoring Unit) counters are limited resources. When there are
 * 		more PMU based perf events opened than available counters,
 * 		kernel will multiplex these events so each event gets certain
 * 		percentage (but not all) of the PMU time. In case that
 * 		multiplexing happens, the number of samples or counter value
 * 		will not reflect the case compared to when no multiplexing
 * 		occurs. This makes comparison between different runs difficult.
 * 		Typically, the counter value should be normalized before
 * 		comparing to other experiments. The usual normalization is done
 * 		as follows.
 *
 * 		::
 *
 * 			normalized_counter = counter * t_enabled / t_running
 *
 * 		Where t_enabled is the time enabled for event and t_running is
 * 		the time running for event since last normalization. The
 * 		enabled and running times are accumulated since the perf event
 * 		open. To achieve scaling factor between two invocations of an
 * 		eBPF program, users can can use CPU id as the key (which is
 * 		typical for perf array usage model) to remember the previous
 * 		value and do the calculation inside the eBPF program.
 * 	Return
 * 		0 on success, or a negative error in case of failure.
 *
 * int bpf_perf_prog_read_value(struct bpf_perf_event_data *ctx, struct bpf_perf_event_value *buf, u32 buf_size)
 * 	Description
 * 		For en eBPF program attached to a perf event, retrieve the
 * 		value of the event counter associated to *ctx* and store it in
 * 		the structure pointed by *buf* and of size *buf_size*. Enabled
 * 		and running times are also stored in the structure (see
 * 		description of helper **bpf_perf_event_read_value**\ () for
 * 		more details).
 * 	Return
 * 		0 on success, or a negative error in case of failure.
 *
 * int bpf_getsockopt(struct bpf_sock_ops *bpf_socket, int level, int optname, char *optval, int optlen)
 * 	Description
 * 		Emulate a call to **getsockopt()** on the socket associated to
 * 		*bpf_socket*, which must be a full socket. The *level* at
 * 		which the option resides and the name *optname* of the option
 * 		must be specified, see **getsockopt(2)** for more information.
 * 		The retrieved value is stored in the structure pointed by
 * 		*opval* and of length *optlen*.
 *
 * 		This helper actually implements a subset of **getsockopt()**.
 * 		It supports the following *level*\ s:
 *
 * 		* **IPPROTO_TCP**, which supports *optname*
 * 		  **TCP_CONGESTION**.
 * 		* **IPPROTO_IP**, which supports *optname* **IP_TOS**.
 * 		* **IPPROTO_IPV6**, which supports *optname* **IPV6_TCLASS**.
 * 	Return
 * 		0 on success, or a negative error in case of failure.
 *
 * int bpf_override_return(struct pt_reg *regs, u64 rc)
 * 	Description
 * 		Used for error injection, this helper uses kprobes to override
 * 		the return value of the probed function, and to set it to *rc*.
 * 		The first argument is the context *regs* on which the kprobe
 * 		works.
 *
 * 		This helper works by setting setting the PC (program counter)
 * 		to an override function which is run in place of the original
 * 		probed function. This means the probed function is not run at
 * 		all. The replacement function just returns with the required
 * 		value.
 *
 * 		This helper has security implications, and thus is subject to
 * 		restrictions. It is only available if the kernel was compiled
 * 		with the **CONFIG_BPF_KPROBE_OVERRIDE** configuration
 * 		option, and in this case it only works on functions tagged with
 * 		**ALLOW_ERROR_INJECTION** in the kernel code.
 *
 * 		Also, the helper is only available for the architectures having
 * 		the CONFIG_FUNCTION_ERROR_INJECTION option. As of this writing,
 * 		x86 architecture is the only one to support this feature.
 * 	Return
 * 		0
 *
 * int bpf_sock_ops_cb_flags_set(struct bpf_sock_ops *bpf_sock, int argval)
 * 	Description
 * 		Attempt to set the value of the **bpf_sock_ops_cb_flags** field
 * 		for the full TCP socket associated to *bpf_sock_ops* to
 * 		*argval*.
 *
 * 		The primary use of this field is to determine if there should
 * 		be calls to eBPF programs of type
 * 		**BPF_PROG_TYPE_SOCK_OPS** at various points in the TCP
 * 		code. A program of the same type can change its value, per
 * 		connection and as necessary, when the connection is
 * 		established. This field is directly accessible for reading, but
 * 		this helper must be used for updates in order to return an
 * 		error if an eBPF program tries to set a callback that is not
 * 		supported in the current kernel.
 *
 * 		The supported callback values that *argval* can combine are:
 *
 * 		* **BPF_SOCK_OPS_RTO_CB_FLAG** (retransmission time out)
 * 		* **BPF_SOCK_OPS_RETRANS_CB_FLAG** (retransmission)
 * 		* **BPF_SOCK_OPS_STATE_CB_FLAG** (TCP state change)
 *
 * 		Here are some examples of where one could call such eBPF
 * 		program:
 *
 * 		* When RTO fires.
 * 		* When a packet is retransmitted.
 * 		* When the connection terminates.
 * 		* When a packet is sent.
 * 		* When a packet is received.
 * 	Return
 * 		Code **-EINVAL** if the socket is not a full TCP socket;
 * 		otherwise, a positive number containing the bits that could not
 * 		be set is returned (which comes down to 0 if all bits were set
 * 		as required).
 *
 * int bpf_msg_redirect_map(struct sk_msg_buff *msg, struct bpf_map *map, u32 key, u64 flags)
 * 	Description
 * 		This helper is used in programs implementing policies at the
 * 		socket level. If the message *msg* is allowed to pass (i.e. if
 * 		the verdict eBPF program returns **SK_PASS**), redirect it to
 * 		the socket referenced by *map* (of type
 * 		**BPF_MAP_TYPE_SOCKMAP**) at index *key*. Both ingress and
 * 		egress interfaces can be used for redirection. The
 * 		**BPF_F_INGRESS** value in *flags* is used to make the
 * 		distinction (ingress path is selected if the flag is present,
 * 		egress path otherwise). This is the only flag supported for now.
 * 	Return
 * 		**SK_PASS** on success, or **SK_DROP** on error.
 *
 * int bpf_msg_apply_bytes(struct sk_msg_buff *msg, u32 bytes)
 * 	Description
 * 		For socket policies, apply the verdict of the eBPF program to
 * 		the next *bytes* (number of bytes) of message *msg*.
 *
 * 		For example, this helper can be used in the following cases:
 *
 * 		* A single **sendmsg**\ () or **sendfile**\ () system call
 * 		  contains multiple logical messages that the eBPF program is
 * 		  supposed to read and for which it should apply a verdict.
 * 		* An eBPF program only cares to read the first *bytes* of a
 * 		  *msg*. If the message has a large payload, then setting up
 * 		  and calling the eBPF program repeatedly for all bytes, even
 * 		  though the verdict is already known, would create unnecessary
 * 		  overhead.
 *
 * 		When called from within an eBPF program, the helper sets a
 * 		counter internal to the BPF infrastructure, that is used to
 * 		apply the last verdict to the next *bytes*. If *bytes* is
 * 		smaller than the current data being processed from a
 * 		**sendmsg**\ () or **sendfile**\ () system call, the first
 * 		*bytes* will be sent and the eBPF program will be re-run with
 * 		the pointer for start of data pointing to byte number *bytes*
 * 		**+ 1**. If *bytes* is larger than the current data being
 * 		processed, then the eBPF verdict will be applied to multiple
 * 		**sendmsg**\ () or **sendfile**\ () calls until *bytes* are
 * 		consumed.
 *
 * 		Note that if a socket closes with the internal counter holding
 * 		a non-zero value, this is not a problem because data is not
 * 		being buffered for *bytes* and is sent as it is received.
 * 	Return
 * 		0
 *
 * int bpf_msg_cork_bytes(struct sk_msg_buff *msg, u32 bytes)
 * 	Description
 * 		For socket policies, prevent the execution of the verdict eBPF
 * 		program for message *msg* until *bytes* (byte number) have been
 * 		accumulated.
 *
 * 		This can be used when one needs a specific number of bytes
 * 		before a verdict can be assigned, even if the data spans
 * 		multiple **sendmsg**\ () or **sendfile**\ () calls. The extreme
 * 		case would be a user calling **sendmsg**\ () repeatedly with
 * 		1-byte long message segments. Obviously, this is bad for
 * 		performance, but it is still valid. If the eBPF program needs
 * 		*bytes* bytes to validate a header, this helper can be used to
 * 		prevent the eBPF program to be called again until *bytes* have
 * 		been accumulated.
 * 	Return
 * 		0
 *
 * int bpf_msg_pull_data(struct sk_msg_buff *msg, u32 start, u32 end, u64 flags)
 * 	Description
 * 		For socket policies, pull in non-linear data from user space
 * 		for *msg* and set pointers *msg*\ **->data** and *msg*\
 * 		**->data_end** to *start* and *end* bytes offsets into *msg*,
 * 		respectively.
 *
 * 		If a program of type **BPF_PROG_TYPE_SK_MSG** is run on a
 * 		*msg* it can only parse data that the (**data**, **data_end**)
 * 		pointers have already consumed. For **sendmsg**\ () hooks this
 * 		is likely the first scatterlist element. But for calls relying
 * 		on the **sendpage** handler (e.g. **sendfile**\ ()) this will
 * 		be the range (**0**, **0**) because the data is shared with
 * 		user space and by default the objective is to avoid allowing
 * 		user space to modify data while (or after) eBPF verdict is
 * 		being decided. This helper can be used to pull in data and to
 * 		set the start and end pointer to given values. Data will be
 * 		copied if necessary (i.e. if data was not linear and if start
 * 		and end pointers do not point to the same chunk).
 *
 * 		A call to this helper is susceptible to change the underlaying
 * 		packet buffer. Therefore, at load time, all checks on pointers
 * 		previously done by the verifier are invalidated and must be
 * 		performed again, if the helper is used in combination with
 * 		direct packet access.
 *
 * 		All values for *flags* are reserved for future usage, and must
 * 		be left at zero.
 * 	Return
 * 		0 on success, or a negative error in case of failure.
 *
 * int bpf_bind(struct bpf_sock_addr *ctx, struct sockaddr *addr, int addr_len)
 * 	Description
 * 		Bind the socket associated to *ctx* to the address pointed by
 * 		*addr*, of length *addr_len*. This allows for making outgoing
 * 		connection from the desired IP address, which can be useful for
 * 		example when all processes inside a cgroup should use one
 * 		single IP address on a host that has multiple IP configured.
 *
 * 		This helper works for IPv4 and IPv6, TCP and UDP sockets. The
 * 		domain (*addr*\ **->sa_family**) must be **AF_INET** (or
 * 		**AF_INET6**). Looking for a free port to bind to can be
 * 		expensive, therefore binding to port is not permitted by the
 * 		helper: *addr*\ **->sin_port** (or **sin6_port**, respectively)
 * 		must be set to zero.
 * 	Return
 * 		0 on success, or a negative error in case of failure.
 *
 * int bpf_xdp_adjust_tail(struct xdp_buff *xdp_md, int delta)
 * 	Description
 * 		Adjust (move) *xdp_md*\ **->data_end** by *delta* bytes. It is
 * 		only possible to shrink the packet as of this writing,
 * 		therefore *delta* must be a negative integer.
 *
 * 		A call to this helper is susceptible to change the underlaying
 * 		packet buffer. Therefore, at load time, all checks on pointers
 * 		previously done by the verifier are invalidated and must be
 * 		performed again, if the helper is used in combination with
 * 		direct packet access.
 * 	Return
 * 		0 on success, or a negative error in case of failure.
 *
 * int bpf_skb_get_xfrm_state(struct sk_buff *skb, u32 index, struct bpf_xfrm_state *xfrm_state, u32 size, u64 flags)
 * 	Description
 * 		Retrieve the XFRM state (IP transform framework, see also
 * 		**ip-xfrm(8)**) at *index* in XFRM "security path" for *skb*.
 *
 * 		The retrieved value is stored in the **struct bpf_xfrm_state**
 * 		pointed by *xfrm_state* and of length *size*.
 *
 * 		All values for *flags* are reserved for future usage, and must
 * 		be left at zero.
 *
 * 		This helper is available only if the kernel was compiled with
 * 		**CONFIG_XFRM** configuration option.
 * 	Return
 * 		0 on success, or a negative error in case of failure.
 *
 * int bpf_get_stack(struct pt_regs *regs, void *buf, u32 size, u64 flags)
 * 	Description
 * 		Return a user or a kernel stack in bpf program provided buffer.
 * 		To achieve this, the helper needs *ctx*, which is a pointer
 * 		to the context on which the tracing program is executed.
 * 		To store the stacktrace, the bpf program provides *buf* with
 * 		a nonnegative *size*.
 *
 * 		The last argument, *flags*, holds the number of stack frames to
 * 		skip (from 0 to 255), masked with
 * 		**BPF_F_SKIP_FIELD_MASK**. The next bits can be used to set
 * 		the following flags:
 *
 * 		**BPF_F_USER_STACK**
 * 			Collect a user space stack instead of a kernel stack.
 * 		**BPF_F_USER_BUILD_ID**
 * 			Collect buildid+offset instead of ips for user stack,
 * 			only valid if **BPF_F_USER_STACK** is also specified.
 *
 * 		**bpf_get_stack**\ () can collect up to
 * 		**PERF_MAX_STACK_DEPTH** both kernel and user frames, subject
 * 		to sufficient large buffer size. Note that
 * 		this limit can be controlled with the **sysctl** program, and
 * 		that it should be manually increased in order to profile long
 * 		user stacks (such as stacks for Java programs). To do so, use:
 *
 * 		::
 *
 * 			# sysctl kernel.perf_event_max_stack=<new value>
 * 	Return
 * 		A non-negative value equal to or less than *size* on success,
 * 		or a negative error in case of failure.
 *
 * int bpf_skb_load_bytes_relative(const struct sk_buff *skb, u32 offset, void *to, u32 len, u32 start_header)
 * 	Description
 * 		This helper is similar to **bpf_skb_load_bytes**\ () in that
 * 		it provides an easy way to load *len* bytes from *offset*
 * 		from the packet associated to *skb*, into the buffer pointed
 * 		by *to*. The difference to **bpf_skb_load_bytes**\ () is that
 * 		a fifth argument *start_header* exists in order to select a
 * 		base offset to start from. *start_header* can be one of:
 *
 * 		**BPF_HDR_START_MAC**
 * 			Base offset to load data from is *skb*'s mac header.
 * 		**BPF_HDR_START_NET**
 * 			Base offset to load data from is *skb*'s network header.
 *
 * 		In general, "direct packet access" is the preferred method to
 * 		access packet data, however, this helper is in particular useful
 * 		in socket filters where *skb*\ **->data** does not always point
 * 		to the start of the mac header and where "direct packet access"
 * 		is not available.
 * 	Return
 * 		0 on success, or a negative error in case of failure.
 *
 * int bpf_fib_lookup(void *ctx, struct bpf_fib_lookup *params, int plen, u32 flags)
 *	Description
 *		Do FIB lookup in kernel tables using parameters in *params*.
 *		If lookup is successful and result shows packet is to be
 *		forwarded, the neighbor tables are searched for the nexthop.
 *		If successful (ie., FIB lookup shows forwarding and nexthop
 *		is resolved), the nexthop address is returned in ipv4_dst
 *		or ipv6_dst based on family, smac is set to mac address of
 *		egress device, dmac is set to nexthop mac address, rt_metric
 *		is set to metric from route (IPv4/IPv6 only), and ifindex
 *		is set to the device index of the nexthop from the FIB lookup.
 *
 *		*plen* argument is the size of the passed in struct.
 *		*flags* argument can be a combination of one or more of the
 *		following values:
 *
 *		**BPF_FIB_LOOKUP_DIRECT**
 *			Do a direct table lookup vs full lookup using FIB
 *			rules.
 *		**BPF_FIB_LOOKUP_OUTPUT**
 *			Perform lookup from an egress perspective (default is
 *			ingress).
 *
 *		*ctx* is either **struct xdp_md** for XDP programs or
 *		**struct sk_buff** tc cls_act programs.
 *	Return
 *		* < 0 if any input argument is invalid
 *		*   0 on success (packet is forwarded, nexthop neighbor exists)
 *		* > 0 one of **BPF_FIB_LKUP_RET_** codes explaining why the
 *		  packet is not forwarded or needs assist from full stack
 *
 * int bpf_sock_hash_update(struct bpf_sock_ops_kern *skops, struct bpf_map *map, void *key, u64 flags)
 *	Description
 *		Add an entry to, or update a sockhash *map* referencing sockets.
 *		The *skops* is used as a new value for the entry associated to
 *		*key*. *flags* is one of:
 *
 *		**BPF_NOEXIST**
 *			The entry for *key* must not exist in the map.
 *		**BPF_EXIST**
 *			The entry for *key* must already exist in the map.
 *		**BPF_ANY**
 *			No condition on the existence of the entry for *key*.
 *
 *		If the *map* has eBPF programs (parser and verdict), those will
 *		be inherited by the socket being added. If the socket is
 *		already attached to eBPF programs, this results in an error.
 *	Return
 *		0 on success, or a negative error in case of failure.
 *
 * int bpf_msg_redirect_hash(struct sk_msg_buff *msg, struct bpf_map *map, void *key, u64 flags)
 *	Description
 *		This helper is used in programs implementing policies at the
 *		socket level. If the message *msg* is allowed to pass (i.e. if
 *		the verdict eBPF program returns **SK_PASS**), redirect it to
 *		the socket referenced by *map* (of type
 *		**BPF_MAP_TYPE_SOCKHASH**) using hash *key*. Both ingress and
 *		egress interfaces can be used for redirection. The
 *		**BPF_F_INGRESS** value in *flags* is used to make the
 *		distinction (ingress path is selected if the flag is present,
 *		egress path otherwise). This is the only flag supported for now.
 *	Return
 *		**SK_PASS** on success, or **SK_DROP** on error.
 *
 * int bpf_sk_redirect_hash(struct sk_buff *skb, struct bpf_map *map, void *key, u64 flags)
 *	Description
 *		This helper is used in programs implementing policies at the
 *		skb socket level. If the sk_buff *skb* is allowed to pass (i.e.
 *		if the verdeict eBPF program returns **SK_PASS**), redirect it
 *		to the socket referenced by *map* (of type
 *		**BPF_MAP_TYPE_SOCKHASH**) using hash *key*. Both ingress and
 *		egress interfaces can be used for redirection. The
 *		**BPF_F_INGRESS** value in *flags* is used to make the
 *		distinction (ingress path is selected if the flag is present,
 *		egress otherwise). This is the only flag supported for now.
 *	Return
 *		**SK_PASS** on success, or **SK_DROP** on error.
 *
 * int bpf_lwt_push_encap(struct sk_buff *skb, u32 type, void *hdr, u32 len)
 *	Description
 *		Encapsulate the packet associated to *skb* within a Layer 3
 *		protocol header. This header is provided in the buffer at
 *		address *hdr*, with *len* its size in bytes. *type* indicates
 *		the protocol of the header and can be one of:
 *
 *		**BPF_LWT_ENCAP_SEG6**
 *			IPv6 encapsulation with Segment Routing Header
 *			(**struct ipv6_sr_hdr**). *hdr* only contains the SRH,
 *			the IPv6 header is computed by the kernel.
 *		**BPF_LWT_ENCAP_SEG6_INLINE**
 *			Only works if *skb* contains an IPv6 packet. Insert a
 *			Segment Routing Header (**struct ipv6_sr_hdr**) inside
 *			the IPv6 header.
 *
 * 		A call to this helper is susceptible to change the underlaying
 * 		packet buffer. Therefore, at load time, all checks on pointers
 * 		previously done by the verifier are invalidated and must be
 * 		performed again, if the helper is used in combination with
 * 		direct packet access.
 *	Return
 * 		0 on success, or a negative error in case of failure.
 *
 * int bpf_lwt_seg6_store_bytes(struct sk_buff *skb, u32 offset, const void *from, u32 len)
 *	Description
 *		Store *len* bytes from address *from* into the packet
 *		associated to *skb*, at *offset*. Only the flags, tag and TLVs
 *		inside the outermost IPv6 Segment Routing Header can be
 *		modified through this helper.
 *
 * 		A call to this helper is susceptible to change the underlaying
 * 		packet buffer. Therefore, at load time, all checks on pointers
 * 		previously done by the verifier are invalidated and must be
 * 		performed again, if the helper is used in combination with
 * 		direct packet access.
 *	Return
 * 		0 on success, or a negative error in case of failure.
 *
 * int bpf_lwt_seg6_adjust_srh(struct sk_buff *skb, u32 offset, s32 delta)
 *	Description
 *		Adjust the size allocated to TLVs in the outermost IPv6
 *		Segment Routing Header contained in the packet associated to
 *		*skb*, at position *offset* by *delta* bytes. Only offsets
 *		after the segments are accepted. *delta* can be as well
 *		positive (growing) as negative (shrinking).
 *
 * 		A call to this helper is susceptible to change the underlaying
 * 		packet buffer. Therefore, at load time, all checks on pointers
 * 		previously done by the verifier are invalidated and must be
 * 		performed again, if the helper is used in combination with
 * 		direct packet access.
 *	Return
 * 		0 on success, or a negative error in case of failure.
 *
 * int bpf_lwt_seg6_action(struct sk_buff *skb, u32 action, void *param, u32 param_len)
 *	Description
 *		Apply an IPv6 Segment Routing action of type *action* to the
 *		packet associated to *skb*. Each action takes a parameter
 *		contained at address *param*, and of length *param_len* bytes.
 *		*action* can be one of:
 *
 *		**SEG6_LOCAL_ACTION_END_X**
 *			End.X action: Endpoint with Layer-3 cross-connect.
 *			Type of *param*: **struct in6_addr**.
 *		**SEG6_LOCAL_ACTION_END_T**
 *			End.T action: Endpoint with specific IPv6 table lookup.
 *			Type of *param*: **int**.
 *		**SEG6_LOCAL_ACTION_END_B6**
 *			End.B6 action: Endpoint bound to an SRv6 policy.
 *			Type of param: **struct ipv6_sr_hdr**.
 *		**SEG6_LOCAL_ACTION_END_B6_ENCAP**
 *			End.B6.Encap action: Endpoint bound to an SRv6
 *			encapsulation policy.
 *			Type of param: **struct ipv6_sr_hdr**.
 *
 * 		A call to this helper is susceptible to change the underlaying
 * 		packet buffer. Therefore, at load time, all checks on pointers
 * 		previously done by the verifier are invalidated and must be
 * 		performed again, if the helper is used in combination with
 * 		direct packet access.
 *	Return
 * 		0 on success, or a negative error in case of failure.
 *
 * int bpf_rc_keydown(void *ctx, u32 protocol, u64 scancode, u32 toggle)
 *	Description
 *		This helper is used in programs implementing IR decoding, to
 *		report a successfully decoded key press with *scancode*,
 *		*toggle* value in the given *protocol*. The scancode will be
 *		translated to a keycode using the rc keymap, and reported as
 *		an input key down event. After a period a key up event is
 *		generated. This period can be extended by calling either
 *		**bpf_rc_keydown**\ () again with the same values, or calling
 *		**bpf_rc_repeat**\ ().
 *
 *		Some protocols include a toggle bit, in case the button	was
 *		released and pressed again between consecutive scancodes.
 *
 *		The *ctx* should point to the lirc sample as passed into
 *		the program.
 *
 *		The *protocol* is the decoded protocol number (see
 *		**enum rc_proto** for some predefined values).
 *
 *		This helper is only available is the kernel was compiled with
 *		the **CONFIG_BPF_LIRC_MODE2** configuration option set to
 *		"**y**".
 *	Return
 *		0
 *
 * int bpf_rc_repeat(void *ctx)
 *	Description
 *		This helper is used in programs implementing IR decoding, to
 *		report a successfully decoded repeat key message. This delays
 *		the generation of a key up event for previously generated
 *		key down event.
 *
 *		Some IR protocols like NEC have a special IR message for
 *		repeating last button, for when a button is held down.
 *
 *		The *ctx* should point to the lirc sample as passed into
 *		the program.
 *
 *		This helper is only available is the kernel was compiled with
 *		the **CONFIG_BPF_LIRC_MODE2** configuration option set to
 *		"**y**".
 *	Return
 *		0
 *
 * uint64_t bpf_skb_cgroup_id(struct sk_buff *skb)
 * 	Description
 * 		Return the cgroup v2 id of the socket associated with the *skb*.
 * 		This is roughly similar to the **bpf_get_cgroup_classid**\ ()
 * 		helper for cgroup v1 by providing a tag resp. identifier that
 * 		can be matched on or used for map lookups e.g. to implement
 * 		policy. The cgroup v2 id of a given path in the hierarchy is
 * 		exposed in user space through the f_handle API in order to get
 * 		to the same 64-bit id.
 *
 * 		This helper can be used on TC egress path, but not on ingress,
 * 		and is available only if the kernel was compiled with the
 * 		**CONFIG_SOCK_CGROUP_DATA** configuration option.
 * 	Return
 * 		The id is returned or 0 in case the id could not be retrieved.
 *
 * u64 bpf_skb_ancestor_cgroup_id(struct sk_buff *skb, int ancestor_level)
 *	Description
 *		Return id of cgroup v2 that is ancestor of cgroup associated
 *		with the *skb* at the *ancestor_level*.  The root cgroup is at
 *		*ancestor_level* zero and each step down the hierarchy
 *		increments the level. If *ancestor_level* == level of cgroup
 *		associated with *skb*, then return value will be same as that
 *		of **bpf_skb_cgroup_id**\ ().
 *
 *		The helper is useful to implement policies based on cgroups
 *		that are upper in hierarchy than immediate cgroup associated
 *		with *skb*.
 *
 *		The format of returned id and helper limitations are same as in
 *		**bpf_skb_cgroup_id**\ ().
 *	Return
 *		The id is returned or 0 in case the id could not be retrieved.
 *
 * u64 bpf_get_current_cgroup_id(void)
 * 	Return
 * 		A 64-bit integer containing the current cgroup id based
 * 		on the cgroup within which the current task is running.
 *
 * void* get_local_storage(void *map, u64 flags)
 *	Description
 *		Get the pointer to the local storage area.
 *		The type and the size of the local storage is defined
 *		by the *map* argument.
 *		The *flags* meaning is specific for each map type,
 *		and has to be 0 for cgroup local storage.
 *
 *		Depending on the BPF program type, a local storage area
 *		can be shared between multiple instances of the BPF program,
 *		running simultaneously.
 *
 *		A user should care about the synchronization by himself.
 *		For example, by using the **BPF_STX_XADD** instruction to alter
 *		the shared data.
 *	Return
 *		A pointer to the local storage area.
 *
 * int bpf_sk_select_reuseport(struct sk_reuseport_md *reuse, struct bpf_map *map, void *key, u64 flags)
 *	Description
 *		Select a **SO_REUSEPORT** socket from a
 *		**BPF_MAP_TYPE_REUSEPORT_ARRAY** *map*.
 *		It checks the selected socket is matching the incoming
 *		request in the socket buffer.
 *	Return
 *		0 on success, or a negative error in case of failure.
 *
 * struct bpf_sock *bpf_sk_lookup_tcp(void *ctx, struct bpf_sock_tuple *tuple, u32 tuple_size, u64 netns, u64 flags)
 *	Description
 *		Look for TCP socket matching *tuple*, optionally in a child
 *		network namespace *netns*. The return value must be checked,
 *		and if non-**NULL**, released via **bpf_sk_release**\ ().
 *
 *		The *ctx* should point to the context of the program, such as
 *		the skb or socket (depending on the hook in use). This is used
 *		to determine the base network namespace for the lookup.
 *
 *		*tuple_size* must be one of:
 *
 *		**sizeof**\ (*tuple*\ **->ipv4**)
 *			Look for an IPv4 socket.
 *		**sizeof**\ (*tuple*\ **->ipv6**)
 *			Look for an IPv6 socket.
 *
 *		If the *netns* is a negative signed 32-bit integer, then the
 *		socket lookup table in the netns associated with the *ctx* will
 *		will be used. For the TC hooks, this is the netns of the device
 *		in the skb. For socket hooks, this is the netns of the socket.
 *		If *netns* is any other signed 32-bit value greater than or
 *		equal to zero then it specifies the ID of the netns relative to
 *		the netns associated with the *ctx*. *netns* values beyond the
 *		range of 32-bit integers are reserved for future use.
 *
 *		All values for *flags* are reserved for future usage, and must
 *		be left at zero.
 *
 *		This helper is available only if the kernel was compiled with
 *		**CONFIG_NET** configuration option.
 *	Return
<<<<<<< HEAD
 *		Pointer to *struct bpf_sock*, or NULL in case of failure.
 *		For sockets with reuseport option, the *struct bpf_sock*
 *		result is from reuse->socks[] using the hash of the tuple.
=======
 *		A pointer to *struct bpf_sock*, or **NULL** in case of failure.
 *		For sockets with reuseport option, **struct bpf_sock**
 *		return is from **reuse->socks**\ [] using hash of the packet.
>>>>>>> aa570ff4
 *
 * struct bpf_sock *bpf_sk_lookup_udp(void *ctx, struct bpf_sock_tuple *tuple, u32 tuple_size, u64 netns, u64 flags)
 *	Description
 *		Look for UDP socket matching *tuple*, optionally in a child
 *		network namespace *netns*. The return value must be checked,
 *		and if non-**NULL**, released via **bpf_sk_release**\ ().
 *
 *		The *ctx* should point to the context of the program, such as
 *		the skb or socket (depending on the hook in use). This is used
 *		to determine the base network namespace for the lookup.
 *
 *		*tuple_size* must be one of:
 *
 *		**sizeof**\ (*tuple*\ **->ipv4**)
 *			Look for an IPv4 socket.
 *		**sizeof**\ (*tuple*\ **->ipv6**)
 *			Look for an IPv6 socket.
 *
 *		If the *netns* is a negative signed 32-bit integer, then the
 *		socket lookup table in the netns associated with the *ctx* will
 *		will be used. For the TC hooks, this is the netns of the device
 *		in the skb. For socket hooks, this is the netns of the socket.
 *		If *netns* is any other signed 32-bit value greater than or
 *		equal to zero then it specifies the ID of the netns relative to
 *		the netns associated with the *ctx*. *netns* values beyond the
 *		range of 32-bit integers are reserved for future use.
 *
 *		All values for *flags* are reserved for future usage, and must
 *		be left at zero.
 *
 *		This helper is available only if the kernel was compiled with
 *		**CONFIG_NET** configuration option.
 *	Return
<<<<<<< HEAD
 *		Pointer to *struct bpf_sock*, or NULL in case of failure.
 *		For sockets with reuseport option, the *struct bpf_sock*
 *		result is from reuse->socks[] using the hash of the tuple.
=======
 *		A pointer to **struct bpf_sock**, or **NULL** in case of
 *		failure. For sockets with reuseport option, **struct bpf_sock**
 *		return is from **reuse->socks**\ [] using hash of the packet.
>>>>>>> aa570ff4
 *
 * int bpf_sk_release(struct bpf_sock *sock)
 *	Description
 *		Release the reference held by *sock*. *sock* must be a
 *		non-**NULL** pointer that was returned from
 *		**bpf_sk_lookup_xxx**\ ().
 *	Return
 *		0 on success, or a negative error in case of failure.
 *
 * int bpf_map_pop_elem(struct bpf_map *map, void *value)
 * 	Description
 * 		Pop an element from *map*.
 * 	Return
 * 		0 on success, or a negative error in case of failure.
 *
 * int bpf_map_peek_elem(struct bpf_map *map, void *value)
 * 	Description
 * 		Get an element from *map* without removing it.
 * 	Return
 * 		0 on success, or a negative error in case of failure.
 *
 * int bpf_msg_push_data(struct sk_buff *skb, u32 start, u32 len, u64 flags)
 *	Description
 *		For socket policies, insert *len* bytes into *msg* at offset
 *		*start*.
 *
 *		If a program of type **BPF_PROG_TYPE_SK_MSG** is run on a
 *		*msg* it may want to insert metadata or options into the *msg*.
 *		This can later be read and used by any of the lower layer BPF
 *		hooks.
 *
 *		This helper may fail if under memory pressure (a malloc
 *		fails) in these cases BPF programs will get an appropriate
 *		error and BPF programs will need to handle them.
 *	Return
 *		0 on success, or a negative error in case of failure.
 *
 * int bpf_msg_pop_data(struct sk_msg_buff *msg, u32 start, u32 pop, u64 flags)
 *	Description
 *		Will remove *pop* bytes from a *msg* starting at byte *start*.
 *		This may result in **ENOMEM** errors under certain situations if
 *		an allocation and copy are required due to a full ring buffer.
 *		However, the helper will try to avoid doing the allocation
 *		if possible. Other errors can occur if input parameters are
 *		invalid either due to *start* byte not being valid part of *msg*
 *		payload and/or *pop* value being to large.
 *	Return
 *		0 on success, or a negative error in case of failure.
 *
 * int bpf_rc_pointer_rel(void *ctx, s32 rel_x, s32 rel_y)
 *	Description
 *		This helper is used in programs implementing IR decoding, to
 *		report a successfully decoded pointer movement.
 *
 *		The *ctx* should point to the lirc sample as passed into
 *		the program.
 *
 *		This helper is only available is the kernel was compiled with
 *		the **CONFIG_BPF_LIRC_MODE2** configuration option set to
 *		"**y**".
 *	Return
 *		0
 */
#define __BPF_FUNC_MAPPER(FN)		\
	FN(unspec),			\
	FN(map_lookup_elem),		\
	FN(map_update_elem),		\
	FN(map_delete_elem),		\
	FN(probe_read),			\
	FN(ktime_get_ns),		\
	FN(trace_printk),		\
	FN(get_prandom_u32),		\
	FN(get_smp_processor_id),	\
	FN(skb_store_bytes),		\
	FN(l3_csum_replace),		\
	FN(l4_csum_replace),		\
	FN(tail_call),			\
	FN(clone_redirect),		\
	FN(get_current_pid_tgid),	\
	FN(get_current_uid_gid),	\
	FN(get_current_comm),		\
	FN(get_cgroup_classid),		\
	FN(skb_vlan_push),		\
	FN(skb_vlan_pop),		\
	FN(skb_get_tunnel_key),		\
	FN(skb_set_tunnel_key),		\
	FN(perf_event_read),		\
	FN(redirect),			\
	FN(get_route_realm),		\
	FN(perf_event_output),		\
	FN(skb_load_bytes),		\
	FN(get_stackid),		\
	FN(csum_diff),			\
	FN(skb_get_tunnel_opt),		\
	FN(skb_set_tunnel_opt),		\
	FN(skb_change_proto),		\
	FN(skb_change_type),		\
	FN(skb_under_cgroup),		\
	FN(get_hash_recalc),		\
	FN(get_current_task),		\
	FN(probe_write_user),		\
	FN(current_task_under_cgroup),	\
	FN(skb_change_tail),		\
	FN(skb_pull_data),		\
	FN(csum_update),		\
	FN(set_hash_invalid),		\
	FN(get_numa_node_id),		\
	FN(skb_change_head),		\
	FN(xdp_adjust_head),		\
	FN(probe_read_str),		\
	FN(get_socket_cookie),		\
	FN(get_socket_uid),		\
	FN(set_hash),			\
	FN(setsockopt),			\
	FN(skb_adjust_room),		\
	FN(redirect_map),		\
	FN(sk_redirect_map),		\
	FN(sock_map_update),		\
	FN(xdp_adjust_meta),		\
	FN(perf_event_read_value),	\
	FN(perf_prog_read_value),	\
	FN(getsockopt),			\
	FN(override_return),		\
	FN(sock_ops_cb_flags_set),	\
	FN(msg_redirect_map),		\
	FN(msg_apply_bytes),		\
	FN(msg_cork_bytes),		\
	FN(msg_pull_data),		\
	FN(bind),			\
	FN(xdp_adjust_tail),		\
	FN(skb_get_xfrm_state),		\
	FN(get_stack),			\
	FN(skb_load_bytes_relative),	\
	FN(fib_lookup),			\
	FN(sock_hash_update),		\
	FN(msg_redirect_hash),		\
	FN(sk_redirect_hash),		\
	FN(lwt_push_encap),		\
	FN(lwt_seg6_store_bytes),	\
	FN(lwt_seg6_adjust_srh),	\
	FN(lwt_seg6_action),		\
	FN(rc_repeat),			\
	FN(rc_keydown),			\
	FN(skb_cgroup_id),		\
	FN(get_current_cgroup_id),	\
	FN(get_local_storage),		\
	FN(sk_select_reuseport),	\
	FN(skb_ancestor_cgroup_id),	\
	FN(sk_lookup_tcp),		\
	FN(sk_lookup_udp),		\
	FN(sk_release),			\
	FN(map_push_elem),		\
	FN(map_pop_elem),		\
	FN(map_peek_elem),		\
	FN(msg_push_data),		\
	FN(msg_pop_data),		\
	FN(rc_pointer_rel),

/* integer value in 'imm' field of BPF_CALL instruction selects which helper
 * function eBPF program intends to call
 */
#define __BPF_ENUM_FN(x) BPF_FUNC_ ## x
enum bpf_func_id {
	__BPF_FUNC_MAPPER(__BPF_ENUM_FN)
	__BPF_FUNC_MAX_ID,
};
#undef __BPF_ENUM_FN

/* All flags used by eBPF helper functions, placed here. */

/* BPF_FUNC_skb_store_bytes flags. */
#define BPF_F_RECOMPUTE_CSUM		(1ULL << 0)
#define BPF_F_INVALIDATE_HASH		(1ULL << 1)

/* BPF_FUNC_l3_csum_replace and BPF_FUNC_l4_csum_replace flags.
 * First 4 bits are for passing the header field size.
 */
#define BPF_F_HDR_FIELD_MASK		0xfULL

/* BPF_FUNC_l4_csum_replace flags. */
#define BPF_F_PSEUDO_HDR		(1ULL << 4)
#define BPF_F_MARK_MANGLED_0		(1ULL << 5)
#define BPF_F_MARK_ENFORCE		(1ULL << 6)

/* BPF_FUNC_clone_redirect and BPF_FUNC_redirect flags. */
#define BPF_F_INGRESS			(1ULL << 0)

/* BPF_FUNC_skb_set_tunnel_key and BPF_FUNC_skb_get_tunnel_key flags. */
#define BPF_F_TUNINFO_IPV6		(1ULL << 0)

/* flags for both BPF_FUNC_get_stackid and BPF_FUNC_get_stack. */
#define BPF_F_SKIP_FIELD_MASK		0xffULL
#define BPF_F_USER_STACK		(1ULL << 8)
/* flags used by BPF_FUNC_get_stackid only. */
#define BPF_F_FAST_STACK_CMP		(1ULL << 9)
#define BPF_F_REUSE_STACKID		(1ULL << 10)
/* flags used by BPF_FUNC_get_stack only. */
#define BPF_F_USER_BUILD_ID		(1ULL << 11)

/* BPF_FUNC_skb_set_tunnel_key flags. */
#define BPF_F_ZERO_CSUM_TX		(1ULL << 1)
#define BPF_F_DONT_FRAGMENT		(1ULL << 2)
#define BPF_F_SEQ_NUMBER		(1ULL << 3)

/* BPF_FUNC_perf_event_output, BPF_FUNC_perf_event_read and
 * BPF_FUNC_perf_event_read_value flags.
 */
#define BPF_F_INDEX_MASK		0xffffffffULL
#define BPF_F_CURRENT_CPU		BPF_F_INDEX_MASK
/* BPF_FUNC_perf_event_output for sk_buff input context. */
#define BPF_F_CTXLEN_MASK		(0xfffffULL << 32)

/* Current network namespace */
#define BPF_F_CURRENT_NETNS		(-1L)

/* Mode for BPF_FUNC_skb_adjust_room helper. */
enum bpf_adj_room_mode {
	BPF_ADJ_ROOM_NET,
};

/* Mode for BPF_FUNC_skb_load_bytes_relative helper. */
enum bpf_hdr_start_off {
	BPF_HDR_START_MAC,
	BPF_HDR_START_NET,
};

/* Encapsulation type for BPF_FUNC_lwt_push_encap helper. */
enum bpf_lwt_encap_mode {
	BPF_LWT_ENCAP_SEG6,
	BPF_LWT_ENCAP_SEG6_INLINE
};

#define __bpf_md_ptr(type, name)	\
union {					\
	type name;			\
	__u64 :64;			\
} __attribute__((aligned(8)))

/* user accessible mirror of in-kernel sk_buff.
 * new fields can only be added to the end of this structure
 */
struct __sk_buff {
	__u32 len;
	__u32 pkt_type;
	__u32 mark;
	__u32 queue_mapping;
	__u32 protocol;
	__u32 vlan_present;
	__u32 vlan_tci;
	__u32 vlan_proto;
	__u32 priority;
	__u32 ingress_ifindex;
	__u32 ifindex;
	__u32 tc_index;
	__u32 cb[5];
	__u32 hash;
	__u32 tc_classid;
	__u32 data;
	__u32 data_end;
	__u32 napi_id;

	/* Accessed by BPF_PROG_TYPE_sk_skb types from here to ... */
	__u32 family;
	__u32 remote_ip4;	/* Stored in network byte order */
	__u32 local_ip4;	/* Stored in network byte order */
	__u32 remote_ip6[4];	/* Stored in network byte order */
	__u32 local_ip6[4];	/* Stored in network byte order */
	__u32 remote_port;	/* Stored in network byte order */
	__u32 local_port;	/* stored in host byte order */
	/* ... here. */

	__u32 data_meta;
	__bpf_md_ptr(struct bpf_flow_keys *, flow_keys);
	__u64 tstamp;
	__u32 wire_len;
};

struct bpf_tunnel_key {
	__u32 tunnel_id;
	union {
		__u32 remote_ipv4;
		__u32 remote_ipv6[4];
	};
	__u8 tunnel_tos;
	__u8 tunnel_ttl;
	__u16 tunnel_ext;	/* Padding, future use. */
	__u32 tunnel_label;
};

/* user accessible mirror of in-kernel xfrm_state.
 * new fields can only be added to the end of this structure
 */
struct bpf_xfrm_state {
	__u32 reqid;
	__u32 spi;	/* Stored in network byte order */
	__u16 family;
	__u16 ext;	/* Padding, future use. */
	union {
		__u32 remote_ipv4;	/* Stored in network byte order */
		__u32 remote_ipv6[4];	/* Stored in network byte order */
	};
};

/* Generic BPF return codes which all BPF program types may support.
 * The values are binary compatible with their TC_ACT_* counter-part to
 * provide backwards compatibility with existing SCHED_CLS and SCHED_ACT
 * programs.
 *
 * XDP is handled seprately, see XDP_*.
 */
enum bpf_ret_code {
	BPF_OK = 0,
	/* 1 reserved */
	BPF_DROP = 2,
	/* 3-6 reserved */
	BPF_REDIRECT = 7,
	/* >127 are reserved for prog type specific return codes */
};

struct bpf_sock {
	__u32 bound_dev_if;
	__u32 family;
	__u32 type;
	__u32 protocol;
	__u32 mark;
	__u32 priority;
	__u32 src_ip4;		/* Allows 1,2,4-byte read.
				 * Stored in network byte order.
				 */
	__u32 src_ip6[4];	/* Allows 1,2,4-byte read.
				 * Stored in network byte order.
				 */
	__u32 src_port;		/* Allows 4-byte read.
				 * Stored in host byte order
				 */
};

struct bpf_sock_tuple {
	union {
		struct {
			__be32 saddr;
			__be32 daddr;
			__be16 sport;
			__be16 dport;
		} ipv4;
		struct {
			__be32 saddr[4];
			__be32 daddr[4];
			__be16 sport;
			__be16 dport;
		} ipv6;
	};
};

#define XDP_PACKET_HEADROOM 256

/* User return codes for XDP prog type.
 * A valid XDP program must return one of these defined values. All other
 * return codes are reserved for future use. Unknown return codes will
 * result in packet drops and a warning via bpf_warn_invalid_xdp_action().
 */
enum xdp_action {
	XDP_ABORTED = 0,
	XDP_DROP,
	XDP_PASS,
	XDP_TX,
	XDP_REDIRECT,
};

/* user accessible metadata for XDP packet hook
 * new fields must be added to the end of this structure
 */
struct xdp_md {
	__u32 data;
	__u32 data_end;
	__u32 data_meta;
	/* Below access go through struct xdp_rxq_info */
	__u32 ingress_ifindex; /* rxq->dev->ifindex */
	__u32 rx_queue_index;  /* rxq->queue_index  */
};

enum sk_action {
	SK_DROP = 0,
	SK_PASS,
};

/* user accessible metadata for SK_MSG packet hook, new fields must
 * be added to the end of this structure
 */
struct sk_msg_md {
	__bpf_md_ptr(void *, data);
	__bpf_md_ptr(void *, data_end);

	__u32 family;
	__u32 remote_ip4;	/* Stored in network byte order */
	__u32 local_ip4;	/* Stored in network byte order */
	__u32 remote_ip6[4];	/* Stored in network byte order */
	__u32 local_ip6[4];	/* Stored in network byte order */
	__u32 remote_port;	/* Stored in network byte order */
	__u32 local_port;	/* stored in host byte order */
};

struct sk_reuseport_md {
	/*
	 * Start of directly accessible data. It begins from
	 * the tcp/udp header.
	 */
	__bpf_md_ptr(void *, data);
	/* End of directly accessible data */
	__bpf_md_ptr(void *, data_end);
	/*
	 * Total length of packet (starting from the tcp/udp header).
	 * Note that the directly accessible bytes (data_end - data)
	 * could be less than this "len".  Those bytes could be
	 * indirectly read by a helper "bpf_skb_load_bytes()".
	 */
	__u32 len;
	/*
	 * Eth protocol in the mac header (network byte order). e.g.
	 * ETH_P_IP(0x0800) and ETH_P_IPV6(0x86DD)
	 */
	__u32 eth_protocol;
	__u32 ip_protocol;	/* IP protocol. e.g. IPPROTO_TCP, IPPROTO_UDP */
	__u32 bind_inany;	/* Is sock bound to an INANY address? */
	__u32 hash;		/* A hash of the packet 4 tuples */
};

#define BPF_TAG_SIZE	8

struct bpf_prog_info {
	__u32 type;
	__u32 id;
	__u8  tag[BPF_TAG_SIZE];
	__u32 jited_prog_len;
	__u32 xlated_prog_len;
	__aligned_u64 jited_prog_insns;
	__aligned_u64 xlated_prog_insns;
	__u64 load_time;	/* ns since boottime */
	__u32 created_by_uid;
	__u32 nr_map_ids;
	__aligned_u64 map_ids;
	char name[BPF_OBJ_NAME_LEN];
	__u32 ifindex;
	__u32 gpl_compatible:1;
	__u64 netns_dev;
	__u64 netns_ino;
	__u32 nr_jited_ksyms;
	__u32 nr_jited_func_lens;
	__aligned_u64 jited_ksyms;
	__aligned_u64 jited_func_lens;
	__u32 btf_id;
	__u32 func_info_rec_size;
	__aligned_u64 func_info;
	__u32 nr_func_info;
	__u32 nr_line_info;
	__aligned_u64 line_info;
	__aligned_u64 jited_line_info;
	__u32 nr_jited_line_info;
	__u32 line_info_rec_size;
	__u32 jited_line_info_rec_size;
} __attribute__((aligned(8)));

struct bpf_map_info {
	__u32 type;
	__u32 id;
	__u32 key_size;
	__u32 value_size;
	__u32 max_entries;
	__u32 map_flags;
	char  name[BPF_OBJ_NAME_LEN];
	__u32 ifindex;
	__u32 :32;
	__u64 netns_dev;
	__u64 netns_ino;
	__u32 btf_id;
	__u32 btf_key_type_id;
	__u32 btf_value_type_id;
} __attribute__((aligned(8)));

struct bpf_btf_info {
	__aligned_u64 btf;
	__u32 btf_size;
	__u32 id;
} __attribute__((aligned(8)));

/* User bpf_sock_addr struct to access socket fields and sockaddr struct passed
 * by user and intended to be used by socket (e.g. to bind to, depends on
 * attach attach type).
 */
struct bpf_sock_addr {
	__u32 user_family;	/* Allows 4-byte read, but no write. */
	__u32 user_ip4;		/* Allows 1,2,4-byte read and 4-byte write.
				 * Stored in network byte order.
				 */
	__u32 user_ip6[4];	/* Allows 1,2,4-byte read an 4-byte write.
				 * Stored in network byte order.
				 */
	__u32 user_port;	/* Allows 4-byte read and write.
				 * Stored in network byte order
				 */
	__u32 family;		/* Allows 4-byte read, but no write */
	__u32 type;		/* Allows 4-byte read, but no write */
	__u32 protocol;		/* Allows 4-byte read, but no write */
	__u32 msg_src_ip4;	/* Allows 1,2,4-byte read an 4-byte write.
				 * Stored in network byte order.
				 */
	__u32 msg_src_ip6[4];	/* Allows 1,2,4-byte read an 4-byte write.
				 * Stored in network byte order.
				 */
};

/* User bpf_sock_ops struct to access socket values and specify request ops
 * and their replies.
 * Some of this fields are in network (bigendian) byte order and may need
 * to be converted before use (bpf_ntohl() defined in samples/bpf/bpf_endian.h).
 * New fields can only be added at the end of this structure
 */
struct bpf_sock_ops {
	__u32 op;
	union {
		__u32 args[4];		/* Optionally passed to bpf program */
		__u32 reply;		/* Returned by bpf program	    */
		__u32 replylong[4];	/* Optionally returned by bpf prog  */
	};
	__u32 family;
	__u32 remote_ip4;	/* Stored in network byte order */
	__u32 local_ip4;	/* Stored in network byte order */
	__u32 remote_ip6[4];	/* Stored in network byte order */
	__u32 local_ip6[4];	/* Stored in network byte order */
	__u32 remote_port;	/* Stored in network byte order */
	__u32 local_port;	/* stored in host byte order */
	__u32 is_fullsock;	/* Some TCP fields are only valid if
				 * there is a full socket. If not, the
				 * fields read as zero.
				 */
	__u32 snd_cwnd;
	__u32 srtt_us;		/* Averaged RTT << 3 in usecs */
	__u32 bpf_sock_ops_cb_flags; /* flags defined in uapi/linux/tcp.h */
	__u32 state;
	__u32 rtt_min;
	__u32 snd_ssthresh;
	__u32 rcv_nxt;
	__u32 snd_nxt;
	__u32 snd_una;
	__u32 mss_cache;
	__u32 ecn_flags;
	__u32 rate_delivered;
	__u32 rate_interval_us;
	__u32 packets_out;
	__u32 retrans_out;
	__u32 total_retrans;
	__u32 segs_in;
	__u32 data_segs_in;
	__u32 segs_out;
	__u32 data_segs_out;
	__u32 lost_out;
	__u32 sacked_out;
	__u32 sk_txhash;
	__u64 bytes_received;
	__u64 bytes_acked;
};

/* Definitions for bpf_sock_ops_cb_flags */
#define BPF_SOCK_OPS_RTO_CB_FLAG	(1<<0)
#define BPF_SOCK_OPS_RETRANS_CB_FLAG	(1<<1)
#define BPF_SOCK_OPS_STATE_CB_FLAG	(1<<2)
#define BPF_SOCK_OPS_ALL_CB_FLAGS       0x7		/* Mask of all currently
							 * supported cb flags
							 */

/* List of known BPF sock_ops operators.
 * New entries can only be added at the end
 */
enum {
	BPF_SOCK_OPS_VOID,
	BPF_SOCK_OPS_TIMEOUT_INIT,	/* Should return SYN-RTO value to use or
					 * -1 if default value should be used
					 */
	BPF_SOCK_OPS_RWND_INIT,		/* Should return initial advertized
					 * window (in packets) or -1 if default
					 * value should be used
					 */
	BPF_SOCK_OPS_TCP_CONNECT_CB,	/* Calls BPF program right before an
					 * active connection is initialized
					 */
	BPF_SOCK_OPS_ACTIVE_ESTABLISHED_CB,	/* Calls BPF program when an
						 * active connection is
						 * established
						 */
	BPF_SOCK_OPS_PASSIVE_ESTABLISHED_CB,	/* Calls BPF program when a
						 * passive connection is
						 * established
						 */
	BPF_SOCK_OPS_NEEDS_ECN,		/* If connection's congestion control
					 * needs ECN
					 */
	BPF_SOCK_OPS_BASE_RTT,		/* Get base RTT. The correct value is
					 * based on the path and may be
					 * dependent on the congestion control
					 * algorithm. In general it indicates
					 * a congestion threshold. RTTs above
					 * this indicate congestion
					 */
	BPF_SOCK_OPS_RTO_CB,		/* Called when an RTO has triggered.
					 * Arg1: value of icsk_retransmits
					 * Arg2: value of icsk_rto
					 * Arg3: whether RTO has expired
					 */
	BPF_SOCK_OPS_RETRANS_CB,	/* Called when skb is retransmitted.
					 * Arg1: sequence number of 1st byte
					 * Arg2: # segments
					 * Arg3: return value of
					 *       tcp_transmit_skb (0 => success)
					 */
	BPF_SOCK_OPS_STATE_CB,		/* Called when TCP changes state.
					 * Arg1: old_state
					 * Arg2: new_state
					 */
	BPF_SOCK_OPS_TCP_LISTEN_CB,	/* Called on listen(2), right after
					 * socket transition to LISTEN state.
					 */
};

/* List of TCP states. There is a build check in net/ipv4/tcp.c to detect
 * changes between the TCP and BPF versions. Ideally this should never happen.
 * If it does, we need to add code to convert them before calling
 * the BPF sock_ops function.
 */
enum {
	BPF_TCP_ESTABLISHED = 1,
	BPF_TCP_SYN_SENT,
	BPF_TCP_SYN_RECV,
	BPF_TCP_FIN_WAIT1,
	BPF_TCP_FIN_WAIT2,
	BPF_TCP_TIME_WAIT,
	BPF_TCP_CLOSE,
	BPF_TCP_CLOSE_WAIT,
	BPF_TCP_LAST_ACK,
	BPF_TCP_LISTEN,
	BPF_TCP_CLOSING,	/* Now a valid state */
	BPF_TCP_NEW_SYN_RECV,

	BPF_TCP_MAX_STATES	/* Leave at the end! */
};

#define TCP_BPF_IW		1001	/* Set TCP initial congestion window */
#define TCP_BPF_SNDCWND_CLAMP	1002	/* Set sndcwnd_clamp */

struct bpf_perf_event_value {
	__u64 counter;
	__u64 enabled;
	__u64 running;
};

#define BPF_DEVCG_ACC_MKNOD	(1ULL << 0)
#define BPF_DEVCG_ACC_READ	(1ULL << 1)
#define BPF_DEVCG_ACC_WRITE	(1ULL << 2)

#define BPF_DEVCG_DEV_BLOCK	(1ULL << 0)
#define BPF_DEVCG_DEV_CHAR	(1ULL << 1)

struct bpf_cgroup_dev_ctx {
	/* access_type encoded as (BPF_DEVCG_ACC_* << 16) | BPF_DEVCG_DEV_* */
	__u32 access_type;
	__u32 major;
	__u32 minor;
};

struct bpf_raw_tracepoint_args {
	__u64 args[0];
};

/* DIRECT:  Skip the FIB rules and go to FIB table associated with device
 * OUTPUT:  Do lookup from egress perspective; default is ingress
 */
#define BPF_FIB_LOOKUP_DIRECT  BIT(0)
#define BPF_FIB_LOOKUP_OUTPUT  BIT(1)

enum {
	BPF_FIB_LKUP_RET_SUCCESS,      /* lookup successful */
	BPF_FIB_LKUP_RET_BLACKHOLE,    /* dest is blackholed; can be dropped */
	BPF_FIB_LKUP_RET_UNREACHABLE,  /* dest is unreachable; can be dropped */
	BPF_FIB_LKUP_RET_PROHIBIT,     /* dest not allowed; can be dropped */
	BPF_FIB_LKUP_RET_NOT_FWDED,    /* packet is not forwarded */
	BPF_FIB_LKUP_RET_FWD_DISABLED, /* fwding is not enabled on ingress */
	BPF_FIB_LKUP_RET_UNSUPP_LWT,   /* fwd requires encapsulation */
	BPF_FIB_LKUP_RET_NO_NEIGH,     /* no neighbor entry for nh */
	BPF_FIB_LKUP_RET_FRAG_NEEDED,  /* fragmentation required to fwd */
};

struct bpf_fib_lookup {
	/* input:  network family for lookup (AF_INET, AF_INET6)
	 * output: network family of egress nexthop
	 */
	__u8	family;

	/* set if lookup is to consider L4 data - e.g., FIB rules */
	__u8	l4_protocol;
	__be16	sport;
	__be16	dport;

	/* total length of packet from network header - used for MTU check */
	__u16	tot_len;

	/* input: L3 device index for lookup
	 * output: device index from FIB lookup
	 */
	__u32	ifindex;

	union {
		/* inputs to lookup */
		__u8	tos;		/* AF_INET  */
		__be32	flowinfo;	/* AF_INET6, flow_label + priority */

		/* output: metric of fib result (IPv4/IPv6 only) */
		__u32	rt_metric;
	};

	union {
		__be32		ipv4_src;
		__u32		ipv6_src[4];  /* in6_addr; network order */
	};

	/* input to bpf_fib_lookup, ipv{4,6}_dst is destination address in
	 * network header. output: bpf_fib_lookup sets to gateway address
	 * if FIB lookup returns gateway route
	 */
	union {
		__be32		ipv4_dst;
		__u32		ipv6_dst[4];  /* in6_addr; network order */
	};

	/* output */
	__be16	h_vlan_proto;
	__be16	h_vlan_TCI;
	__u8	smac[6];     /* ETH_ALEN */
	__u8	dmac[6];     /* ETH_ALEN */
};

enum bpf_task_fd_type {
	BPF_FD_TYPE_RAW_TRACEPOINT,	/* tp name */
	BPF_FD_TYPE_TRACEPOINT,		/* tp name */
	BPF_FD_TYPE_KPROBE,		/* (symbol + offset) or addr */
	BPF_FD_TYPE_KRETPROBE,		/* (symbol + offset) or addr */
	BPF_FD_TYPE_UPROBE,		/* filename + offset */
	BPF_FD_TYPE_URETPROBE,		/* filename + offset */
};

struct bpf_flow_keys {
	__u16	nhoff;
	__u16	thoff;
	__u16	addr_proto;			/* ETH_P_* of valid addrs */
	__u8	is_frag;
	__u8	is_first_frag;
	__u8	is_encap;
	__u8	ip_proto;
	__be16	n_proto;
	__be16	sport;
	__be16	dport;
	union {
		struct {
			__be32	ipv4_src;
			__be32	ipv4_dst;
		};
		struct {
			__u32	ipv6_src[4];	/* in6_addr; network order */
			__u32	ipv6_dst[4];	/* in6_addr; network order */
		};
	};
};

struct bpf_func_info {
	__u32	insn_off;
	__u32	type_id;
};

#define BPF_LINE_INFO_LINE_NUM(line_col)	((line_col) >> 10)
#define BPF_LINE_INFO_LINE_COL(line_col)	((line_col) & 0x3ff)

struct bpf_line_info {
	__u32	insn_off;
	__u32	file_name_off;
	__u32	line_off;
	__u32	line_col;
};

#endif /* _UAPI__LINUX_BPF_H__ */<|MERGE_RESOLUTION|>--- conflicted
+++ resolved
@@ -2218,15 +2218,9 @@
  *		This helper is available only if the kernel was compiled with
  *		**CONFIG_NET** configuration option.
  *	Return
-<<<<<<< HEAD
  *		Pointer to *struct bpf_sock*, or NULL in case of failure.
  *		For sockets with reuseport option, the *struct bpf_sock*
  *		result is from reuse->socks[] using the hash of the tuple.
-=======
- *		A pointer to *struct bpf_sock*, or **NULL** in case of failure.
- *		For sockets with reuseport option, **struct bpf_sock**
- *		return is from **reuse->socks**\ [] using hash of the packet.
->>>>>>> aa570ff4
  *
  * struct bpf_sock *bpf_sk_lookup_udp(void *ctx, struct bpf_sock_tuple *tuple, u32 tuple_size, u64 netns, u64 flags)
  *	Description
@@ -2260,15 +2254,9 @@
  *		This helper is available only if the kernel was compiled with
  *		**CONFIG_NET** configuration option.
  *	Return
-<<<<<<< HEAD
  *		Pointer to *struct bpf_sock*, or NULL in case of failure.
  *		For sockets with reuseport option, the *struct bpf_sock*
  *		result is from reuse->socks[] using the hash of the tuple.
-=======
- *		A pointer to **struct bpf_sock**, or **NULL** in case of
- *		failure. For sockets with reuseport option, **struct bpf_sock**
- *		return is from **reuse->socks**\ [] using hash of the packet.
->>>>>>> aa570ff4
  *
  * int bpf_sk_release(struct bpf_sock *sock)
  *	Description
