/*
 * pinmux driver for CSR SiRFprimaII
 *
 * Copyright (c) 2011 Cambridge Silicon Radio Limited, a CSR plc group company.
 *
 * Licensed under GPLv2 or later.
 */

#include <linux/init.h>
#include <linux/module.h>
#include <linux/irq.h>
#include <linux/platform_device.h>
#include <linux/io.h>
#include <linux/slab.h>
#include <linux/err.h>
#include <linux/irqdomain.h>
#include <linux/pinctrl/pinctrl.h>
#include <linux/pinctrl/pinmux.h>
#include <linux/pinctrl/consumer.h>
#include <linux/pinctrl/machine.h>
#include <linux/of.h>
#include <linux/of_address.h>
#include <linux/of_device.h>
#include <linux/of_platform.h>
#include <linux/bitops.h>
#include <linux/gpio.h>
#include <linux/of_gpio.h>
#include <asm/mach/irq.h>

#define DRIVER_NAME "pinmux-sirf"

#define SIRFSOC_NUM_PADS    622
#define SIRFSOC_RSC_PIN_MUX 0x4

#define SIRFSOC_GPIO_PAD_EN(g)		((g)*0x100 + 0x84)
#define SIRFSOC_GPIO_PAD_EN_CLR(g)	((g)*0x100 + 0x90)
#define SIRFSOC_GPIO_CTRL(g, i)			((g)*0x100 + (i)*4)
#define SIRFSOC_GPIO_DSP_EN0			(0x80)
#define SIRFSOC_GPIO_INT_STATUS(g)		((g)*0x100 + 0x8C)

#define SIRFSOC_GPIO_CTL_INTR_LOW_MASK		0x1
#define SIRFSOC_GPIO_CTL_INTR_HIGH_MASK		0x2
#define SIRFSOC_GPIO_CTL_INTR_TYPE_MASK		0x4
#define SIRFSOC_GPIO_CTL_INTR_EN_MASK		0x8
#define SIRFSOC_GPIO_CTL_INTR_STS_MASK		0x10
#define SIRFSOC_GPIO_CTL_OUT_EN_MASK		0x20
#define SIRFSOC_GPIO_CTL_DATAOUT_MASK		0x40
#define SIRFSOC_GPIO_CTL_DATAIN_MASK		0x80
#define SIRFSOC_GPIO_CTL_PULL_MASK		0x100
#define SIRFSOC_GPIO_CTL_PULL_HIGH		0x200
#define SIRFSOC_GPIO_CTL_DSP_INT		0x400

#define SIRFSOC_GPIO_NO_OF_BANKS        5
#define SIRFSOC_GPIO_BANK_SIZE          32
#define SIRFSOC_GPIO_NUM(bank, index)	(((bank)*(32)) + (index))

struct sirfsoc_gpio_bank {
	struct of_mm_gpio_chip chip;
	struct irq_domain *domain;
	int id;
	int parent_irq;
	spinlock_t lock;
	bool is_marco; /* for marco, some registers are different with prima2 */
};

static struct sirfsoc_gpio_bank sgpio_bank[SIRFSOC_GPIO_NO_OF_BANKS];
static DEFINE_SPINLOCK(sgpio_lock);

/*
 * pad list for the pinmux subsystem
 * refer to CS-131858-DC-6A.xls
 */
static const struct pinctrl_pin_desc sirfsoc_pads[] = {
	PINCTRL_PIN(0, "gpio0-0"),
	PINCTRL_PIN(1, "gpio0-1"),
	PINCTRL_PIN(2, "gpio0-2"),
	PINCTRL_PIN(3, "gpio0-3"),
	PINCTRL_PIN(4, "pwm0"),
	PINCTRL_PIN(5, "pwm1"),
	PINCTRL_PIN(6, "pwm2"),
	PINCTRL_PIN(7, "pwm3"),
	PINCTRL_PIN(8, "warm_rst_b"),
	PINCTRL_PIN(9, "odo_0"),
	PINCTRL_PIN(10, "odo_1"),
	PINCTRL_PIN(11, "dr_dir"),
	PINCTRL_PIN(12, "viprom_fa"),
	PINCTRL_PIN(13, "scl_1"),
	PINCTRL_PIN(14, "ntrst"),
	PINCTRL_PIN(15, "sda_1"),
	PINCTRL_PIN(16, "x_ldd[16]"),
	PINCTRL_PIN(17, "x_ldd[17]"),
	PINCTRL_PIN(18, "x_ldd[18]"),
	PINCTRL_PIN(19, "x_ldd[19]"),
	PINCTRL_PIN(20, "x_ldd[20]"),
	PINCTRL_PIN(21, "x_ldd[21]"),
	PINCTRL_PIN(22, "x_ldd[22]"),
	PINCTRL_PIN(23, "x_ldd[23], lcdrom_frdy"),
	PINCTRL_PIN(24, "gps_sgn"),
	PINCTRL_PIN(25, "gps_mag"),
	PINCTRL_PIN(26, "gps_clk"),
	PINCTRL_PIN(27,	"sd_cd_b_1"),
	PINCTRL_PIN(28, "sd_vcc_on_1"),
	PINCTRL_PIN(29, "sd_wp_b_1"),
	PINCTRL_PIN(30, "sd_clk_3"),
	PINCTRL_PIN(31, "sd_cmd_3"),

	PINCTRL_PIN(32, "x_sd_dat_3[0]"),
	PINCTRL_PIN(33, "x_sd_dat_3[1]"),
	PINCTRL_PIN(34, "x_sd_dat_3[2]"),
	PINCTRL_PIN(35, "x_sd_dat_3[3]"),
	PINCTRL_PIN(36, "x_sd_clk_4"),
	PINCTRL_PIN(37, "x_sd_cmd_4"),
	PINCTRL_PIN(38, "x_sd_dat_4[0]"),
	PINCTRL_PIN(39, "x_sd_dat_4[1]"),
	PINCTRL_PIN(40, "x_sd_dat_4[2]"),
	PINCTRL_PIN(41, "x_sd_dat_4[3]"),
	PINCTRL_PIN(42, "x_cko_1"),
	PINCTRL_PIN(43, "x_ac97_bit_clk"),
	PINCTRL_PIN(44, "x_ac97_dout"),
	PINCTRL_PIN(45, "x_ac97_din"),
	PINCTRL_PIN(46, "x_ac97_sync"),
	PINCTRL_PIN(47, "x_txd_1"),
	PINCTRL_PIN(48, "x_txd_2"),
	PINCTRL_PIN(49, "x_rxd_1"),
	PINCTRL_PIN(50, "x_rxd_2"),
	PINCTRL_PIN(51, "x_usclk_0"),
	PINCTRL_PIN(52, "x_utxd_0"),
	PINCTRL_PIN(53, "x_urxd_0"),
	PINCTRL_PIN(54, "x_utfs_0"),
	PINCTRL_PIN(55, "x_urfs_0"),
	PINCTRL_PIN(56, "x_usclk_1"),
	PINCTRL_PIN(57, "x_utxd_1"),
	PINCTRL_PIN(58, "x_urxd_1"),
	PINCTRL_PIN(59, "x_utfs_1"),
	PINCTRL_PIN(60, "x_urfs_1"),
	PINCTRL_PIN(61, "x_usclk_2"),
	PINCTRL_PIN(62, "x_utxd_2"),
	PINCTRL_PIN(63, "x_urxd_2"),

	PINCTRL_PIN(64, "x_utfs_2"),
	PINCTRL_PIN(65, "x_urfs_2"),
	PINCTRL_PIN(66, "x_df_we_b"),
	PINCTRL_PIN(67, "x_df_re_b"),
	PINCTRL_PIN(68, "x_txd_0"),
	PINCTRL_PIN(69, "x_rxd_0"),
	PINCTRL_PIN(78, "x_cko_0"),
	PINCTRL_PIN(79, "x_vip_pxd[7]"),
	PINCTRL_PIN(80, "x_vip_pxd[6]"),
	PINCTRL_PIN(81, "x_vip_pxd[5]"),
	PINCTRL_PIN(82, "x_vip_pxd[4]"),
	PINCTRL_PIN(83, "x_vip_pxd[3]"),
	PINCTRL_PIN(84, "x_vip_pxd[2]"),
	PINCTRL_PIN(85, "x_vip_pxd[1]"),
	PINCTRL_PIN(86, "x_vip_pxd[0]"),
	PINCTRL_PIN(87, "x_vip_vsync"),
	PINCTRL_PIN(88, "x_vip_hsync"),
	PINCTRL_PIN(89, "x_vip_pxclk"),
	PINCTRL_PIN(90, "x_sda_0"),
	PINCTRL_PIN(91, "x_scl_0"),
	PINCTRL_PIN(92, "x_df_ry_by"),
	PINCTRL_PIN(93, "x_df_cs_b[1]"),
	PINCTRL_PIN(94, "x_df_cs_b[0]"),
	PINCTRL_PIN(95, "x_l_pclk"),

	PINCTRL_PIN(96, "x_l_lck"),
	PINCTRL_PIN(97, "x_l_fck"),
	PINCTRL_PIN(98, "x_l_de"),
	PINCTRL_PIN(99, "x_ldd[0]"),
	PINCTRL_PIN(100, "x_ldd[1]"),
	PINCTRL_PIN(101, "x_ldd[2]"),
	PINCTRL_PIN(102, "x_ldd[3]"),
	PINCTRL_PIN(103, "x_ldd[4]"),
	PINCTRL_PIN(104, "x_ldd[5]"),
	PINCTRL_PIN(105, "x_ldd[6]"),
	PINCTRL_PIN(106, "x_ldd[7]"),
	PINCTRL_PIN(107, "x_ldd[8]"),
	PINCTRL_PIN(108, "x_ldd[9]"),
	PINCTRL_PIN(109, "x_ldd[10]"),
	PINCTRL_PIN(110, "x_ldd[11]"),
	PINCTRL_PIN(111, "x_ldd[12]"),
	PINCTRL_PIN(112, "x_ldd[13]"),
	PINCTRL_PIN(113, "x_ldd[14]"),
	PINCTRL_PIN(114, "x_ldd[15]"),
};

/**
 * @dev: a pointer back to containing device
 * @virtbase: the offset to the controller in virtual memory
 */
struct sirfsoc_pmx {
	struct device *dev;
	struct pinctrl_dev *pmx;
	void __iomem *gpio_virtbase;
	void __iomem *rsc_virtbase;
	bool is_marco;
};

/* SIRFSOC_GPIO_PAD_EN set */
struct sirfsoc_muxmask {
	unsigned long group;
	unsigned long mask;
};

struct sirfsoc_padmux {
	unsigned long muxmask_counts;
	const struct sirfsoc_muxmask *muxmask;
	/* RSC_PIN_MUX set */
	unsigned long funcmask;
	unsigned long funcval;
};

 /**
 * struct sirfsoc_pin_group - describes a SiRFprimaII pin group
 * @name: the name of this specific pin group
 * @pins: an array of discrete physical pins used in this group, taken
 *	from the driver-local pin enumeration space
 * @num_pins: the number of pins in this group array, i.e. the number of
 *	elements in .pins so we can iterate over that array
 */
struct sirfsoc_pin_group {
	const char *name;
	const unsigned int *pins;
	const unsigned num_pins;
};

static const struct sirfsoc_muxmask lcd_16bits_sirfsoc_muxmask[] = {
	{
		.group = 3,
		.mask = BIT(0) | BIT(1) | BIT(2) | BIT(3) | BIT(4) | BIT(5) | BIT(6) | BIT(7) | BIT(8) |
			BIT(9) | BIT(10) | BIT(11) | BIT(12) | BIT(13) | BIT(14) | BIT(15) | BIT(16) |
			BIT(17) | BIT(18),
	}, {
		.group = 2,
		.mask = BIT(31),
	},
};

static const struct sirfsoc_padmux lcd_16bits_padmux = {
	.muxmask_counts = ARRAY_SIZE(lcd_16bits_sirfsoc_muxmask),
	.muxmask = lcd_16bits_sirfsoc_muxmask,
	.funcmask = BIT(4),
	.funcval = 0,
};

static const unsigned lcd_16bits_pins[] = { 95, 96, 97, 98, 99, 100, 101, 102, 103, 104,
	105, 106, 107, 108, 109, 110, 111, 112, 113, 114 };

static const struct sirfsoc_muxmask lcd_18bits_muxmask[] = {
	{
		.group = 3,
		.mask = BIT(0) | BIT(1) | BIT(2) | BIT(3) | BIT(4) | BIT(5) | BIT(6) | BIT(7) | BIT(8) |
			BIT(9) | BIT(10) | BIT(11) | BIT(12) | BIT(13) | BIT(14) | BIT(15) | BIT(16) |
			BIT(17) | BIT(18),
	}, {
		.group = 2,
		.mask = BIT(31),
	}, {
		.group = 0,
		.mask = BIT(16) | BIT(17),
	},
};

static const struct sirfsoc_padmux lcd_18bits_padmux = {
	.muxmask_counts = ARRAY_SIZE(lcd_18bits_muxmask),
	.muxmask = lcd_18bits_muxmask,
	.funcmask = BIT(4),
	.funcval = 0,
};

static const unsigned lcd_18bits_pins[] = { 16, 17, 95, 96, 97, 98, 99, 100, 101, 102, 103, 104,
	105, 106, 107, 108, 109, 110, 111, 112, 113, 114};

static const struct sirfsoc_muxmask lcd_24bits_muxmask[] = {
	{
		.group = 3,
		.mask = BIT(0) | BIT(1) | BIT(2) | BIT(3) | BIT(4) | BIT(5) | BIT(6) | BIT(7) | BIT(8) |
			BIT(9) | BIT(10) | BIT(11) | BIT(12) | BIT(13) | BIT(14) | BIT(15) | BIT(16) |
			BIT(17) | BIT(18),
	}, {
		.group = 2,
		.mask = BIT(31),
	}, {
		.group = 0,
		.mask = BIT(16) | BIT(17) | BIT(18) | BIT(19) | BIT(20) | BIT(21) | BIT(22) | BIT(23),
	},
};

static const struct sirfsoc_padmux lcd_24bits_padmux = {
	.muxmask_counts = ARRAY_SIZE(lcd_24bits_muxmask),
	.muxmask = lcd_24bits_muxmask,
	.funcmask = BIT(4),
	.funcval = 0,
};

static const unsigned lcd_24bits_pins[] = { 16, 17, 18, 19, 20, 21, 22, 23, 95, 96, 97, 98, 99, 100, 101, 102, 103, 104,
	105, 106, 107, 108, 109, 110, 111, 112, 113, 114 };

static const struct sirfsoc_muxmask lcdrom_muxmask[] = {
	{
		.group = 3,
		.mask = BIT(0) | BIT(1) | BIT(2) | BIT(3) | BIT(4) | BIT(5) | BIT(6) | BIT(7) | BIT(8) |
			BIT(9) | BIT(10) | BIT(11) | BIT(12) | BIT(13) | BIT(14) | BIT(15) | BIT(16) |
			BIT(17) | BIT(18),
	}, {
		.group = 2,
		.mask = BIT(31),
	}, {
		.group = 0,
		.mask = BIT(23),
	},
};

static const struct sirfsoc_padmux lcdrom_padmux = {
	.muxmask_counts = ARRAY_SIZE(lcdrom_muxmask),
	.muxmask = lcdrom_muxmask,
	.funcmask = BIT(4),
	.funcval = BIT(4),
};

static const unsigned lcdrom_pins[] = { 23, 95, 96, 97, 98, 99, 100, 101, 102, 103, 104,
	105, 106, 107, 108, 109, 110, 111, 112, 113, 114 };

static const struct sirfsoc_muxmask uart0_muxmask[] = {
	{
		.group = 2,
		.mask = BIT(4) | BIT(5),
	}, {
		.group = 1,
		.mask = BIT(23) | BIT(28),
	},
};

static const struct sirfsoc_padmux uart0_padmux = {
	.muxmask_counts = ARRAY_SIZE(uart0_muxmask),
	.muxmask = uart0_muxmask,
	.funcmask = BIT(9),
	.funcval = BIT(9),
};

static const unsigned uart0_pins[] = { 55, 60, 68, 69 };

static const struct sirfsoc_muxmask uart0_nostreamctrl_muxmask[] = {
	{
		.group = 2,
		.mask = BIT(4) | BIT(5),
	},
};

static const struct sirfsoc_padmux uart0_nostreamctrl_padmux = {
	.muxmask_counts = ARRAY_SIZE(uart0_nostreamctrl_muxmask),
	.muxmask = uart0_nostreamctrl_muxmask,
};

static const unsigned uart0_nostreamctrl_pins[] = { 68, 39 };

static const struct sirfsoc_muxmask uart1_muxmask[] = {
	{
		.group = 1,
		.mask = BIT(15) | BIT(17),
	},
};

static const struct sirfsoc_padmux uart1_padmux = {
	.muxmask_counts = ARRAY_SIZE(uart1_muxmask),
	.muxmask = uart1_muxmask,
};

static const unsigned uart1_pins[] = { 47, 49 };

static const struct sirfsoc_muxmask uart2_muxmask[] = {
	{
		.group = 1,
		.mask = BIT(16) | BIT(18) | BIT(24) | BIT(27),
	},
};

static const struct sirfsoc_padmux uart2_padmux = {
	.muxmask_counts = ARRAY_SIZE(uart2_muxmask),
	.muxmask = uart2_muxmask,
	.funcmask = BIT(10),
	.funcval = BIT(10),
};

static const unsigned uart2_pins[] = { 48, 50, 56, 59 };

static const struct sirfsoc_muxmask uart2_nostreamctrl_muxmask[] = {
	{
		.group = 1,
		.mask = BIT(16) | BIT(18),
	},
};

static const struct sirfsoc_padmux uart2_nostreamctrl_padmux = {
	.muxmask_counts = ARRAY_SIZE(uart2_nostreamctrl_muxmask),
	.muxmask = uart2_nostreamctrl_muxmask,
};

static const unsigned uart2_nostreamctrl_pins[] = { 48, 50 };

static const struct sirfsoc_muxmask sdmmc3_muxmask[] = {
	{
		.group = 0,
		.mask = BIT(30) | BIT(31),
	}, {
		.group = 1,
		.mask = BIT(0) | BIT(1) | BIT(2) | BIT(3),
	},
};

static const struct sirfsoc_padmux sdmmc3_padmux = {
	.muxmask_counts = ARRAY_SIZE(sdmmc3_muxmask),
	.muxmask = sdmmc3_muxmask,
	.funcmask = BIT(7),
	.funcval = 0,
};

static const unsigned sdmmc3_pins[] = { 30, 31, 32, 33, 34, 35 };

static const struct sirfsoc_muxmask spi0_muxmask[] = {
	{
		.group = 1,
		.mask = BIT(0) | BIT(1) | BIT(2) | BIT(3),
	},
};

static const struct sirfsoc_padmux spi0_padmux = {
	.muxmask_counts = ARRAY_SIZE(spi0_muxmask),
	.muxmask = spi0_muxmask,
	.funcmask = BIT(7),
	.funcval = BIT(7),
};

static const unsigned spi0_pins[] = { 32, 33, 34, 35 };

static const struct sirfsoc_muxmask sdmmc4_muxmask[] = {
	{
		.group = 1,
		.mask = BIT(4) | BIT(5) | BIT(6) | BIT(7) | BIT(8) | BIT(9),
	},
};

static const struct sirfsoc_padmux sdmmc4_padmux = {
	.muxmask_counts = ARRAY_SIZE(sdmmc4_muxmask),
	.muxmask = sdmmc4_muxmask,
};

static const unsigned sdmmc4_pins[] = { 36, 37, 38, 39, 40, 41 };

static const struct sirfsoc_muxmask cko1_muxmask[] = {
	{
		.group = 1,
		.mask = BIT(10),
	},
};

static const struct sirfsoc_padmux cko1_padmux = {
	.muxmask_counts = ARRAY_SIZE(cko1_muxmask),
	.muxmask = cko1_muxmask,
	.funcmask = BIT(3),
	.funcval = 0,
};

static const unsigned cko1_pins[] = { 42 };

static const struct sirfsoc_muxmask i2s_muxmask[] = {
	{
		.group = 1,
		.mask =
			BIT(10) | BIT(11) | BIT(12) | BIT(13) | BIT(14) | BIT(19)
				| BIT(23) | BIT(28),
	},
};

static const struct sirfsoc_padmux i2s_padmux = {
	.muxmask_counts = ARRAY_SIZE(i2s_muxmask),
	.muxmask = i2s_muxmask,
	.funcmask = BIT(3) | BIT(9),
	.funcval = BIT(3),
};

static const unsigned i2s_pins[] = { 42, 43, 44, 45, 46, 51, 55, 60 };

static const struct sirfsoc_muxmask ac97_muxmask[] = {
	{
		.group = 1,
		.mask = BIT(11) | BIT(12) | BIT(13) | BIT(14),
	},
};

static const struct sirfsoc_padmux ac97_padmux = {
	.muxmask_counts = ARRAY_SIZE(ac97_muxmask),
	.muxmask = ac97_muxmask,
	.funcmask = BIT(8),
	.funcval = 0,
};

static const unsigned ac97_pins[] = { 33, 34, 35, 36 };

static const struct sirfsoc_muxmask spi1_muxmask[] = {
	{
		.group = 1,
		.mask = BIT(11) | BIT(12) | BIT(13) | BIT(14),
	},
};

static const struct sirfsoc_padmux spi1_padmux = {
	.muxmask_counts = ARRAY_SIZE(spi1_muxmask),
	.muxmask = spi1_muxmask,
	.funcmask = BIT(8),
	.funcval = BIT(8),
};

static const unsigned spi1_pins[] = { 43, 44, 45, 46 };

static const struct sirfsoc_muxmask sdmmc1_muxmask[] = {
	{
		.group = 0,
		.mask = BIT(27) | BIT(28) | BIT(29),
	},
};

static const struct sirfsoc_padmux sdmmc1_padmux = {
	.muxmask_counts = ARRAY_SIZE(sdmmc1_muxmask),
	.muxmask = sdmmc1_muxmask,
};

static const unsigned sdmmc1_pins[] = { 27, 28, 29 };

static const struct sirfsoc_muxmask gps_muxmask[] = {
	{
		.group = 0,
		.mask = BIT(24) | BIT(25) | BIT(26),
	},
};

static const struct sirfsoc_padmux gps_padmux = {
	.muxmask_counts = ARRAY_SIZE(gps_muxmask),
	.muxmask = gps_muxmask,
	.funcmask = BIT(12) | BIT(13) | BIT(14),
	.funcval = BIT(12),
};

static const unsigned gps_pins[] = { 24, 25, 26 };

static const struct sirfsoc_muxmask sdmmc5_muxmask[] = {
	{
		.group = 0,
		.mask = BIT(24) | BIT(25) | BIT(26),
	}, {
		.group = 1,
		.mask = BIT(29),
	}, {
		.group = 2,
		.mask = BIT(0) | BIT(1),
	},
};

static const struct sirfsoc_padmux sdmmc5_padmux = {
	.muxmask_counts = ARRAY_SIZE(sdmmc5_muxmask),
	.muxmask = sdmmc5_muxmask,
	.funcmask = BIT(13) | BIT(14),
	.funcval = BIT(13) | BIT(14),
};

static const unsigned sdmmc5_pins[] = { 24, 25, 26, 61, 64, 65 };

static const struct sirfsoc_muxmask usp0_muxmask[] = {
	{
		.group = 1,
		.mask = BIT(19) | BIT(20) | BIT(21) | BIT(22) | BIT(23),
	},
};

static const struct sirfsoc_padmux usp0_padmux = {
	.muxmask_counts = ARRAY_SIZE(usp0_muxmask),
	.muxmask = usp0_muxmask,
	.funcmask = BIT(1) | BIT(2) | BIT(6) | BIT(9),
	.funcval = 0,
};

static const unsigned usp0_pins[] = { 51, 52, 53, 54, 55 };

static const struct sirfsoc_muxmask usp1_muxmask[] = {
	{
		.group = 1,
		.mask = BIT(24) | BIT(25) | BIT(26) | BIT(27) | BIT(28),
	},
};

static const struct sirfsoc_padmux usp1_padmux = {
	.muxmask_counts = ARRAY_SIZE(usp1_muxmask),
	.muxmask = usp1_muxmask,
	.funcmask = BIT(1) | BIT(9) | BIT(10) | BIT(11),
	.funcval = 0,
};

static const unsigned usp1_pins[] = { 56, 57, 58, 59, 60 };

static const struct sirfsoc_muxmask usp2_muxmask[] = {
	{
		.group = 1,
		.mask = BIT(29) | BIT(30) | BIT(31),
	}, {
		.group = 2,
		.mask = BIT(0) | BIT(1),
	},
};

static const struct sirfsoc_padmux usp2_padmux = {
	.muxmask_counts = ARRAY_SIZE(usp2_muxmask),
	.muxmask = usp2_muxmask,
	.funcmask = BIT(13) | BIT(14),
	.funcval = 0,
};

static const unsigned usp2_pins[] = { 61, 62, 63, 64, 65 };

static const struct sirfsoc_muxmask nand_muxmask[] = {
	{
		.group = 2,
		.mask = BIT(2) | BIT(3) | BIT(28) | BIT(29) | BIT(30),
	},
};

static const struct sirfsoc_padmux nand_padmux = {
	.muxmask_counts = ARRAY_SIZE(nand_muxmask),
	.muxmask = nand_muxmask,
	.funcmask = BIT(5),
	.funcval = 0,
};

static const unsigned nand_pins[] = { 64, 65, 92, 93, 94 };

static const struct sirfsoc_padmux sdmmc0_padmux = {
	.muxmask_counts = 0,
	.funcmask = BIT(5),
	.funcval = 0,
};

static const unsigned sdmmc0_pins[] = { };

static const struct sirfsoc_muxmask sdmmc2_muxmask[] = {
	{
		.group = 2,
		.mask = BIT(2) | BIT(3),
	},
};

static const struct sirfsoc_padmux sdmmc2_padmux = {
	.muxmask_counts = ARRAY_SIZE(sdmmc2_muxmask),
	.muxmask = sdmmc2_muxmask,
	.funcmask = BIT(5),
	.funcval = BIT(5),
};

static const unsigned sdmmc2_pins[] = { 66, 67 };

static const struct sirfsoc_muxmask cko0_muxmask[] = {
	{
		.group = 2,
		.mask = BIT(14),
	},
};

static const struct sirfsoc_padmux cko0_padmux = {
	.muxmask_counts = ARRAY_SIZE(cko0_muxmask),
	.muxmask = cko0_muxmask,
};

static const unsigned cko0_pins[] = { 78 };

static const struct sirfsoc_muxmask vip_muxmask[] = {
	{
		.group = 2,
		.mask = BIT(15) | BIT(16) | BIT(17) | BIT(18) | BIT(19)
			| BIT(20) | BIT(21) | BIT(22) | BIT(23) | BIT(24) |
			BIT(25),
	},
};

static const struct sirfsoc_padmux vip_padmux = {
	.muxmask_counts = ARRAY_SIZE(vip_muxmask),
	.muxmask = vip_muxmask,
	.funcmask = BIT(0),
	.funcval = 0,
};

static const unsigned vip_pins[] = { 79, 80, 81, 82, 83, 84, 85, 86, 87, 88, 89 };

static const struct sirfsoc_muxmask i2c0_muxmask[] = {
	{
		.group = 2,
		.mask = BIT(26) | BIT(27),
	},
};

static const struct sirfsoc_padmux i2c0_padmux = {
	.muxmask_counts = ARRAY_SIZE(i2c0_muxmask),
	.muxmask = i2c0_muxmask,
};

static const unsigned i2c0_pins[] = { 90, 91 };

static const struct sirfsoc_muxmask i2c1_muxmask[] = {
	{
		.group = 0,
		.mask = BIT(13) | BIT(15),
	},
};

static const struct sirfsoc_padmux i2c1_padmux = {
	.muxmask_counts = ARRAY_SIZE(i2c1_muxmask),
	.muxmask = i2c1_muxmask,
};

static const unsigned i2c1_pins[] = { 13, 15 };

static const struct sirfsoc_muxmask viprom_muxmask[] = {
	{
		.group = 2,
		.mask = BIT(15) | BIT(16) | BIT(17) | BIT(18) | BIT(19)
			| BIT(20) | BIT(21) | BIT(22) | BIT(23) | BIT(24) |
			BIT(25),
	}, {
		.group = 0,
		.mask = BIT(12),
	},
};

static const struct sirfsoc_padmux viprom_padmux = {
	.muxmask_counts = ARRAY_SIZE(viprom_muxmask),
	.muxmask = viprom_muxmask,
	.funcmask = BIT(0),
	.funcval = BIT(0),
};

static const unsigned viprom_pins[] = { 12, 79, 80, 81, 82, 83, 84, 85, 86, 87, 88, 89 };

static const struct sirfsoc_muxmask pwm0_muxmask[] = {
	{
		.group = 0,
		.mask = BIT(4),
	},
};

static const struct sirfsoc_padmux pwm0_padmux = {
	.muxmask_counts = ARRAY_SIZE(pwm0_muxmask),
	.muxmask = pwm0_muxmask,
	.funcmask = BIT(12),
	.funcval = 0,
};

static const unsigned pwm0_pins[] = { 4 };

static const struct sirfsoc_muxmask pwm1_muxmask[] = {
	{
		.group = 0,
		.mask = BIT(5),
	},
};

static const struct sirfsoc_padmux pwm1_padmux = {
	.muxmask_counts = ARRAY_SIZE(pwm1_muxmask),
	.muxmask = pwm1_muxmask,
};

static const unsigned pwm1_pins[] = { 5 };

static const struct sirfsoc_muxmask pwm2_muxmask[] = {
	{
		.group = 0,
		.mask = BIT(6),
	},
};

static const struct sirfsoc_padmux pwm2_padmux = {
	.muxmask_counts = ARRAY_SIZE(pwm2_muxmask),
	.muxmask = pwm2_muxmask,
};

static const unsigned pwm2_pins[] = { 6 };

static const struct sirfsoc_muxmask pwm3_muxmask[] = {
	{
		.group = 0,
		.mask = BIT(7),
	},
};

static const struct sirfsoc_padmux pwm3_padmux = {
	.muxmask_counts = ARRAY_SIZE(pwm3_muxmask),
	.muxmask = pwm3_muxmask,
};

static const unsigned pwm3_pins[] = { 7 };

static const struct sirfsoc_muxmask warm_rst_muxmask[] = {
	{
		.group = 0,
		.mask = BIT(8),
	},
};

static const struct sirfsoc_padmux warm_rst_padmux = {
	.muxmask_counts = ARRAY_SIZE(warm_rst_muxmask),
	.muxmask = warm_rst_muxmask,
};

static const unsigned warm_rst_pins[] = { 8 };

static const struct sirfsoc_muxmask usb0_utmi_drvbus_muxmask[] = {
	{
		.group = 1,
		.mask = BIT(22),
	},
};
static const struct sirfsoc_padmux usb0_utmi_drvbus_padmux = {
	.muxmask_counts = ARRAY_SIZE(usb0_utmi_drvbus_muxmask),
	.muxmask = usb0_utmi_drvbus_muxmask,
	.funcmask = BIT(6),
	.funcval = BIT(6), /* refer to PAD_UTMI_DRVVBUS0_ENABLE */
};

static const unsigned usb0_utmi_drvbus_pins[] = { 54 };

static const struct sirfsoc_muxmask usb1_utmi_drvbus_muxmask[] = {
	{
		.group = 1,
		.mask = BIT(27),
	},
};

static const struct sirfsoc_padmux usb1_utmi_drvbus_padmux = {
	.muxmask_counts = ARRAY_SIZE(usb1_utmi_drvbus_muxmask),
	.muxmask = usb1_utmi_drvbus_muxmask,
	.funcmask = BIT(11),
	.funcval = BIT(11), /* refer to PAD_UTMI_DRVVBUS1_ENABLE */
};

static const unsigned usb1_utmi_drvbus_pins[] = { 59 };

static const struct sirfsoc_muxmask pulse_count_muxmask[] = {
	{
		.group = 0,
		.mask = BIT(9) | BIT(10) | BIT(11),
	},
};

static const struct sirfsoc_padmux pulse_count_padmux = {
	.muxmask_counts = ARRAY_SIZE(pulse_count_muxmask),
	.muxmask = pulse_count_muxmask,
};

static const unsigned pulse_count_pins[] = { 9, 10, 11 };

#define SIRFSOC_PIN_GROUP(n, p)  \
	{			\
		.name = n,	\
		.pins = p,	\
		.num_pins = ARRAY_SIZE(p),	\
	}

static const struct sirfsoc_pin_group sirfsoc_pin_groups[] = {
	SIRFSOC_PIN_GROUP("lcd_16bitsgrp", lcd_16bits_pins),
	SIRFSOC_PIN_GROUP("lcd_18bitsgrp", lcd_18bits_pins),
	SIRFSOC_PIN_GROUP("lcd_24bitsgrp", lcd_24bits_pins),
	SIRFSOC_PIN_GROUP("lcdrom_grp", lcdrom_pins),
	SIRFSOC_PIN_GROUP("uart0grp", uart0_pins),
	SIRFSOC_PIN_GROUP("uart1grp", uart1_pins),
	SIRFSOC_PIN_GROUP("uart2grp", uart2_pins),
	SIRFSOC_PIN_GROUP("uart2_nostreamctrlgrp", uart2_nostreamctrl_pins),
	SIRFSOC_PIN_GROUP("usp0grp", usp0_pins),
	SIRFSOC_PIN_GROUP("usp1grp", usp1_pins),
	SIRFSOC_PIN_GROUP("usp2grp", usp2_pins),
	SIRFSOC_PIN_GROUP("i2c0grp", i2c0_pins),
	SIRFSOC_PIN_GROUP("i2c1grp", i2c1_pins),
	SIRFSOC_PIN_GROUP("pwm0grp", pwm0_pins),
	SIRFSOC_PIN_GROUP("pwm1grp", pwm1_pins),
	SIRFSOC_PIN_GROUP("pwm2grp", pwm2_pins),
	SIRFSOC_PIN_GROUP("pwm3grp", pwm3_pins),
	SIRFSOC_PIN_GROUP("vipgrp", vip_pins),
	SIRFSOC_PIN_GROUP("vipromgrp", viprom_pins),
	SIRFSOC_PIN_GROUP("warm_rstgrp", warm_rst_pins),
	SIRFSOC_PIN_GROUP("cko0_rstgrp", cko0_pins),
	SIRFSOC_PIN_GROUP("cko1_rstgrp", cko1_pins),
	SIRFSOC_PIN_GROUP("sdmmc0grp", sdmmc0_pins),
	SIRFSOC_PIN_GROUP("sdmmc1grp", sdmmc1_pins),
	SIRFSOC_PIN_GROUP("sdmmc2grp", sdmmc2_pins),
	SIRFSOC_PIN_GROUP("sdmmc3grp", sdmmc3_pins),
	SIRFSOC_PIN_GROUP("sdmmc4grp", sdmmc4_pins),
	SIRFSOC_PIN_GROUP("sdmmc5grp", sdmmc5_pins),
	SIRFSOC_PIN_GROUP("usb0_utmi_drvbusgrp", usb0_utmi_drvbus_pins),
	SIRFSOC_PIN_GROUP("usb1_utmi_drvbusgrp", usb1_utmi_drvbus_pins),
	SIRFSOC_PIN_GROUP("pulse_countgrp", pulse_count_pins),
	SIRFSOC_PIN_GROUP("i2sgrp", i2s_pins),
	SIRFSOC_PIN_GROUP("ac97grp", ac97_pins),
	SIRFSOC_PIN_GROUP("nandgrp", nand_pins),
	SIRFSOC_PIN_GROUP("spi0grp", spi0_pins),
	SIRFSOC_PIN_GROUP("spi1grp", spi1_pins),
	SIRFSOC_PIN_GROUP("gpsgrp", gps_pins),
};

static int sirfsoc_get_groups_count(struct pinctrl_dev *pctldev)
{
	return ARRAY_SIZE(sirfsoc_pin_groups);
}

static const char *sirfsoc_get_group_name(struct pinctrl_dev *pctldev,
				       unsigned selector)
{
	return sirfsoc_pin_groups[selector].name;
}

static int sirfsoc_get_group_pins(struct pinctrl_dev *pctldev, unsigned selector,
			       const unsigned **pins,
			       unsigned *num_pins)
{
	*pins = sirfsoc_pin_groups[selector].pins;
	*num_pins = sirfsoc_pin_groups[selector].num_pins;
	return 0;
}

static void sirfsoc_pin_dbg_show(struct pinctrl_dev *pctldev, struct seq_file *s,
		   unsigned offset)
{
	seq_printf(s, " " DRIVER_NAME);
}

static int sirfsoc_dt_node_to_map(struct pinctrl_dev *pctldev,
				 struct device_node *np_config,
				 struct pinctrl_map **map, unsigned *num_maps)
{
	struct sirfsoc_pmx *spmx = pinctrl_dev_get_drvdata(pctldev);
	struct device_node *np;
	struct property *prop;
	const char *function, *group;
	int ret, index = 0, count = 0;

	/* calculate number of maps required */
	for_each_child_of_node(np_config, np) {
		ret = of_property_read_string(np, "sirf,function", &function);
		if (ret < 0)
			return ret;

		ret = of_property_count_strings(np, "sirf,pins");
		if (ret < 0)
			return ret;

		count += ret;
	}

	if (!count) {
		dev_err(spmx->dev, "No child nodes passed via DT\n");
		return -ENODEV;
	}

	*map = kzalloc(sizeof(**map) * count, GFP_KERNEL);
	if (!*map)
		return -ENOMEM;

	for_each_child_of_node(np_config, np) {
		of_property_read_string(np, "sirf,function", &function);
		of_property_for_each_string(np, "sirf,pins", prop, group) {
			(*map)[index].type = PIN_MAP_TYPE_MUX_GROUP;
			(*map)[index].data.mux.group = group;
			(*map)[index].data.mux.function = function;
			index++;
		}
	}

	*num_maps = count;

	return 0;
}

static void sirfsoc_dt_free_map(struct pinctrl_dev *pctldev,
		struct pinctrl_map *map, unsigned num_maps)
{
	kfree(map);
}

static struct pinctrl_ops sirfsoc_pctrl_ops = {
	.get_groups_count = sirfsoc_get_groups_count,
	.get_group_name = sirfsoc_get_group_name,
	.get_group_pins = sirfsoc_get_group_pins,
	.pin_dbg_show = sirfsoc_pin_dbg_show,
	.dt_node_to_map = sirfsoc_dt_node_to_map,
	.dt_free_map = sirfsoc_dt_free_map,
};

struct sirfsoc_pmx_func {
	const char *name;
	const char * const *groups;
	const unsigned num_groups;
	const struct sirfsoc_padmux *padmux;
};

static const char * const lcd_16bitsgrp[] = { "lcd_16bitsgrp" };
static const char * const lcd_18bitsgrp[] = { "lcd_18bitsgrp" };
static const char * const lcd_24bitsgrp[] = { "lcd_24bitsgrp" };
static const char * const lcdromgrp[] = { "lcdromgrp" };
static const char * const uart0grp[] = { "uart0grp" };
static const char * const uart1grp[] = { "uart1grp" };
static const char * const uart2grp[] = { "uart2grp" };
static const char * const uart2_nostreamctrlgrp[] = { "uart2_nostreamctrlgrp" };
static const char * const usp0grp[] = { "usp0grp" };
static const char * const usp1grp[] = { "usp1grp" };
static const char * const usp2grp[] = { "usp2grp" };
static const char * const i2c0grp[] = { "i2c0grp" };
static const char * const i2c1grp[] = { "i2c1grp" };
static const char * const pwm0grp[] = { "pwm0grp" };
static const char * const pwm1grp[] = { "pwm1grp" };
static const char * const pwm2grp[] = { "pwm2grp" };
static const char * const pwm3grp[] = { "pwm3grp" };
static const char * const vipgrp[] = { "vipgrp" };
static const char * const vipromgrp[] = { "vipromgrp" };
static const char * const warm_rstgrp[] = { "warm_rstgrp" };
static const char * const cko0grp[] = { "cko0grp" };
static const char * const cko1grp[] = { "cko1grp" };
static const char * const sdmmc0grp[] = { "sdmmc0grp" };
static const char * const sdmmc1grp[] = { "sdmmc1grp" };
static const char * const sdmmc2grp[] = { "sdmmc2grp" };
static const char * const sdmmc3grp[] = { "sdmmc3grp" };
static const char * const sdmmc4grp[] = { "sdmmc4grp" };
static const char * const sdmmc5grp[] = { "sdmmc5grp" };
static const char * const usb0_utmi_drvbusgrp[] = { "usb0_utmi_drvbusgrp" };
static const char * const usb1_utmi_drvbusgrp[] = { "usb1_utmi_drvbusgrp" };
static const char * const pulse_countgrp[] = { "pulse_countgrp" };
static const char * const i2sgrp[] = { "i2sgrp" };
static const char * const ac97grp[] = { "ac97grp" };
static const char * const nandgrp[] = { "nandgrp" };
static const char * const spi0grp[] = { "spi0grp" };
static const char * const spi1grp[] = { "spi1grp" };
static const char * const gpsgrp[] = { "gpsgrp" };

#define SIRFSOC_PMX_FUNCTION(n, g, m)		\
	{					\
		.name = n,			\
		.groups = g,			\
		.num_groups = ARRAY_SIZE(g),	\
		.padmux = &m,			\
	}

static const struct sirfsoc_pmx_func sirfsoc_pmx_functions[] = {
	SIRFSOC_PMX_FUNCTION("lcd_16bits", lcd_16bitsgrp, lcd_16bits_padmux),
	SIRFSOC_PMX_FUNCTION("lcd_18bits", lcd_18bitsgrp, lcd_18bits_padmux),
	SIRFSOC_PMX_FUNCTION("lcd_24bits", lcd_24bitsgrp, lcd_24bits_padmux),
	SIRFSOC_PMX_FUNCTION("lcdrom", lcdromgrp, lcdrom_padmux),
	SIRFSOC_PMX_FUNCTION("uart0", uart0grp, uart0_padmux),
	SIRFSOC_PMX_FUNCTION("uart1", uart1grp, uart1_padmux),
	SIRFSOC_PMX_FUNCTION("uart2", uart2grp, uart2_padmux),
	SIRFSOC_PMX_FUNCTION("uart2_nostreamctrl", uart2_nostreamctrlgrp, uart2_nostreamctrl_padmux),
	SIRFSOC_PMX_FUNCTION("usp0", usp0grp, usp0_padmux),
	SIRFSOC_PMX_FUNCTION("usp1", usp1grp, usp1_padmux),
	SIRFSOC_PMX_FUNCTION("usp2", usp2grp, usp2_padmux),
	SIRFSOC_PMX_FUNCTION("i2c0", i2c0grp, i2c0_padmux),
	SIRFSOC_PMX_FUNCTION("i2c1", i2c1grp, i2c1_padmux),
	SIRFSOC_PMX_FUNCTION("pwm0", pwm0grp, pwm0_padmux),
	SIRFSOC_PMX_FUNCTION("pwm1", pwm1grp, pwm1_padmux),
	SIRFSOC_PMX_FUNCTION("pwm2", pwm2grp, pwm2_padmux),
	SIRFSOC_PMX_FUNCTION("pwm3", pwm3grp, pwm3_padmux),
	SIRFSOC_PMX_FUNCTION("vip", vipgrp, vip_padmux),
	SIRFSOC_PMX_FUNCTION("viprom", vipromgrp, viprom_padmux),
	SIRFSOC_PMX_FUNCTION("warm_rst", warm_rstgrp, warm_rst_padmux),
	SIRFSOC_PMX_FUNCTION("cko0", cko0grp, cko0_padmux),
	SIRFSOC_PMX_FUNCTION("cko1", cko1grp, cko1_padmux),
	SIRFSOC_PMX_FUNCTION("sdmmc0", sdmmc0grp, sdmmc0_padmux),
	SIRFSOC_PMX_FUNCTION("sdmmc1", sdmmc1grp, sdmmc1_padmux),
	SIRFSOC_PMX_FUNCTION("sdmmc2", sdmmc2grp, sdmmc2_padmux),
	SIRFSOC_PMX_FUNCTION("sdmmc3", sdmmc3grp, sdmmc3_padmux),
	SIRFSOC_PMX_FUNCTION("sdmmc4", sdmmc4grp, sdmmc4_padmux),
	SIRFSOC_PMX_FUNCTION("sdmmc5", sdmmc5grp, sdmmc5_padmux),
	SIRFSOC_PMX_FUNCTION("usb0_utmi_drvbus", usb0_utmi_drvbusgrp, usb0_utmi_drvbus_padmux),
	SIRFSOC_PMX_FUNCTION("usb1_utmi_drvbus", usb1_utmi_drvbusgrp, usb1_utmi_drvbus_padmux),
	SIRFSOC_PMX_FUNCTION("pulse_count", pulse_countgrp, pulse_count_padmux),
	SIRFSOC_PMX_FUNCTION("i2s", i2sgrp, i2s_padmux),
	SIRFSOC_PMX_FUNCTION("ac97", ac97grp, ac97_padmux),
	SIRFSOC_PMX_FUNCTION("nand", nandgrp, nand_padmux),
	SIRFSOC_PMX_FUNCTION("spi0", spi0grp, spi0_padmux),
	SIRFSOC_PMX_FUNCTION("spi1", spi1grp, spi1_padmux),
	SIRFSOC_PMX_FUNCTION("gps", gpsgrp, gps_padmux),
};

static void sirfsoc_pinmux_endisable(struct sirfsoc_pmx *spmx, unsigned selector,
	bool enable)
{
	int i;
	const struct sirfsoc_padmux *mux = sirfsoc_pmx_functions[selector].padmux;
	const struct sirfsoc_muxmask *mask = mux->muxmask;

	for (i = 0; i < mux->muxmask_counts; i++) {
		u32 muxval;
		if (!spmx->is_marco) {
			muxval = readl(spmx->gpio_virtbase + SIRFSOC_GPIO_PAD_EN(mask[i].group));
			if (enable)
				muxval = muxval & ~mask[i].mask;
			else
				muxval = muxval | mask[i].mask;
			writel(muxval, spmx->gpio_virtbase + SIRFSOC_GPIO_PAD_EN(mask[i].group));
		} else {
			if (enable)
				writel(mask[i].mask, spmx->gpio_virtbase +
					SIRFSOC_GPIO_PAD_EN_CLR(mask[i].group));
			else
				writel(mask[i].mask, spmx->gpio_virtbase +
					SIRFSOC_GPIO_PAD_EN(mask[i].group));
		}
	}

	if (mux->funcmask && enable) {
		u32 func_en_val;
		func_en_val =
			readl(spmx->rsc_virtbase + SIRFSOC_RSC_PIN_MUX);
		func_en_val =
			(func_en_val & ~mux->funcmask) | (mux->
				funcval);
		writel(func_en_val, spmx->rsc_virtbase + SIRFSOC_RSC_PIN_MUX);
	}
}

static int sirfsoc_pinmux_enable(struct pinctrl_dev *pmxdev, unsigned selector,
	unsigned group)
{
	struct sirfsoc_pmx *spmx;

	spmx = pinctrl_dev_get_drvdata(pmxdev);
	sirfsoc_pinmux_endisable(spmx, selector, true);

	return 0;
}

static void sirfsoc_pinmux_disable(struct pinctrl_dev *pmxdev, unsigned selector,
	unsigned group)
{
	struct sirfsoc_pmx *spmx;

	spmx = pinctrl_dev_get_drvdata(pmxdev);
	sirfsoc_pinmux_endisable(spmx, selector, false);
}

static int sirfsoc_pinmux_get_funcs_count(struct pinctrl_dev *pmxdev)
{
	return ARRAY_SIZE(sirfsoc_pmx_functions);
}

static const char *sirfsoc_pinmux_get_func_name(struct pinctrl_dev *pctldev,
					  unsigned selector)
{
	return sirfsoc_pmx_functions[selector].name;
}

static int sirfsoc_pinmux_get_groups(struct pinctrl_dev *pctldev, unsigned selector,
			       const char * const **groups,
			       unsigned * const num_groups)
{
	*groups = sirfsoc_pmx_functions[selector].groups;
	*num_groups = sirfsoc_pmx_functions[selector].num_groups;
	return 0;
}

static int sirfsoc_pinmux_request_gpio(struct pinctrl_dev *pmxdev,
	struct pinctrl_gpio_range *range, unsigned offset)
{
	struct sirfsoc_pmx *spmx;

	int group = range->id;

	u32 muxval;

	spmx = pinctrl_dev_get_drvdata(pmxdev);

	if (!spmx->is_marco) {
		muxval = readl(spmx->gpio_virtbase + SIRFSOC_GPIO_PAD_EN(group));
		muxval = muxval | (1 << (offset - range->pin_base));
		writel(muxval, spmx->gpio_virtbase + SIRFSOC_GPIO_PAD_EN(group));
	} else {
		writel(1 << (offset - range->pin_base), spmx->gpio_virtbase +
			SIRFSOC_GPIO_PAD_EN(group));
	}

	return 0;
}

static struct pinmux_ops sirfsoc_pinmux_ops = {
	.enable = sirfsoc_pinmux_enable,
	.disable = sirfsoc_pinmux_disable,
	.get_functions_count = sirfsoc_pinmux_get_funcs_count,
	.get_function_name = sirfsoc_pinmux_get_func_name,
	.get_function_groups = sirfsoc_pinmux_get_groups,
	.gpio_request_enable = sirfsoc_pinmux_request_gpio,
};

static struct pinctrl_desc sirfsoc_pinmux_desc = {
	.name = DRIVER_NAME,
	.pins = sirfsoc_pads,
	.npins = ARRAY_SIZE(sirfsoc_pads),
	.pctlops = &sirfsoc_pctrl_ops,
	.pmxops = &sirfsoc_pinmux_ops,
	.owner = THIS_MODULE,
};

/*
 * Todo: bind irq_chip to every pinctrl_gpio_range
 */
static struct pinctrl_gpio_range sirfsoc_gpio_ranges[] = {
	{
		.name = "sirfsoc-gpio*",
		.id = 0,
		.base = 0,
		.pin_base = 0,
		.npins = 32,
	}, {
		.name = "sirfsoc-gpio*",
		.id = 1,
		.base = 32,
		.pin_base = 32,
		.npins = 32,
	}, {
		.name = "sirfsoc-gpio*",
		.id = 2,
		.base = 64,
		.pin_base = 64,
		.npins = 32,
	}, {
		.name = "sirfsoc-gpio*",
		.id = 3,
		.base = 96,
		.pin_base = 96,
		.npins = 19,
	},
};

static void __iomem *sirfsoc_rsc_of_iomap(void)
{
	const struct of_device_id rsc_ids[]  = {
		{ .compatible = "sirf,prima2-rsc" },
		{ .compatible = "sirf,marco-rsc" },
		{}
	};
	struct device_node *np;

	np = of_find_matching_node(NULL, rsc_ids);
	if (!np)
		panic("unable to find compatible rsc node in dtb\n");

	return of_iomap(np, 0);
}

static int sirfsoc_pinmux_probe(struct platform_device *pdev)
{
	int ret;
	struct sirfsoc_pmx *spmx;
	struct device_node *np = pdev->dev.of_node;
	int i;

	/* Create state holders etc for this driver */
	spmx = devm_kzalloc(&pdev->dev, sizeof(*spmx), GFP_KERNEL);
	if (!spmx)
		return -ENOMEM;

	spmx->dev = &pdev->dev;

	platform_set_drvdata(pdev, spmx);

	spmx->gpio_virtbase = of_iomap(np, 0);
	if (!spmx->gpio_virtbase) {
		ret = -ENOMEM;
		dev_err(&pdev->dev, "can't map gpio registers\n");
		goto out_no_gpio_remap;
	}

	spmx->rsc_virtbase = sirfsoc_rsc_of_iomap();
	if (!spmx->rsc_virtbase) {
		ret = -ENOMEM;
		dev_err(&pdev->dev, "can't map rsc registers\n");
		goto out_no_rsc_remap;
	}

	if (of_device_is_compatible(np, "sirf,marco-pinctrl"))
		spmx->is_marco = 1;

	/* Now register the pin controller and all pins it handles */
	spmx->pmx = pinctrl_register(&sirfsoc_pinmux_desc, &pdev->dev, spmx);
	if (!spmx->pmx) {
		dev_err(&pdev->dev, "could not register SIRFSOC pinmux driver\n");
		ret = -EINVAL;
		goto out_no_pmx;
	}

	for (i = 0; i < ARRAY_SIZE(sirfsoc_gpio_ranges); i++) {
		sirfsoc_gpio_ranges[i].gc = &sgpio_bank[i].chip.gc;
		pinctrl_add_gpio_range(spmx->pmx, &sirfsoc_gpio_ranges[i]);
	}

	dev_info(&pdev->dev, "initialized SIRFSOC pinmux driver\n");

	return 0;

out_no_pmx:
	iounmap(spmx->rsc_virtbase);
out_no_rsc_remap:
	iounmap(spmx->gpio_virtbase);
out_no_gpio_remap:
	platform_set_drvdata(pdev, NULL);
	return ret;
}

static const struct of_device_id pinmux_ids[] = {
	{ .compatible = "sirf,prima2-pinctrl" },
	{ .compatible = "sirf,marco-pinctrl" },
	{}
};

static struct platform_driver sirfsoc_pinmux_driver = {
	.driver = {
		.name = DRIVER_NAME,
		.owner = THIS_MODULE,
		.of_match_table = pinmux_ids,
	},
	.probe = sirfsoc_pinmux_probe,
};

static int __init sirfsoc_pinmux_init(void)
{
	return platform_driver_register(&sirfsoc_pinmux_driver);
}
arch_initcall(sirfsoc_pinmux_init);

static inline int sirfsoc_gpio_to_irq(struct gpio_chip *chip, unsigned offset)
{
	struct sirfsoc_gpio_bank *bank = container_of(to_of_mm_gpio_chip(chip),
		struct sirfsoc_gpio_bank, chip);

	return irq_find_mapping(bank->domain, offset);
}

static inline int sirfsoc_gpio_to_offset(unsigned int gpio)
{
	return gpio % SIRFSOC_GPIO_BANK_SIZE;
}

static inline struct sirfsoc_gpio_bank *sirfsoc_gpio_to_bank(unsigned int gpio)
{
	return &sgpio_bank[gpio / SIRFSOC_GPIO_BANK_SIZE];
}

static inline struct sirfsoc_gpio_bank *sirfsoc_irqchip_to_bank(struct gpio_chip *chip)
{
	return container_of(to_of_mm_gpio_chip(chip), struct sirfsoc_gpio_bank, chip);
}

static void sirfsoc_gpio_irq_ack(struct irq_data *d)
{
	struct sirfsoc_gpio_bank *bank = irq_data_get_irq_chip_data(d);
	int idx = d->hwirq % SIRFSOC_GPIO_BANK_SIZE;
	u32 val, offset;
	unsigned long flags;

	offset = SIRFSOC_GPIO_CTRL(bank->id, idx);

	spin_lock_irqsave(&sgpio_lock, flags);

	val = readl(bank->chip.regs + offset);

	writel(val, bank->chip.regs + offset);

	spin_unlock_irqrestore(&sgpio_lock, flags);
}

static void __sirfsoc_gpio_irq_mask(struct sirfsoc_gpio_bank *bank, int idx)
{
	u32 val, offset;
	unsigned long flags;

	offset = SIRFSOC_GPIO_CTRL(bank->id, idx);

	spin_lock_irqsave(&sgpio_lock, flags);

	val = readl(bank->chip.regs + offset);
	val &= ~SIRFSOC_GPIO_CTL_INTR_EN_MASK;
	val &= ~SIRFSOC_GPIO_CTL_INTR_STS_MASK;
	writel(val, bank->chip.regs + offset);

	spin_unlock_irqrestore(&sgpio_lock, flags);
}

static void sirfsoc_gpio_irq_mask(struct irq_data *d)
{
	struct sirfsoc_gpio_bank *bank = irq_data_get_irq_chip_data(d);

	__sirfsoc_gpio_irq_mask(bank, d->hwirq % SIRFSOC_GPIO_BANK_SIZE);
}

static void sirfsoc_gpio_irq_unmask(struct irq_data *d)
{
	struct sirfsoc_gpio_bank *bank = irq_data_get_irq_chip_data(d);
	int idx = d->hwirq % SIRFSOC_GPIO_BANK_SIZE;
	u32 val, offset;
	unsigned long flags;

	offset = SIRFSOC_GPIO_CTRL(bank->id, idx);

	spin_lock_irqsave(&sgpio_lock, flags);

	val = readl(bank->chip.regs + offset);
	val &= ~SIRFSOC_GPIO_CTL_INTR_STS_MASK;
	val |= SIRFSOC_GPIO_CTL_INTR_EN_MASK;
	writel(val, bank->chip.regs + offset);

	spin_unlock_irqrestore(&sgpio_lock, flags);
}

static int sirfsoc_gpio_irq_type(struct irq_data *d, unsigned type)
{
	struct sirfsoc_gpio_bank *bank = irq_data_get_irq_chip_data(d);
	int idx = d->hwirq % SIRFSOC_GPIO_BANK_SIZE;
	u32 val, offset;
	unsigned long flags;

	offset = SIRFSOC_GPIO_CTRL(bank->id, idx);

	spin_lock_irqsave(&sgpio_lock, flags);

	val = readl(bank->chip.regs + offset);
	val &= ~SIRFSOC_GPIO_CTL_INTR_STS_MASK;

	switch (type) {
	case IRQ_TYPE_NONE:
		break;
	case IRQ_TYPE_EDGE_RISING:
		val |= SIRFSOC_GPIO_CTL_INTR_HIGH_MASK | SIRFSOC_GPIO_CTL_INTR_TYPE_MASK;
		val &= ~SIRFSOC_GPIO_CTL_INTR_LOW_MASK;
		break;
	case IRQ_TYPE_EDGE_FALLING:
		val &= ~SIRFSOC_GPIO_CTL_INTR_HIGH_MASK;
		val |= SIRFSOC_GPIO_CTL_INTR_LOW_MASK | SIRFSOC_GPIO_CTL_INTR_TYPE_MASK;
		break;
	case IRQ_TYPE_EDGE_BOTH:
		val |= SIRFSOC_GPIO_CTL_INTR_HIGH_MASK | SIRFSOC_GPIO_CTL_INTR_LOW_MASK |
			 SIRFSOC_GPIO_CTL_INTR_TYPE_MASK;
		break;
	case IRQ_TYPE_LEVEL_LOW:
		val &= ~(SIRFSOC_GPIO_CTL_INTR_HIGH_MASK | SIRFSOC_GPIO_CTL_INTR_TYPE_MASK);
		val |= SIRFSOC_GPIO_CTL_INTR_LOW_MASK;
		break;
	case IRQ_TYPE_LEVEL_HIGH:
		val |= SIRFSOC_GPIO_CTL_INTR_HIGH_MASK;
		val &= ~(SIRFSOC_GPIO_CTL_INTR_LOW_MASK | SIRFSOC_GPIO_CTL_INTR_TYPE_MASK);
		break;
	}

	writel(val, bank->chip.regs + offset);

	spin_unlock_irqrestore(&sgpio_lock, flags);

	return 0;
}

static struct irq_chip sirfsoc_irq_chip = {
	.name = "sirf-gpio-irq",
	.irq_ack = sirfsoc_gpio_irq_ack,
	.irq_mask = sirfsoc_gpio_irq_mask,
	.irq_unmask = sirfsoc_gpio_irq_unmask,
	.irq_set_type = sirfsoc_gpio_irq_type,
};

static void sirfsoc_gpio_handle_irq(unsigned int irq, struct irq_desc *desc)
{
	struct sirfsoc_gpio_bank *bank = irq_get_handler_data(irq);
	u32 status, ctrl;
	int idx = 0;
	unsigned int first_irq;
	struct irq_chip *chip = irq_get_chip(irq);

	chained_irq_enter(chip, desc);

	status = readl(bank->chip.regs + SIRFSOC_GPIO_INT_STATUS(bank->id));
	if (!status) {
		printk(KERN_WARNING
			"%s: gpio id %d status %#x no interrupt is flaged\n",
			__func__, bank->id, status);
		handle_bad_irq(irq, desc);
		return;
	}

	first_irq = bank->domain->revmap_data.legacy.first_irq;

	while (status) {
		ctrl = readl(bank->chip.regs + SIRFSOC_GPIO_CTRL(bank->id, idx));

		/*
		 * Here we must check whether the corresponding GPIO's interrupt
		 * has been enabled, otherwise just skip it
		 */
		if ((status & 0x1) && (ctrl & SIRFSOC_GPIO_CTL_INTR_EN_MASK)) {
			pr_debug("%s: gpio id %d idx %d happens\n",
				__func__, bank->id, idx);
			generic_handle_irq(first_irq + idx);
		}

		idx++;
		status = status >> 1;
	}

	chained_irq_exit(chip, desc);
}

static inline void sirfsoc_gpio_set_input(struct sirfsoc_gpio_bank *bank, unsigned ctrl_offset)
{
	u32 val;

	val = readl(bank->chip.regs + ctrl_offset);
	val &= ~SIRFSOC_GPIO_CTL_OUT_EN_MASK;
	writel(val, bank->chip.regs + ctrl_offset);
}

static int sirfsoc_gpio_request(struct gpio_chip *chip, unsigned offset)
{
	struct sirfsoc_gpio_bank *bank = sirfsoc_irqchip_to_bank(chip);
	unsigned long flags;

	if (pinctrl_request_gpio(chip->base + offset))
		return -ENODEV;

	spin_lock_irqsave(&bank->lock, flags);

	/*
	 * default status:
	 * set direction as input and mask irq
	 */
	sirfsoc_gpio_set_input(bank, SIRFSOC_GPIO_CTRL(bank->id, offset));
	__sirfsoc_gpio_irq_mask(bank, offset);

	spin_unlock_irqrestore(&bank->lock, flags);

	return 0;
}

static void sirfsoc_gpio_free(struct gpio_chip *chip, unsigned offset)
{
	struct sirfsoc_gpio_bank *bank = sirfsoc_irqchip_to_bank(chip);
	unsigned long flags;

	spin_lock_irqsave(&bank->lock, flags);

	__sirfsoc_gpio_irq_mask(bank, offset);
	sirfsoc_gpio_set_input(bank, SIRFSOC_GPIO_CTRL(bank->id, offset));

	spin_unlock_irqrestore(&bank->lock, flags);

	pinctrl_free_gpio(chip->base + offset);
}

static int sirfsoc_gpio_direction_input(struct gpio_chip *chip, unsigned gpio)
{
	struct sirfsoc_gpio_bank *bank = sirfsoc_irqchip_to_bank(chip);
	int idx = sirfsoc_gpio_to_offset(gpio);
	unsigned long flags;
	unsigned offset;

	offset = SIRFSOC_GPIO_CTRL(bank->id, idx);

	spin_lock_irqsave(&bank->lock, flags);

	sirfsoc_gpio_set_input(bank, offset);

	spin_unlock_irqrestore(&bank->lock, flags);

	return 0;
}

static inline void sirfsoc_gpio_set_output(struct sirfsoc_gpio_bank *bank, unsigned offset,
	int value)
{
	u32 out_ctrl;
	unsigned long flags;

	spin_lock_irqsave(&bank->lock, flags);

	out_ctrl = readl(bank->chip.regs + offset);
	if (value)
		out_ctrl |= SIRFSOC_GPIO_CTL_DATAOUT_MASK;
	else
		out_ctrl &= ~SIRFSOC_GPIO_CTL_DATAOUT_MASK;

	out_ctrl &= ~SIRFSOC_GPIO_CTL_INTR_EN_MASK;
	out_ctrl |= SIRFSOC_GPIO_CTL_OUT_EN_MASK;
	writel(out_ctrl, bank->chip.regs + offset);

	spin_unlock_irqrestore(&bank->lock, flags);
}

static int sirfsoc_gpio_direction_output(struct gpio_chip *chip, unsigned gpio, int value)
{
	struct sirfsoc_gpio_bank *bank = sirfsoc_irqchip_to_bank(chip);
	int idx = sirfsoc_gpio_to_offset(gpio);
	u32 offset;
	unsigned long flags;

	offset = SIRFSOC_GPIO_CTRL(bank->id, idx);

	spin_lock_irqsave(&sgpio_lock, flags);

	sirfsoc_gpio_set_output(bank, offset, value);

	spin_unlock_irqrestore(&sgpio_lock, flags);

	return 0;
}

static int sirfsoc_gpio_get_value(struct gpio_chip *chip, unsigned offset)
{
	struct sirfsoc_gpio_bank *bank = sirfsoc_irqchip_to_bank(chip);
	u32 val;
	unsigned long flags;

	spin_lock_irqsave(&bank->lock, flags);

	val = readl(bank->chip.regs + SIRFSOC_GPIO_CTRL(bank->id, offset));

	spin_unlock_irqrestore(&bank->lock, flags);

	return !!(val & SIRFSOC_GPIO_CTL_DATAIN_MASK);
}

static void sirfsoc_gpio_set_value(struct gpio_chip *chip, unsigned offset,
	int value)
{
	struct sirfsoc_gpio_bank *bank = sirfsoc_irqchip_to_bank(chip);
	u32 ctrl;
	unsigned long flags;

	spin_lock_irqsave(&bank->lock, flags);

	ctrl = readl(bank->chip.regs + SIRFSOC_GPIO_CTRL(bank->id, offset));
	if (value)
		ctrl |= SIRFSOC_GPIO_CTL_DATAOUT_MASK;
	else
		ctrl &= ~SIRFSOC_GPIO_CTL_DATAOUT_MASK;
	writel(ctrl, bank->chip.regs + SIRFSOC_GPIO_CTRL(bank->id, offset));

	spin_unlock_irqrestore(&bank->lock, flags);
}

static int sirfsoc_gpio_irq_map(struct irq_domain *d, unsigned int irq,
				irq_hw_number_t hwirq)
{
	struct sirfsoc_gpio_bank *bank = d->host_data;

	if (!bank)
		return -EINVAL;

	irq_set_chip(irq, &sirfsoc_irq_chip);
	irq_set_handler(irq, handle_level_irq);
	irq_set_chip_data(irq, bank);
	set_irq_flags(irq, IRQF_VALID);

	return 0;
}

const struct irq_domain_ops sirfsoc_gpio_irq_simple_ops = {
	.map = sirfsoc_gpio_irq_map,
	.xlate = irq_domain_xlate_twocell,
};

<<<<<<< HEAD
static void sirfsoc_gpio_set_pullup(const u32 *pullups)
{
	int i, n;
	const unsigned long *p = (const unsigned long *)pullups;

	for (i = 0; i < SIRFSOC_GPIO_NO_OF_BANKS; i++) {
		n = find_first_bit(p + i, BITS_PER_LONG);
		while (n < BITS_PER_LONG) {
			u32 offset = SIRFSOC_GPIO_CTRL(i, n);
			u32 val = readl(sgpio_bank[i].chip.regs + offset);
			val |= SIRFSOC_GPIO_CTL_PULL_MASK;
			val |= SIRFSOC_GPIO_CTL_PULL_HIGH;
			writel(val, sgpio_bank[i].chip.regs + offset);

			n = find_next_bit(p + i, BITS_PER_LONG, n + 1);
		}
	}
}

static void sirfsoc_gpio_set_pulldown(const u32 *pulldowns)
{
	int i, n;
	const unsigned long *p = (const unsigned long *)pulldowns;

	for (i = 0; i < SIRFSOC_GPIO_NO_OF_BANKS; i++) {
		n = find_first_bit(p + i, BITS_PER_LONG);
		while (n < BITS_PER_LONG) {
			u32 offset = SIRFSOC_GPIO_CTRL(i, n);
			u32 val = readl(sgpio_bank[i].chip.regs + offset);
			val |= SIRFSOC_GPIO_CTL_PULL_MASK;
			val &= ~SIRFSOC_GPIO_CTL_PULL_HIGH;
			writel(val, sgpio_bank[i].chip.regs + offset);

			n = find_next_bit(p + i, BITS_PER_LONG, n + 1);
		}
	}
}

static int __devinit sirfsoc_gpio_probe(struct device_node *np)
=======
static int sirfsoc_gpio_probe(struct device_node *np)
>>>>>>> 6ae14171
{
	int i, err = 0;
	struct sirfsoc_gpio_bank *bank;
	void *regs;
	struct platform_device *pdev;
	bool is_marco = false;

	u32 pullups[SIRFSOC_GPIO_NO_OF_BANKS], pulldowns[SIRFSOC_GPIO_NO_OF_BANKS];

	pdev = of_find_device_by_node(np);
	if (!pdev)
		return -ENODEV;

	regs = of_iomap(np, 0);
	if (!regs)
		return -ENOMEM;

	if (of_device_is_compatible(np, "sirf,marco-pinctrl"))
		is_marco = 1;

	for (i = 0; i < SIRFSOC_GPIO_NO_OF_BANKS; i++) {
		bank = &sgpio_bank[i];
		spin_lock_init(&bank->lock);
		bank->chip.gc.request = sirfsoc_gpio_request;
		bank->chip.gc.free = sirfsoc_gpio_free;
		bank->chip.gc.direction_input = sirfsoc_gpio_direction_input;
		bank->chip.gc.get = sirfsoc_gpio_get_value;
		bank->chip.gc.direction_output = sirfsoc_gpio_direction_output;
		bank->chip.gc.set = sirfsoc_gpio_set_value;
		bank->chip.gc.to_irq = sirfsoc_gpio_to_irq;
		bank->chip.gc.base = i * SIRFSOC_GPIO_BANK_SIZE;
		bank->chip.gc.ngpio = SIRFSOC_GPIO_BANK_SIZE;
		bank->chip.gc.label = kstrdup(np->full_name, GFP_KERNEL);
		bank->chip.gc.of_node = np;
		bank->chip.regs = regs;
		bank->id = i;
		bank->is_marco = is_marco;
		bank->parent_irq = platform_get_irq(pdev, i);
		if (bank->parent_irq < 0) {
			err = bank->parent_irq;
			goto out;
		}

		err = gpiochip_add(&bank->chip.gc);
		if (err) {
			pr_err("%s: error in probe function with status %d\n",
				np->full_name, err);
			goto out;
		}

		bank->domain = irq_domain_add_legacy(np, SIRFSOC_GPIO_BANK_SIZE,
			SIRFSOC_GPIO_IRQ_START + i * SIRFSOC_GPIO_BANK_SIZE, 0,
			&sirfsoc_gpio_irq_simple_ops, bank);

		if (!bank->domain) {
			pr_err("%s: Failed to create irqdomain\n", np->full_name);
			err = -ENOSYS;
			goto out;
		}

		irq_set_chained_handler(bank->parent_irq, sirfsoc_gpio_handle_irq);
		irq_set_handler_data(bank->parent_irq, bank);
	}

	if (!of_property_read_u32_array(np, "sirf,pullups", pullups,
		SIRFSOC_GPIO_NO_OF_BANKS))
		sirfsoc_gpio_set_pullup(pullups);

	if (!of_property_read_u32_array(np, "sirf,pulldowns", pulldowns,
		SIRFSOC_GPIO_NO_OF_BANKS))
		sirfsoc_gpio_set_pulldown(pulldowns);

	return 0;

out:
	iounmap(regs);
	return err;
}

static int __init sirfsoc_gpio_init(void)
{

	struct device_node *np;

	np = of_find_matching_node(NULL, pinmux_ids);

	if (!np)
		return -ENODEV;

	return sirfsoc_gpio_probe(np);
}
subsys_initcall(sirfsoc_gpio_init);

MODULE_AUTHOR("Rongjun Ying <rongjun.ying@csr.com>, "
	"Yuping Luo <yuping.luo@csr.com>, "
	"Barry Song <baohua.song@csr.com>");
MODULE_DESCRIPTION("SIRFSOC pin control driver");
MODULE_LICENSE("GPL");<|MERGE_RESOLUTION|>--- conflicted
+++ resolved
@@ -1663,7 +1663,6 @@
 	.xlate = irq_domain_xlate_twocell,
 };
 
-<<<<<<< HEAD
 static void sirfsoc_gpio_set_pullup(const u32 *pullups)
 {
 	int i, n;
@@ -1702,10 +1701,7 @@
 	}
 }
 
-static int __devinit sirfsoc_gpio_probe(struct device_node *np)
-=======
 static int sirfsoc_gpio_probe(struct device_node *np)
->>>>>>> 6ae14171
 {
 	int i, err = 0;
 	struct sirfsoc_gpio_bank *bank;
