/*
 * Copyright 2016 Advanced Micro Devices, Inc.
 *
 * Permission is hereby granted, free of charge, to any person obtaining a
 * copy of this software and associated documentation files (the "Software"),
 * to deal in the Software without restriction, including without limitation
 * the rights to use, copy, modify, merge, publish, distribute, sublicense,
 * and/or sell copies of the Software, and to permit persons to whom the
 * Software is furnished to do so, subject to the following conditions:
 *
 * The above copyright notice and this permission notice shall be included in
 * all copies or substantial portions of the Software.
 *
 * THE SOFTWARE IS PROVIDED "AS IS", WITHOUT WARRANTY OF ANY KIND, EXPRESS OR
 * IMPLIED, INCLUDING BUT NOT LIMITED TO THE WARRANTIES OF MERCHANTABILITY,
 * FITNESS FOR A PARTICULAR PURPOSE AND NONINFRINGEMENT.  IN NO EVENT SHALL
 * THE COPYRIGHT HOLDER(S) OR AUTHOR(S) BE LIABLE FOR ANY CLAIM, DAMAGES OR
 * OTHER LIABILITY, WHETHER IN AN ACTION OF CONTRACT, TORT OR OTHERWISE,
 * ARISING FROM, OUT OF OR IN CONNECTION WITH THE SOFTWARE OR THE USE OR
 * OTHER DEALINGS IN THE SOFTWARE.
 *
 */
#include "amdgpu.h"
#include "mmhub_v1_0.h"

#include "mmhub/mmhub_1_0_offset.h"
#include "mmhub/mmhub_1_0_sh_mask.h"
#include "mmhub/mmhub_1_0_default.h"
#include "athub/athub_1_0_offset.h"
#include "athub/athub_1_0_sh_mask.h"
#include "vega10_enum.h"

#include "soc15_common.h"

#define mmDAGB0_CNTL_MISC2_RV 0x008f
#define mmDAGB0_CNTL_MISC2_RV_BASE_IDX 0

u64 mmhub_v1_0_get_fb_location(struct amdgpu_device *adev)
{
	u64 base = RREG32_SOC15(MMHUB, 0, mmMC_VM_FB_LOCATION_BASE);
	u64 top = RREG32_SOC15(MMHUB, 0, mmMC_VM_FB_LOCATION_TOP);

	base &= MC_VM_FB_LOCATION_BASE__FB_BASE_MASK;
	base <<= 24;

	top &= MC_VM_FB_LOCATION_TOP__FB_TOP_MASK;
	top <<= 24;

	adev->gmc.fb_start = base;
	adev->gmc.fb_end = top;

	return base;
}

static void mmhub_v1_0_init_gart_pt_regs(struct amdgpu_device *adev)
{
	uint64_t value = amdgpu_gmc_pd_addr(adev->gart.bo);

	WREG32_SOC15(MMHUB, 0, mmVM_CONTEXT0_PAGE_TABLE_BASE_ADDR_LO32,
		     lower_32_bits(value));

	WREG32_SOC15(MMHUB, 0, mmVM_CONTEXT0_PAGE_TABLE_BASE_ADDR_HI32,
		     upper_32_bits(value));
}

static void mmhub_v1_0_init_gart_aperture_regs(struct amdgpu_device *adev)
{
	mmhub_v1_0_init_gart_pt_regs(adev);

	WREG32_SOC15(MMHUB, 0, mmVM_CONTEXT0_PAGE_TABLE_START_ADDR_LO32,
		     (u32)(adev->gmc.gart_start >> 12));
	WREG32_SOC15(MMHUB, 0, mmVM_CONTEXT0_PAGE_TABLE_START_ADDR_HI32,
		     (u32)(adev->gmc.gart_start >> 44));

	WREG32_SOC15(MMHUB, 0, mmVM_CONTEXT0_PAGE_TABLE_END_ADDR_LO32,
		     (u32)(adev->gmc.gart_end >> 12));
	WREG32_SOC15(MMHUB, 0, mmVM_CONTEXT0_PAGE_TABLE_END_ADDR_HI32,
		     (u32)(adev->gmc.gart_end >> 44));
}

static void mmhub_v1_0_init_system_aperture_regs(struct amdgpu_device *adev)
{
	uint64_t value;
	uint32_t tmp;

	/* Program the AGP BAR */
	WREG32_SOC15(MMHUB, 0, mmMC_VM_AGP_BASE, 0);
	WREG32_SOC15(MMHUB, 0, mmMC_VM_AGP_BOT, adev->gmc.agp_start >> 24);
	WREG32_SOC15(MMHUB, 0, mmMC_VM_AGP_TOP, adev->gmc.agp_end >> 24);

	/* Program the system aperture low logical page number. */
	WREG32_SOC15(MMHUB, 0, mmMC_VM_SYSTEM_APERTURE_LOW_ADDR,
		     min(adev->gmc.vram_start, adev->gmc.agp_start) >> 18);

	if (adev->asic_type == CHIP_RAVEN && adev->rev_id >= 0x8)
		/*
		 * Raven2 has a HW issue that it is unable to use the vram which
		 * is out of MC_VM_SYSTEM_APERTURE_HIGH_ADDR. So here is the
		 * workaround that increase system aperture high address (add 1)
		 * to get rid of the VM fault and hardware hang.
		 */
		WREG32_SOC15(MMHUB, 0, mmMC_VM_SYSTEM_APERTURE_HIGH_ADDR,
<<<<<<< HEAD
			     (max(adev->gmc.vram_end, adev->gmc.agp_end) >> 18) + 0x1);
=======
			     max((adev->gmc.vram_end >> 18) + 0x1,
				 adev->gmc.agp_end >> 18));
>>>>>>> f9885ef8
	else
		WREG32_SOC15(MMHUB, 0, mmMC_VM_SYSTEM_APERTURE_HIGH_ADDR,
			     max(adev->gmc.vram_end, adev->gmc.agp_end) >> 18);

	/* Set default page address. */
	value = adev->vram_scratch.gpu_addr - adev->gmc.vram_start +
		adev->vm_manager.vram_base_offset;
	WREG32_SOC15(MMHUB, 0, mmMC_VM_SYSTEM_APERTURE_DEFAULT_ADDR_LSB,
		     (u32)(value >> 12));
	WREG32_SOC15(MMHUB, 0, mmMC_VM_SYSTEM_APERTURE_DEFAULT_ADDR_MSB,
		     (u32)(value >> 44));

	/* Program "protection fault". */
	WREG32_SOC15(MMHUB, 0, mmVM_L2_PROTECTION_FAULT_DEFAULT_ADDR_LO32,
		     (u32)(adev->dummy_page_addr >> 12));
	WREG32_SOC15(MMHUB, 0, mmVM_L2_PROTECTION_FAULT_DEFAULT_ADDR_HI32,
		     (u32)((u64)adev->dummy_page_addr >> 44));

	tmp = RREG32_SOC15(MMHUB, 0, mmVM_L2_PROTECTION_FAULT_CNTL2);
	tmp = REG_SET_FIELD(tmp, VM_L2_PROTECTION_FAULT_CNTL2,
			    ACTIVE_PAGE_MIGRATION_PTE_READ_RETRY, 1);
	WREG32_SOC15(MMHUB, 0, mmVM_L2_PROTECTION_FAULT_CNTL2, tmp);
}

static void mmhub_v1_0_init_tlb_regs(struct amdgpu_device *adev)
{
	uint32_t tmp;

	/* Setup TLB control */
	tmp = RREG32_SOC15(MMHUB, 0, mmMC_VM_MX_L1_TLB_CNTL);

	tmp = REG_SET_FIELD(tmp, MC_VM_MX_L1_TLB_CNTL, ENABLE_L1_TLB, 1);
	tmp = REG_SET_FIELD(tmp, MC_VM_MX_L1_TLB_CNTL, SYSTEM_ACCESS_MODE, 3);
	tmp = REG_SET_FIELD(tmp, MC_VM_MX_L1_TLB_CNTL,
			    ENABLE_ADVANCED_DRIVER_MODEL, 1);
	tmp = REG_SET_FIELD(tmp, MC_VM_MX_L1_TLB_CNTL,
			    SYSTEM_APERTURE_UNMAPPED_ACCESS, 0);
	tmp = REG_SET_FIELD(tmp, MC_VM_MX_L1_TLB_CNTL, ECO_BITS, 0);
	tmp = REG_SET_FIELD(tmp, MC_VM_MX_L1_TLB_CNTL,
			    MTYPE, MTYPE_UC);/* XXX for emulation. */
	tmp = REG_SET_FIELD(tmp, MC_VM_MX_L1_TLB_CNTL, ATC_EN, 1);

	WREG32_SOC15(MMHUB, 0, mmMC_VM_MX_L1_TLB_CNTL, tmp);
}

static void mmhub_v1_0_init_cache_regs(struct amdgpu_device *adev)
{
	uint32_t tmp;

	/* Setup L2 cache */
	tmp = RREG32_SOC15(MMHUB, 0, mmVM_L2_CNTL);
	tmp = REG_SET_FIELD(tmp, VM_L2_CNTL, ENABLE_L2_CACHE, 1);
	tmp = REG_SET_FIELD(tmp, VM_L2_CNTL, ENABLE_L2_FRAGMENT_PROCESSING, 1);
	/* XXX for emulation, Refer to closed source code.*/
	tmp = REG_SET_FIELD(tmp, VM_L2_CNTL, L2_PDE0_CACHE_TAG_GENERATION_MODE,
			    0);
	tmp = REG_SET_FIELD(tmp, VM_L2_CNTL, PDE_FAULT_CLASSIFICATION, 1);
	tmp = REG_SET_FIELD(tmp, VM_L2_CNTL, CONTEXT1_IDENTITY_ACCESS_MODE, 1);
	tmp = REG_SET_FIELD(tmp, VM_L2_CNTL, IDENTITY_MODE_FRAGMENT_SIZE, 0);
	WREG32_SOC15(MMHUB, 0, mmVM_L2_CNTL, tmp);

	tmp = RREG32_SOC15(MMHUB, 0, mmVM_L2_CNTL2);
	tmp = REG_SET_FIELD(tmp, VM_L2_CNTL2, INVALIDATE_ALL_L1_TLBS, 1);
	tmp = REG_SET_FIELD(tmp, VM_L2_CNTL2, INVALIDATE_L2_CACHE, 1);
	WREG32_SOC15(MMHUB, 0, mmVM_L2_CNTL2, tmp);

	if (adev->gmc.translate_further) {
		tmp = REG_SET_FIELD(tmp, VM_L2_CNTL3, BANK_SELECT, 12);
		tmp = REG_SET_FIELD(tmp, VM_L2_CNTL3,
				    L2_CACHE_BIGK_FRAGMENT_SIZE, 9);
	} else {
		tmp = REG_SET_FIELD(tmp, VM_L2_CNTL3, BANK_SELECT, 9);
		tmp = REG_SET_FIELD(tmp, VM_L2_CNTL3,
				    L2_CACHE_BIGK_FRAGMENT_SIZE, 6);
	}

	tmp = mmVM_L2_CNTL4_DEFAULT;
	tmp = REG_SET_FIELD(tmp, VM_L2_CNTL4, VMC_TAP_PDE_REQUEST_PHYSICAL, 0);
	tmp = REG_SET_FIELD(tmp, VM_L2_CNTL4, VMC_TAP_PTE_REQUEST_PHYSICAL, 0);
	WREG32_SOC15(MMHUB, 0, mmVM_L2_CNTL4, tmp);
}

static void mmhub_v1_0_enable_system_domain(struct amdgpu_device *adev)
{
	uint32_t tmp;

	tmp = RREG32_SOC15(MMHUB, 0, mmVM_CONTEXT0_CNTL);
	tmp = REG_SET_FIELD(tmp, VM_CONTEXT0_CNTL, ENABLE_CONTEXT, 1);
	tmp = REG_SET_FIELD(tmp, VM_CONTEXT0_CNTL, PAGE_TABLE_DEPTH, 0);
	WREG32_SOC15(MMHUB, 0, mmVM_CONTEXT0_CNTL, tmp);
}

static void mmhub_v1_0_disable_identity_aperture(struct amdgpu_device *adev)
{
	WREG32_SOC15(MMHUB, 0, mmVM_L2_CONTEXT1_IDENTITY_APERTURE_LOW_ADDR_LO32,
		     0XFFFFFFFF);
	WREG32_SOC15(MMHUB, 0, mmVM_L2_CONTEXT1_IDENTITY_APERTURE_LOW_ADDR_HI32,
		     0x0000000F);

	WREG32_SOC15(MMHUB, 0,
		     mmVM_L2_CONTEXT1_IDENTITY_APERTURE_HIGH_ADDR_LO32, 0);
	WREG32_SOC15(MMHUB, 0,
		     mmVM_L2_CONTEXT1_IDENTITY_APERTURE_HIGH_ADDR_HI32, 0);

	WREG32_SOC15(MMHUB, 0, mmVM_L2_CONTEXT_IDENTITY_PHYSICAL_OFFSET_LO32,
		     0);
	WREG32_SOC15(MMHUB, 0, mmVM_L2_CONTEXT_IDENTITY_PHYSICAL_OFFSET_HI32,
		     0);
}

static void mmhub_v1_0_setup_vmid_config(struct amdgpu_device *adev)
{
	unsigned num_level, block_size;
	uint32_t tmp;
	int i;

	num_level = adev->vm_manager.num_level;
	block_size = adev->vm_manager.block_size;
	if (adev->gmc.translate_further)
		num_level -= 1;
	else
		block_size -= 9;

	for (i = 0; i <= 14; i++) {
		tmp = RREG32_SOC15_OFFSET(MMHUB, 0, mmVM_CONTEXT1_CNTL, i);
		tmp = REG_SET_FIELD(tmp, VM_CONTEXT1_CNTL, ENABLE_CONTEXT, 1);
		tmp = REG_SET_FIELD(tmp, VM_CONTEXT1_CNTL, PAGE_TABLE_DEPTH,
				    num_level);
		tmp = REG_SET_FIELD(tmp, VM_CONTEXT1_CNTL,
				    RANGE_PROTECTION_FAULT_ENABLE_DEFAULT, 1);
		tmp = REG_SET_FIELD(tmp, VM_CONTEXT1_CNTL,
				    DUMMY_PAGE_PROTECTION_FAULT_ENABLE_DEFAULT,
				    1);
		tmp = REG_SET_FIELD(tmp, VM_CONTEXT1_CNTL,
				    PDE0_PROTECTION_FAULT_ENABLE_DEFAULT, 1);
		tmp = REG_SET_FIELD(tmp, VM_CONTEXT1_CNTL,
				    VALID_PROTECTION_FAULT_ENABLE_DEFAULT, 1);
		tmp = REG_SET_FIELD(tmp, VM_CONTEXT1_CNTL,
				    READ_PROTECTION_FAULT_ENABLE_DEFAULT, 1);
		tmp = REG_SET_FIELD(tmp, VM_CONTEXT1_CNTL,
				    WRITE_PROTECTION_FAULT_ENABLE_DEFAULT, 1);
		tmp = REG_SET_FIELD(tmp, VM_CONTEXT1_CNTL,
				    EXECUTE_PROTECTION_FAULT_ENABLE_DEFAULT, 1);
		tmp = REG_SET_FIELD(tmp, VM_CONTEXT1_CNTL,
				    PAGE_TABLE_BLOCK_SIZE,
				    block_size);
		/* Send no-retry XNACK on fault to suppress VM fault storm. */
		tmp = REG_SET_FIELD(tmp, VM_CONTEXT1_CNTL,
				    RETRY_PERMISSION_OR_INVALID_PAGE_FAULT, 0);
		WREG32_SOC15_OFFSET(MMHUB, 0, mmVM_CONTEXT1_CNTL, i, tmp);
		WREG32_SOC15_OFFSET(MMHUB, 0, mmVM_CONTEXT1_PAGE_TABLE_START_ADDR_LO32, i*2, 0);
		WREG32_SOC15_OFFSET(MMHUB, 0, mmVM_CONTEXT1_PAGE_TABLE_START_ADDR_HI32, i*2, 0);
		WREG32_SOC15_OFFSET(MMHUB, 0, mmVM_CONTEXT1_PAGE_TABLE_END_ADDR_LO32, i*2,
			lower_32_bits(adev->vm_manager.max_pfn - 1));
		WREG32_SOC15_OFFSET(MMHUB, 0, mmVM_CONTEXT1_PAGE_TABLE_END_ADDR_HI32, i*2,
			upper_32_bits(adev->vm_manager.max_pfn - 1));
	}
}

static void mmhub_v1_0_program_invalidation(struct amdgpu_device *adev)
{
	unsigned i;

	for (i = 0; i < 18; ++i) {
		WREG32_SOC15_OFFSET(MMHUB, 0, mmVM_INVALIDATE_ENG0_ADDR_RANGE_LO32,
				    2 * i, 0xffffffff);
		WREG32_SOC15_OFFSET(MMHUB, 0, mmVM_INVALIDATE_ENG0_ADDR_RANGE_HI32,
				    2 * i, 0x1f);
	}
}

void mmhub_v1_0_update_power_gating(struct amdgpu_device *adev,
				bool enable)
{
	if (amdgpu_sriov_vf(adev))
		return;

	if (enable && adev->pg_flags & AMD_PG_SUPPORT_MMHUB) {
<<<<<<< HEAD
		if (adev->powerplay.pp_funcs->set_powergating_by_smu)
=======
		if (adev->powerplay.pp_funcs && adev->powerplay.pp_funcs->set_powergating_by_smu)
>>>>>>> f9885ef8
			amdgpu_dpm_set_powergating_by_smu(adev, AMD_IP_BLOCK_TYPE_GMC, true);

	}
}

int mmhub_v1_0_gart_enable(struct amdgpu_device *adev)
{
	if (amdgpu_sriov_vf(adev)) {
		/*
		 * MC_VM_FB_LOCATION_BASE/TOP is NULL for VF, becuase they are
		 * VF copy registers so vbios post doesn't program them, for
		 * SRIOV driver need to program them
		 */
		WREG32_SOC15(MMHUB, 0, mmMC_VM_FB_LOCATION_BASE,
			     adev->gmc.vram_start >> 24);
		WREG32_SOC15(MMHUB, 0, mmMC_VM_FB_LOCATION_TOP,
			     adev->gmc.vram_end >> 24);
	}

	/* GART Enable. */
	mmhub_v1_0_init_gart_aperture_regs(adev);
	mmhub_v1_0_init_system_aperture_regs(adev);
	mmhub_v1_0_init_tlb_regs(adev);
	mmhub_v1_0_init_cache_regs(adev);

	mmhub_v1_0_enable_system_domain(adev);
	mmhub_v1_0_disable_identity_aperture(adev);
	mmhub_v1_0_setup_vmid_config(adev);
	mmhub_v1_0_program_invalidation(adev);

	return 0;
}

void mmhub_v1_0_gart_disable(struct amdgpu_device *adev)
{
	u32 tmp;
	u32 i;

	/* Disable all tables */
	for (i = 0; i < 16; i++)
		WREG32_SOC15_OFFSET(MMHUB, 0, mmVM_CONTEXT0_CNTL, i, 0);

	/* Setup TLB control */
	tmp = RREG32_SOC15(MMHUB, 0, mmMC_VM_MX_L1_TLB_CNTL);
	tmp = REG_SET_FIELD(tmp, MC_VM_MX_L1_TLB_CNTL, ENABLE_L1_TLB, 0);
	tmp = REG_SET_FIELD(tmp,
				MC_VM_MX_L1_TLB_CNTL,
				ENABLE_ADVANCED_DRIVER_MODEL,
				0);
	WREG32_SOC15(MMHUB, 0, mmMC_VM_MX_L1_TLB_CNTL, tmp);

	/* Setup L2 cache */
	tmp = RREG32_SOC15(MMHUB, 0, mmVM_L2_CNTL);
	tmp = REG_SET_FIELD(tmp, VM_L2_CNTL, ENABLE_L2_CACHE, 0);
	WREG32_SOC15(MMHUB, 0, mmVM_L2_CNTL, tmp);
	WREG32_SOC15(MMHUB, 0, mmVM_L2_CNTL3, 0);
}

/**
 * mmhub_v1_0_set_fault_enable_default - update GART/VM fault handling
 *
 * @adev: amdgpu_device pointer
 * @value: true redirects VM faults to the default page
 */
void mmhub_v1_0_set_fault_enable_default(struct amdgpu_device *adev, bool value)
{
	u32 tmp;
	tmp = RREG32_SOC15(MMHUB, 0, mmVM_L2_PROTECTION_FAULT_CNTL);
	tmp = REG_SET_FIELD(tmp, VM_L2_PROTECTION_FAULT_CNTL,
			RANGE_PROTECTION_FAULT_ENABLE_DEFAULT, value);
	tmp = REG_SET_FIELD(tmp, VM_L2_PROTECTION_FAULT_CNTL,
			PDE0_PROTECTION_FAULT_ENABLE_DEFAULT, value);
	tmp = REG_SET_FIELD(tmp, VM_L2_PROTECTION_FAULT_CNTL,
			PDE1_PROTECTION_FAULT_ENABLE_DEFAULT, value);
	tmp = REG_SET_FIELD(tmp, VM_L2_PROTECTION_FAULT_CNTL,
			PDE2_PROTECTION_FAULT_ENABLE_DEFAULT, value);
	tmp = REG_SET_FIELD(tmp,
			VM_L2_PROTECTION_FAULT_CNTL,
			TRANSLATE_FURTHER_PROTECTION_FAULT_ENABLE_DEFAULT,
			value);
	tmp = REG_SET_FIELD(tmp, VM_L2_PROTECTION_FAULT_CNTL,
			NACK_PROTECTION_FAULT_ENABLE_DEFAULT, value);
	tmp = REG_SET_FIELD(tmp, VM_L2_PROTECTION_FAULT_CNTL,
			DUMMY_PAGE_PROTECTION_FAULT_ENABLE_DEFAULT, value);
	tmp = REG_SET_FIELD(tmp, VM_L2_PROTECTION_FAULT_CNTL,
			VALID_PROTECTION_FAULT_ENABLE_DEFAULT, value);
	tmp = REG_SET_FIELD(tmp, VM_L2_PROTECTION_FAULT_CNTL,
			READ_PROTECTION_FAULT_ENABLE_DEFAULT, value);
	tmp = REG_SET_FIELD(tmp, VM_L2_PROTECTION_FAULT_CNTL,
			WRITE_PROTECTION_FAULT_ENABLE_DEFAULT, value);
	tmp = REG_SET_FIELD(tmp, VM_L2_PROTECTION_FAULT_CNTL,
			EXECUTE_PROTECTION_FAULT_ENABLE_DEFAULT, value);
	if (!value) {
		tmp = REG_SET_FIELD(tmp, VM_L2_PROTECTION_FAULT_CNTL,
				CRASH_ON_NO_RETRY_FAULT, 1);
		tmp = REG_SET_FIELD(tmp, VM_L2_PROTECTION_FAULT_CNTL,
				CRASH_ON_RETRY_FAULT, 1);
    }

	WREG32_SOC15(MMHUB, 0, mmVM_L2_PROTECTION_FAULT_CNTL, tmp);
}

void mmhub_v1_0_init(struct amdgpu_device *adev)
{
	struct amdgpu_vmhub *hub = &adev->vmhub[AMDGPU_MMHUB];

	hub->ctx0_ptb_addr_lo32 =
		SOC15_REG_OFFSET(MMHUB, 0,
				 mmVM_CONTEXT0_PAGE_TABLE_BASE_ADDR_LO32);
	hub->ctx0_ptb_addr_hi32 =
		SOC15_REG_OFFSET(MMHUB, 0,
				 mmVM_CONTEXT0_PAGE_TABLE_BASE_ADDR_HI32);
	hub->vm_inv_eng0_req =
		SOC15_REG_OFFSET(MMHUB, 0, mmVM_INVALIDATE_ENG0_REQ);
	hub->vm_inv_eng0_ack =
		SOC15_REG_OFFSET(MMHUB, 0, mmVM_INVALIDATE_ENG0_ACK);
	hub->vm_context0_cntl =
		SOC15_REG_OFFSET(MMHUB, 0, mmVM_CONTEXT0_CNTL);
	hub->vm_l2_pro_fault_status =
		SOC15_REG_OFFSET(MMHUB, 0, mmVM_L2_PROTECTION_FAULT_STATUS);
	hub->vm_l2_pro_fault_cntl =
		SOC15_REG_OFFSET(MMHUB, 0, mmVM_L2_PROTECTION_FAULT_CNTL);

}

static void mmhub_v1_0_update_medium_grain_clock_gating(struct amdgpu_device *adev,
							bool enable)
{
	uint32_t def, data, def1, data1, def2 = 0, data2 = 0;

	def  = data  = RREG32_SOC15(MMHUB, 0, mmATC_L2_MISC_CG);

	if (adev->asic_type != CHIP_RAVEN) {
		def1 = data1 = RREG32_SOC15(MMHUB, 0, mmDAGB0_CNTL_MISC2);
		def2 = data2 = RREG32_SOC15(MMHUB, 0, mmDAGB1_CNTL_MISC2);
	} else
		def1 = data1 = RREG32_SOC15(MMHUB, 0, mmDAGB0_CNTL_MISC2_RV);

	if (enable && (adev->cg_flags & AMD_CG_SUPPORT_MC_MGCG)) {
		data |= ATC_L2_MISC_CG__ENABLE_MASK;

		data1 &= ~(DAGB0_CNTL_MISC2__DISABLE_WRREQ_CG_MASK |
		           DAGB0_CNTL_MISC2__DISABLE_WRRET_CG_MASK |
		           DAGB0_CNTL_MISC2__DISABLE_RDREQ_CG_MASK |
		           DAGB0_CNTL_MISC2__DISABLE_RDRET_CG_MASK |
		           DAGB0_CNTL_MISC2__DISABLE_TLBWR_CG_MASK |
		           DAGB0_CNTL_MISC2__DISABLE_TLBRD_CG_MASK);

		if (adev->asic_type != CHIP_RAVEN)
			data2 &= ~(DAGB1_CNTL_MISC2__DISABLE_WRREQ_CG_MASK |
			           DAGB1_CNTL_MISC2__DISABLE_WRRET_CG_MASK |
			           DAGB1_CNTL_MISC2__DISABLE_RDREQ_CG_MASK |
			           DAGB1_CNTL_MISC2__DISABLE_RDRET_CG_MASK |
			           DAGB1_CNTL_MISC2__DISABLE_TLBWR_CG_MASK |
			           DAGB1_CNTL_MISC2__DISABLE_TLBRD_CG_MASK);
	} else {
		data &= ~ATC_L2_MISC_CG__ENABLE_MASK;

		data1 |= (DAGB0_CNTL_MISC2__DISABLE_WRREQ_CG_MASK |
			  DAGB0_CNTL_MISC2__DISABLE_WRRET_CG_MASK |
			  DAGB0_CNTL_MISC2__DISABLE_RDREQ_CG_MASK |
			  DAGB0_CNTL_MISC2__DISABLE_RDRET_CG_MASK |
			  DAGB0_CNTL_MISC2__DISABLE_TLBWR_CG_MASK |
			  DAGB0_CNTL_MISC2__DISABLE_TLBRD_CG_MASK);

		if (adev->asic_type != CHIP_RAVEN)
			data2 |= (DAGB1_CNTL_MISC2__DISABLE_WRREQ_CG_MASK |
			          DAGB1_CNTL_MISC2__DISABLE_WRRET_CG_MASK |
			          DAGB1_CNTL_MISC2__DISABLE_RDREQ_CG_MASK |
			          DAGB1_CNTL_MISC2__DISABLE_RDRET_CG_MASK |
			          DAGB1_CNTL_MISC2__DISABLE_TLBWR_CG_MASK |
			          DAGB1_CNTL_MISC2__DISABLE_TLBRD_CG_MASK);
	}

	if (def != data)
		WREG32_SOC15(MMHUB, 0, mmATC_L2_MISC_CG, data);

	if (def1 != data1) {
		if (adev->asic_type != CHIP_RAVEN)
			WREG32_SOC15(MMHUB, 0, mmDAGB0_CNTL_MISC2, data1);
		else
			WREG32_SOC15(MMHUB, 0, mmDAGB0_CNTL_MISC2_RV, data1);
	}

	if (adev->asic_type != CHIP_RAVEN && def2 != data2)
		WREG32_SOC15(MMHUB, 0, mmDAGB1_CNTL_MISC2, data2);
}

static void athub_update_medium_grain_clock_gating(struct amdgpu_device *adev,
						   bool enable)
{
	uint32_t def, data;

	def = data = RREG32_SOC15(ATHUB, 0, mmATHUB_MISC_CNTL);

	if (enable && (adev->cg_flags & AMD_CG_SUPPORT_MC_MGCG))
		data |= ATHUB_MISC_CNTL__CG_ENABLE_MASK;
	else
		data &= ~ATHUB_MISC_CNTL__CG_ENABLE_MASK;

	if (def != data)
		WREG32_SOC15(ATHUB, 0, mmATHUB_MISC_CNTL, data);
}

static void mmhub_v1_0_update_medium_grain_light_sleep(struct amdgpu_device *adev,
						       bool enable)
{
	uint32_t def, data;

	def = data = RREG32_SOC15(MMHUB, 0, mmATC_L2_MISC_CG);

	if (enable && (adev->cg_flags & AMD_CG_SUPPORT_MC_LS))
		data |= ATC_L2_MISC_CG__MEM_LS_ENABLE_MASK;
	else
		data &= ~ATC_L2_MISC_CG__MEM_LS_ENABLE_MASK;

	if (def != data)
		WREG32_SOC15(MMHUB, 0, mmATC_L2_MISC_CG, data);
}

static void athub_update_medium_grain_light_sleep(struct amdgpu_device *adev,
						  bool enable)
{
	uint32_t def, data;

	def = data = RREG32_SOC15(ATHUB, 0, mmATHUB_MISC_CNTL);

	if (enable && (adev->cg_flags & AMD_CG_SUPPORT_MC_LS) &&
	    (adev->cg_flags & AMD_CG_SUPPORT_HDP_LS))
		data |= ATHUB_MISC_CNTL__CG_MEM_LS_ENABLE_MASK;
	else
		data &= ~ATHUB_MISC_CNTL__CG_MEM_LS_ENABLE_MASK;

	if(def != data)
		WREG32_SOC15(ATHUB, 0, mmATHUB_MISC_CNTL, data);
}

int mmhub_v1_0_set_clockgating(struct amdgpu_device *adev,
			       enum amd_clockgating_state state)
{
	if (amdgpu_sriov_vf(adev))
		return 0;

	switch (adev->asic_type) {
	case CHIP_VEGA10:
	case CHIP_VEGA12:
	case CHIP_VEGA20:
	case CHIP_RAVEN:
		mmhub_v1_0_update_medium_grain_clock_gating(adev,
				state == AMD_CG_STATE_GATE ? true : false);
		athub_update_medium_grain_clock_gating(adev,
				state == AMD_CG_STATE_GATE ? true : false);
		mmhub_v1_0_update_medium_grain_light_sleep(adev,
				state == AMD_CG_STATE_GATE ? true : false);
		athub_update_medium_grain_light_sleep(adev,
				state == AMD_CG_STATE_GATE ? true : false);
		break;
	default:
		break;
	}

	return 0;
}

void mmhub_v1_0_get_clockgating(struct amdgpu_device *adev, u32 *flags)
{
	int data;

	if (amdgpu_sriov_vf(adev))
		*flags = 0;

	/* AMD_CG_SUPPORT_MC_MGCG */
	data = RREG32_SOC15(ATHUB, 0, mmATHUB_MISC_CNTL);
	if (data & ATHUB_MISC_CNTL__CG_ENABLE_MASK)
		*flags |= AMD_CG_SUPPORT_MC_MGCG;

	/* AMD_CG_SUPPORT_MC_LS */
	data = RREG32_SOC15(MMHUB, 0, mmATC_L2_MISC_CG);
	if (data & ATC_L2_MISC_CG__MEM_LS_ENABLE_MASK)
		*flags |= AMD_CG_SUPPORT_MC_LS;
}<|MERGE_RESOLUTION|>--- conflicted
+++ resolved
@@ -100,12 +100,8 @@
 		 * to get rid of the VM fault and hardware hang.
 		 */
 		WREG32_SOC15(MMHUB, 0, mmMC_VM_SYSTEM_APERTURE_HIGH_ADDR,
-<<<<<<< HEAD
-			     (max(adev->gmc.vram_end, adev->gmc.agp_end) >> 18) + 0x1);
-=======
 			     max((adev->gmc.vram_end >> 18) + 0x1,
 				 adev->gmc.agp_end >> 18));
->>>>>>> f9885ef8
 	else
 		WREG32_SOC15(MMHUB, 0, mmMC_VM_SYSTEM_APERTURE_HIGH_ADDR,
 			     max(adev->gmc.vram_end, adev->gmc.agp_end) >> 18);
@@ -284,11 +280,7 @@
 		return;
 
 	if (enable && adev->pg_flags & AMD_PG_SUPPORT_MMHUB) {
-<<<<<<< HEAD
-		if (adev->powerplay.pp_funcs->set_powergating_by_smu)
-=======
 		if (adev->powerplay.pp_funcs && adev->powerplay.pp_funcs->set_powergating_by_smu)
->>>>>>> f9885ef8
 			amdgpu_dpm_set_powergating_by_smu(adev, AMD_IP_BLOCK_TYPE_GMC, true);
 
 	}
