--- conflicted
+++ resolved
@@ -5,11 +5,8 @@
 # Rewritten to use lists instead of if-statements.
 #
 
-<<<<<<< HEAD
 obj-y				+= irqchip/
-=======
 obj-y				+= bus/
->>>>>>> 04ef037c
 
 # GPIO must come after pinctrl as gpios may need to mux pins etc
 obj-y				+= pinctrl/
