--- conflicted
+++ resolved
@@ -47,13 +47,9 @@
 	nr_table_entries = roundup_pow_of_two(nr_table_entries + 1);
 	lopt_size += nr_table_entries * sizeof(struct request_sock *);
 	if (lopt_size > PAGE_SIZE)
-<<<<<<< HEAD
-		lopt = vzalloc(lopt_size);
-=======
 		lopt = __vmalloc(lopt_size,
 			flags | __GFP_HIGHMEM | __GFP_ZERO,
 			PAGE_KERNEL);
->>>>>>> 93011118
 	else
 		lopt = kzalloc(lopt_size, flags);
 	if (lopt == NULL)
