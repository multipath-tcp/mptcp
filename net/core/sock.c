--- conflicted
+++ resolved
@@ -427,8 +427,6 @@
 	}
 }
 
-<<<<<<< HEAD
-=======
 static bool sock_needs_netstamp(const struct sock *sk)
 {
 	switch (sk->sk_family) {
@@ -440,7 +438,6 @@
 	}
 }
 
->>>>>>> afd2ff9b
 static void sock_disable_timestamp(struct sock *sk, unsigned long flags)
 {
 	if (sk->sk_flags & flags) {
