#
# IP configuration
#
config IP_MULTICAST
	bool "IP: multicasting"
	help
	  This is code for addressing several networked computers at once,
	  enlarging your kernel by about 2 KB. You need multicasting if you
	  intend to participate in the MBONE, a high bandwidth network on top
	  of the Internet which carries audio and video broadcasts. More
	  information about the MBONE is on the WWW at
	  <http://www.savetz.com/mbone/>. For most people, it's safe to say N.

config IP_ADVANCED_ROUTER
	bool "IP: advanced router"
	---help---
	  If you intend to run your Linux box mostly as a router, i.e. as a
	  computer that forwards and redistributes network packets, say Y; you
	  will then be presented with several options that allow more precise
	  control about the routing process.

	  The answer to this question won't directly affect the kernel:
	  answering N will just cause the configurator to skip all the
	  questions about advanced routing.

	  Note that your box can only act as a router if you enable IP
	  forwarding in your kernel; you can do that by saying Y to "/proc
	  file system support" and "Sysctl support" below and executing the
	  line

	  echo "1" > /proc/sys/net/ipv4/ip_forward

	  at boot time after the /proc file system has been mounted.

	  If you turn on IP forwarding, you should consider the rp_filter, which
	  automatically rejects incoming packets if the routing table entry
	  for their source address doesn't match the network interface they're
	  arriving on. This has security advantages because it prevents the
	  so-called IP spoofing, however it can pose problems if you use
	  asymmetric routing (packets from you to a host take a different path
	  than packets from that host to you) or if you operate a non-routing
	  host which has several IP addresses on different interfaces. To turn
	  rp_filter on use:

	  echo 1 > /proc/sys/net/ipv4/conf/<device>/rp_filter
	   or
	  echo 1 > /proc/sys/net/ipv4/conf/all/rp_filter

	  Note that some distributions enable it in startup scripts.
	  For details about rp_filter strict and loose mode read
	  <file:Documentation/networking/ip-sysctl.txt>.

	  If unsure, say N here.

config IP_FIB_TRIE_STATS
	bool "FIB TRIE statistics"
	depends on IP_ADVANCED_ROUTER
	---help---
	  Keep track of statistics on structure of FIB TRIE table.
	  Useful for testing and measuring TRIE performance.

config IP_MULTIPLE_TABLES
	bool "IP: policy routing"
	depends on IP_ADVANCED_ROUTER
	select FIB_RULES
	---help---
	  Normally, a router decides what to do with a received packet based
	  solely on the packet's final destination address. If you say Y here,
	  the Linux router will also be able to take the packet's source
	  address into account. Furthermore, the TOS (Type-Of-Service) field
	  of the packet can be used for routing decisions as well.

	  If you are interested in this, please see the preliminary
	  documentation at <http://www.compendium.com.ar/policy-routing.txt>
	  and <ftp://post.tepkom.ru/pub/vol2/Linux/docs/advanced-routing.tex>.
	  You will need supporting software from
	  <ftp://ftp.tux.org/pub/net/ip-routing/>.

	  If unsure, say N.

config IP_ROUTE_MULTIPATH
	bool "IP: equal cost multipath"
	depends on IP_ADVANCED_ROUTER
	help
	  Normally, the routing tables specify a single action to be taken in
	  a deterministic manner for a given packet. If you say Y here
	  however, it becomes possible to attach several actions to a packet
	  pattern, in effect specifying several alternative paths to travel
	  for those packets. The router considers all these paths to be of
	  equal "cost" and chooses one of them in a non-deterministic fashion
	  if a matching packet arrives.

config IP_ROUTE_VERBOSE
	bool "IP: verbose route monitoring"
	depends on IP_ADVANCED_ROUTER
	help
	  If you say Y here, which is recommended, then the kernel will print
	  verbose messages regarding the routing, for example warnings about
	  received packets which look strange and could be evidence of an
	  attack or a misconfigured system somewhere. The information is
	  handled by the klogd daemon which is responsible for kernel messages
	  ("man klogd").

config IP_ROUTE_CLASSID
	bool

config IP_PNP
	bool "IP: kernel level autoconfiguration"
	help
	  This enables automatic configuration of IP addresses of devices and
	  of the routing table during kernel boot, based on either information
	  supplied on the kernel command line or by BOOTP or RARP protocols.
	  You need to say Y only for diskless machines requiring network
	  access to boot (in which case you want to say Y to "Root file system
	  on NFS" as well), because all other machines configure the network
	  in their startup scripts.

config IP_PNP_DHCP
	bool "IP: DHCP support"
	depends on IP_PNP
	---help---
	  If you want your Linux box to mount its whole root file system (the
	  one containing the directory /) from some other computer over the
	  net via NFS and you want the IP address of your computer to be
	  discovered automatically at boot time using the DHCP protocol (a
	  special protocol designed for doing this job), say Y here. In case
	  the boot ROM of your network card was designed for booting Linux and
	  does DHCP itself, providing all necessary information on the kernel
	  command line, you can say N here.

	  If unsure, say Y. Note that if you want to use DHCP, a DHCP server
	  must be operating on your network.  Read
	  <file:Documentation/filesystems/nfs/nfsroot.txt> for details.

config IP_PNP_BOOTP
	bool "IP: BOOTP support"
	depends on IP_PNP
	---help---
	  If you want your Linux box to mount its whole root file system (the
	  one containing the directory /) from some other computer over the
	  net via NFS and you want the IP address of your computer to be
	  discovered automatically at boot time using the BOOTP protocol (a
	  special protocol designed for doing this job), say Y here. In case
	  the boot ROM of your network card was designed for booting Linux and
	  does BOOTP itself, providing all necessary information on the kernel
	  command line, you can say N here. If unsure, say Y. Note that if you
	  want to use BOOTP, a BOOTP server must be operating on your network.
	  Read <file:Documentation/filesystems/nfs/nfsroot.txt> for details.

config IP_PNP_RARP
	bool "IP: RARP support"
	depends on IP_PNP
	help
	  If you want your Linux box to mount its whole root file system (the
	  one containing the directory /) from some other computer over the
	  net via NFS and you want the IP address of your computer to be
	  discovered automatically at boot time using the RARP protocol (an
	  older protocol which is being obsoleted by BOOTP and DHCP), say Y
	  here. Note that if you want to use RARP, a RARP server must be
	  operating on your network. Read
	  <file:Documentation/filesystems/nfs/nfsroot.txt> for details.

config NET_IPIP
	tristate "IP: tunneling"
	select INET_TUNNEL
	select NET_IP_TUNNEL
	---help---
	  Tunneling means encapsulating data of one protocol type within
	  another protocol and sending it over a channel that understands the
	  encapsulating protocol. This particular tunneling driver implements
	  encapsulation of IP within IP, which sounds kind of pointless, but
	  can be useful if you want to make your (or some other) machine
	  appear on a different network than it physically is, or to use
	  mobile-IP facilities (allowing laptops to seamlessly move between
	  networks without changing their IP addresses).

	  Saying Y to this option will produce two modules ( = code which can
	  be inserted in and removed from the running kernel whenever you
	  want). Most people won't need this and can say N.

config NET_IPGRE_DEMUX
	tristate "IP: GRE demultiplexer"
	help
	 This is helper module to demultiplex GRE packets on GRE version field criteria.
	 Required by ip_gre and pptp modules.

config NET_IP_TUNNEL
	tristate
	default n

config NET_IPGRE
	tristate "IP: GRE tunnels over IP"
	depends on (IPV6 || IPV6=n) && NET_IPGRE_DEMUX
	select NET_IP_TUNNEL
	help
	  Tunneling means encapsulating data of one protocol type within
	  another protocol and sending it over a channel that understands the
	  encapsulating protocol. This particular tunneling driver implements
	  GRE (Generic Routing Encapsulation) and at this time allows
	  encapsulating of IPv4 or IPv6 over existing IPv4 infrastructure.
	  This driver is useful if the other endpoint is a Cisco router: Cisco
	  likes GRE much better than the other Linux tunneling driver ("IP
	  tunneling" above). In addition, GRE allows multicast redistribution
	  through the tunnel.

config NET_IPGRE_BROADCAST
	bool "IP: broadcast GRE over IP"
	depends on IP_MULTICAST && NET_IPGRE
	help
	  One application of GRE/IP is to construct a broadcast WAN (Wide Area
	  Network), which looks like a normal Ethernet LAN (Local Area
	  Network), but can be distributed all over the Internet. If you want
	  to do that, say Y here and to "IP multicast routing" below.

config IP_MROUTE
	bool "IP: multicast routing"
	depends on IP_MULTICAST
	help
	  This is used if you want your machine to act as a router for IP
	  packets that have several destination addresses. It is needed on the
	  MBONE, a high bandwidth network on top of the Internet which carries
	  audio and video broadcasts. In order to do that, you would most
	  likely run the program mrouted. If you haven't heard about it, you
	  don't need it.

config IP_MROUTE_MULTIPLE_TABLES
	bool "IP: multicast policy routing"
	depends on IP_MROUTE && IP_ADVANCED_ROUTER
	select FIB_RULES
	help
	  Normally, a multicast router runs a userspace daemon and decides
	  what to do with a multicast packet based on the source and
	  destination addresses. If you say Y here, the multicast router
	  will also be able to take interfaces and packet marks into
	  account and run multiple instances of userspace daemons
	  simultaneously, each one handling a single table.

	  If unsure, say N.

config IP_PIMSM_V1
	bool "IP: PIM-SM version 1 support"
	depends on IP_MROUTE
	help
	  Kernel side support for Sparse Mode PIM (Protocol Independent
	  Multicast) version 1. This multicast routing protocol is used widely
	  because Cisco supports it. You need special software to use it
	  (pimd-v1). Please see <http://netweb.usc.edu/pim/> for more
	  information about PIM.

	  Say Y if you want to use PIM-SM v1. Note that you can say N here if
	  you just want to use Dense Mode PIM.

config IP_PIMSM_V2
	bool "IP: PIM-SM version 2 support"
	depends on IP_MROUTE
	help
	  Kernel side support for Sparse Mode PIM version 2. In order to use
	  this, you need an experimental routing daemon supporting it (pimd or
	  gated-5). This routing protocol is not used widely, so say N unless
	  you want to play with it.

config SYN_COOKIES
	bool "IP: TCP syncookie support"
	---help---
	  Normal TCP/IP networking is open to an attack known as "SYN
	  flooding". This denial-of-service attack prevents legitimate remote
	  users from being able to connect to your computer during an ongoing
	  attack and requires very little work from the attacker, who can
	  operate from anywhere on the Internet.

	  SYN cookies provide protection against this type of attack. If you
	  say Y here, the TCP/IP stack will use a cryptographic challenge
	  protocol known as "SYN cookies" to enable legitimate users to
	  continue to connect, even when your machine is under attack. There
	  is no need for the legitimate users to change their TCP/IP software;
	  SYN cookies work transparently to them. For technical information
	  about SYN cookies, check out <http://cr.yp.to/syncookies.html>.

	  If you are SYN flooded, the source address reported by the kernel is
	  likely to have been forged by the attacker; it is only reported as
	  an aid in tracing the packets to their actual source and should not
	  be taken as absolute truth.

	  SYN cookies may prevent correct error reporting on clients when the
	  server is really overloaded. If this happens frequently better turn
	  them off.

	  If you say Y here, you can disable SYN cookies at run time by
	  saying Y to "/proc file system support" and
	  "Sysctl support" below and executing the command

	  echo 0 > /proc/sys/net/ipv4/tcp_syncookies

	  after the /proc file system has been mounted.

	  If unsure, say N.

config NET_IPVTI
	tristate "Virtual (secure) IP: tunneling"
	select INET_TUNNEL
	select NET_IP_TUNNEL
	depends on INET_XFRM_MODE_TUNNEL
	---help---
	  Tunneling means encapsulating data of one protocol type within
	  another protocol and sending it over a channel that understands the
	  encapsulating protocol. This can be used with xfrm mode tunnel to give
	  the notion of a secure tunnel for IPSEC and then use routing protocol
	  on top.

config NET_UDP_TUNNEL
	tristate
	select NET_IP_TUNNEL
	default n

config NET_FOU
	tristate "IP: Foo (IP protocols) over UDP"
	select XFRM
	select NET_UDP_TUNNEL
	---help---
	  Foo over UDP allows any IP protocol to be directly encapsulated
	  over UDP include tunnels (IPIP, GRE, SIT). By encapsulating in UDP
	  network mechanisms and optimizations for UDP (such as ECMP
	  and RSS) can be leveraged to provide better service.

config GENEVE
	tristate "Generic Network Virtualization Encapsulation (Geneve)"
	depends on INET
	select NET_UDP_TUNNEL
	---help---
	This allows one to create Geneve virtual interfaces that provide
	Layer 2 Networks over Layer 3 Networks. Geneve is often used
	to tunnel virtual network infrastructure in virtualized environments.
	For more information see:
	  http://tools.ietf.org/html/draft-gross-geneve-01

	  To compile this driver as a module, choose M here: the module


config INET_AH
	tristate "IP: AH transformation"
	select XFRM_ALGO
	select CRYPTO
	select CRYPTO_HMAC
	select CRYPTO_MD5
	select CRYPTO_SHA1
	---help---
	  Support for IPsec AH.

	  If unsure, say Y.

config INET_ESP
	tristate "IP: ESP transformation"
	select XFRM_ALGO
	select CRYPTO
	select CRYPTO_AUTHENC
	select CRYPTO_HMAC
	select CRYPTO_MD5
	select CRYPTO_CBC
	select CRYPTO_SHA1
	select CRYPTO_DES
	---help---
	  Support for IPsec ESP.

	  If unsure, say Y.

config INET_IPCOMP
	tristate "IP: IPComp transformation"
	select INET_XFRM_TUNNEL
	select XFRM_IPCOMP
	---help---
	  Support for IP Payload Compression Protocol (IPComp) (RFC3173),
	  typically needed for IPsec.

	  If unsure, say Y.

config INET_XFRM_TUNNEL
	tristate
	select INET_TUNNEL
	default n

config INET_TUNNEL
	tristate
	default n

config INET_XFRM_MODE_TRANSPORT
	tristate "IP: IPsec transport mode"
	default y
	select XFRM
	---help---
	  Support for IPsec transport mode.

	  If unsure, say Y.

config INET_XFRM_MODE_TUNNEL
	tristate "IP: IPsec tunnel mode"
	default y
	select XFRM
	---help---
	  Support for IPsec tunnel mode.

	  If unsure, say Y.

config INET_XFRM_MODE_BEET
	tristate "IP: IPsec BEET mode"
	default y
	select XFRM
	---help---
	  Support for IPsec BEET mode.

	  If unsure, say Y.

config INET_LRO
	tristate "Large Receive Offload (ipv4/tcp)"
	default y
	---help---
	  Support for Large Receive Offload (ipv4/tcp).

	  If unsure, say Y.

config INET_DIAG
	tristate "INET: socket monitoring interface"
	default y
	---help---
	  Support for INET (TCP, DCCP, etc) socket monitoring interface used by
	  native Linux tools such as ss. ss is included in iproute2, currently
	  downloadable at:
	  
	    http://www.linuxfoundation.org/collaborate/workgroups/networking/iproute2

	  If unsure, say Y.

config INET_TCP_DIAG
	depends on INET_DIAG
	def_tristate INET_DIAG

config INET_UDP_DIAG
	tristate "UDP: socket monitoring interface"
	depends on INET_DIAG && (IPV6 || IPV6=n)
	default n
	---help---
	  Support for UDP socket monitoring interface used by the ss tool.
	  If unsure, say Y.

menuconfig TCP_CONG_ADVANCED
	bool "TCP: advanced congestion control"
	---help---
	  Support for selection of various TCP congestion control
	  modules.

	  Nearly all users can safely say no here, and a safe default
	  selection will be made (CUBIC with new Reno as a fallback).

	  If unsure, say N.

if TCP_CONG_ADVANCED

config TCP_CONG_BIC
	tristate "Binary Increase Congestion (BIC) control"
	default m
	---help---
	BIC-TCP is a sender-side only change that ensures a linear RTT
	fairness under large windows while offering both scalability and
	bounded TCP-friendliness. The protocol combines two schemes
	called additive increase and binary search increase. When the
	congestion window is large, additive increase with a large
	increment ensures linear RTT fairness as well as good
	scalability. Under small congestion windows, binary search
	increase provides TCP friendliness.
	See http://www.csc.ncsu.edu/faculty/rhee/export/bitcp/

config TCP_CONG_CUBIC
	tristate "CUBIC TCP"
	default y
	---help---
	This is version 2.0 of BIC-TCP which uses a cubic growth function
	among other techniques.
	See http://www.csc.ncsu.edu/faculty/rhee/export/bitcp/cubic-paper.pdf

config TCP_CONG_WESTWOOD
	tristate "TCP Westwood+"
	default m
	---help---
	TCP Westwood+ is a sender-side only modification of the TCP Reno
	protocol stack that optimizes the performance of TCP congestion
	control. It is based on end-to-end bandwidth estimation to set
	congestion window and slow start threshold after a congestion
	episode. Using this estimation, TCP Westwood+ adaptively sets a
	slow start threshold and a congestion window which takes into
	account the bandwidth used  at the time congestion is experienced.
	TCP Westwood+ significantly increases fairness wrt TCP Reno in
	wired networks and throughput over wireless links.

config TCP_CONG_HTCP
        tristate "H-TCP"
        default m
	---help---
	H-TCP is a send-side only modifications of the TCP Reno
	protocol stack that optimizes the performance of TCP
	congestion control for high speed network links. It uses a
	modeswitch to change the alpha and beta parameters of TCP Reno
	based on network conditions and in a way so as to be fair with
	other Reno and H-TCP flows.

config TCP_CONG_HSTCP
	tristate "High Speed TCP"
	default n
	---help---
	Sally Floyd's High Speed TCP (RFC 3649) congestion control.
	A modification to TCP's congestion control mechanism for use
	with large congestion windows. A table indicates how much to
	increase the congestion window by when an ACK is received.
 	For more detail	see http://www.icir.org/floyd/hstcp.html

config TCP_CONG_HYBLA
	tristate "TCP-Hybla congestion control algorithm"
	default n
	---help---
	TCP-Hybla is a sender-side only change that eliminates penalization of
	long-RTT, large-bandwidth connections, like when satellite legs are
	involved, especially when sharing a common bottleneck with normal
	terrestrial connections.

config TCP_CONG_VEGAS
	tristate "TCP Vegas"
	default n
	---help---
	TCP Vegas is a sender-side only change to TCP that anticipates
	the onset of congestion by estimating the bandwidth. TCP Vegas
	adjusts the sending rate by modifying the congestion
	window. TCP Vegas should provide less packet loss, but it is
	not as aggressive as TCP Reno.

config TCP_CONG_SCALABLE
	tristate "Scalable TCP"
	default n
	---help---
	Scalable TCP is a sender-side only change to TCP which uses a
	MIMD congestion control algorithm which has some nice scaling
	properties, though is known to have fairness issues.
	See http://www.deneholme.net/tom/scalable/

config TCP_CONG_LP
	tristate "TCP Low Priority"
	default n
	---help---
	TCP Low Priority (TCP-LP), a distributed algorithm whose goal is
	to utilize only the excess network bandwidth as compared to the
	``fair share`` of bandwidth as targeted by TCP.
	See http://www-ece.rice.edu/networks/TCP-LP/

config TCP_CONG_VENO
	tristate "TCP Veno"
	default n
	---help---
	TCP Veno is a sender-side only enhancement of TCP to obtain better
	throughput over wireless networks. TCP Veno makes use of state
	distinguishing to circumvent the difficult judgment of the packet loss
	type. TCP Veno cuts down less congestion window in response to random
	loss packets.
	See <http://ieeexplore.ieee.org/xpl/freeabs_all.jsp?arnumber=1177186> 

config TCP_CONG_YEAH
	tristate "YeAH TCP"
	select TCP_CONG_VEGAS
	default n
	---help---
	YeAH-TCP is a sender-side high-speed enabled TCP congestion control
	algorithm, which uses a mixed loss/delay approach to compute the
	congestion window. It's design goals target high efficiency,
	internal, RTT and Reno fairness, resilience to link loss while
	keeping network elements load as low as possible.

	For further details look here:
	  http://wil.cs.caltech.edu/pfldnet2007/paper/YeAH_TCP.pdf

config TCP_CONG_ILLINOIS
	tristate "TCP Illinois"
	default n
	---help---
	TCP-Illinois is a sender-side modification of TCP Reno for
	high speed long delay links. It uses round-trip-time to
	adjust the alpha and beta parameters to achieve a higher average
	throughput and maintain fairness.

	For further details see:
	  http://www.ews.uiuc.edu/~shaoliu/tcpillinois/index.html

<<<<<<< HEAD
config TCP_CONG_LIA
	tristate "MPTCP Linked Increase"
	depends on MPTCP
	default n
	---help---
	MultiPath TCP Linked Increase Congestion Control
	To enable it, just put 'lia' in tcp_congestion_control

config TCP_CONG_OLIA
	tristate "MPTCP Opportunistic Linked Increase"
	depends on MPTCP
	default n
	---help---
	MultiPath TCP Opportunistic Linked Increase Congestion Control
	To enable it, just put 'olia' in tcp_congestion_control

config TCP_CONG_WVEGAS
	tristate "MPTCP WVEGAS CONGESTION CONTROL"
	depends on MPTCP
	default n
	---help---
	wVegas congestion control for MPTCP
	To enable it, just put 'wvegas' in tcp_congestion_control

config TCP_CONG_BALIA
	tristate "MPTCP BALIA CONGESTION CONTROL"
	depends on MPTCP
	default n
	---help---
	Multipath TCP Balanced Linked Adaptation Congestion Control
	To enable it, just put 'balia' in tcp_congestion_control
=======
config TCP_CONG_DCTCP
	tristate "DataCenter TCP (DCTCP)"
	default n
	---help---
	DCTCP leverages Explicit Congestion Notification (ECN) in the network to
	provide multi-bit feedback to the end hosts. It is designed to provide:

	- High burst tolerance (incast due to partition/aggregate),
	- Low latency (short flows, queries),
	- High throughput (continuous data updates, large file transfers) with
	  commodity, shallow-buffered switches.

	All switches in the data center network running DCTCP must support
	ECN marking and be configured for marking when reaching defined switch
	buffer thresholds. The default ECN marking threshold heuristic for
	DCTCP on switches is 20 packets (30KB) at 1Gbps, and 65 packets
	(~100KB) at 10Gbps, but might need further careful tweaking.

	For further details see:
	  http://simula.stanford.edu/~alizade/Site/DCTCP_files/dctcp-final.pdf
>>>>>>> b2776bf7

choice
	prompt "Default TCP congestion control"
	default DEFAULT_CUBIC
	help
	  Select the TCP congestion control that will be used by default
	  for all connections.

	config DEFAULT_BIC
		bool "Bic" if TCP_CONG_BIC=y

	config DEFAULT_CUBIC
		bool "Cubic" if TCP_CONG_CUBIC=y

	config DEFAULT_HTCP
		bool "Htcp" if TCP_CONG_HTCP=y

	config DEFAULT_HYBLA
		bool "Hybla" if TCP_CONG_HYBLA=y

	config DEFAULT_VEGAS
		bool "Vegas" if TCP_CONG_VEGAS=y

	config DEFAULT_VENO
		bool "Veno" if TCP_CONG_VENO=y

	config DEFAULT_WESTWOOD
		bool "Westwood" if TCP_CONG_WESTWOOD=y

<<<<<<< HEAD
	config DEFAULT_LIA
		bool "Lia" if TCP_CONG_LIA=y

	config DEFAULT_OLIA
		bool "Olia" if TCP_CONG_OLIA=y

	config DEFAULT_WVEGAS
		bool "Wvegas" if TCP_CONG_WVEGAS=y

	config DEFAULT_BALIA
		bool "Balia" if TCP_CONG_BALIA=y
=======
	config DEFAULT_DCTCP
		bool "DCTCP" if TCP_CONG_DCTCP=y
>>>>>>> b2776bf7

	config DEFAULT_RENO
		bool "Reno"
endchoice

endif

config TCP_CONG_CUBIC
	tristate
	depends on !TCP_CONG_ADVANCED
	default y

config DEFAULT_TCP_CONG
	string
	default "bic" if DEFAULT_BIC
	default "cubic" if DEFAULT_CUBIC
	default "htcp" if DEFAULT_HTCP
	default "hybla" if DEFAULT_HYBLA
	default "vegas" if DEFAULT_VEGAS
	default "westwood" if DEFAULT_WESTWOOD
	default "veno" if DEFAULT_VENO
	default "lia" if DEFAULT_LIA
	default "wvegas" if DEFAULT_WVEGAS
	default "balia" if DEFAULT_BALIA
	default "reno" if DEFAULT_RENO
	default "dctcp" if DEFAULT_DCTCP
	default "cubic"

config TCP_MD5SIG
	bool "TCP: MD5 Signature Option support (RFC2385)"
	select CRYPTO
	select CRYPTO_MD5
	---help---
	  RFC2385 specifies a method of giving MD5 protection to TCP sessions.
	  Its main (only?) use is to protect BGP sessions between core routers
	  on the Internet.

	  If unsure, say N.<|MERGE_RESOLUTION|>--- conflicted
+++ resolved
@@ -585,39 +585,6 @@
 	For further details see:
 	  http://www.ews.uiuc.edu/~shaoliu/tcpillinois/index.html
 
-<<<<<<< HEAD
-config TCP_CONG_LIA
-	tristate "MPTCP Linked Increase"
-	depends on MPTCP
-	default n
-	---help---
-	MultiPath TCP Linked Increase Congestion Control
-	To enable it, just put 'lia' in tcp_congestion_control
-
-config TCP_CONG_OLIA
-	tristate "MPTCP Opportunistic Linked Increase"
-	depends on MPTCP
-	default n
-	---help---
-	MultiPath TCP Opportunistic Linked Increase Congestion Control
-	To enable it, just put 'olia' in tcp_congestion_control
-
-config TCP_CONG_WVEGAS
-	tristate "MPTCP WVEGAS CONGESTION CONTROL"
-	depends on MPTCP
-	default n
-	---help---
-	wVegas congestion control for MPTCP
-	To enable it, just put 'wvegas' in tcp_congestion_control
-
-config TCP_CONG_BALIA
-	tristate "MPTCP BALIA CONGESTION CONTROL"
-	depends on MPTCP
-	default n
-	---help---
-	Multipath TCP Balanced Linked Adaptation Congestion Control
-	To enable it, just put 'balia' in tcp_congestion_control
-=======
 config TCP_CONG_DCTCP
 	tristate "DataCenter TCP (DCTCP)"
 	default n
@@ -638,7 +605,38 @@
 
 	For further details see:
 	  http://simula.stanford.edu/~alizade/Site/DCTCP_files/dctcp-final.pdf
->>>>>>> b2776bf7
+
+config TCP_CONG_LIA
+	tristate "MPTCP Linked Increase"
+	depends on MPTCP
+	default n
+	---help---
+	MultiPath TCP Linked Increase Congestion Control
+	To enable it, just put 'lia' in tcp_congestion_control
+
+config TCP_CONG_OLIA
+	tristate "MPTCP Opportunistic Linked Increase"
+	depends on MPTCP
+	default n
+	---help---
+	MultiPath TCP Opportunistic Linked Increase Congestion Control
+	To enable it, just put 'olia' in tcp_congestion_control
+
+config TCP_CONG_WVEGAS
+	tristate "MPTCP WVEGAS CONGESTION CONTROL"
+	depends on MPTCP
+	default n
+	---help---
+	wVegas congestion control for MPTCP
+	To enable it, just put 'wvegas' in tcp_congestion_control
+
+config TCP_CONG_BALIA
+	tristate "MPTCP BALIA CONGESTION CONTROL"
+	depends on MPTCP
+	default n
+	---help---
+	Multipath TCP Balanced Linked Adaptation Congestion Control
+	To enable it, just put 'balia' in tcp_congestion_control
 
 choice
 	prompt "Default TCP congestion control"
@@ -668,7 +666,9 @@
 	config DEFAULT_WESTWOOD
 		bool "Westwood" if TCP_CONG_WESTWOOD=y
 
-<<<<<<< HEAD
+	config DEFAULT_DCTCP
+		bool "DCTCP" if TCP_CONG_DCTCP=y
+
 	config DEFAULT_LIA
 		bool "Lia" if TCP_CONG_LIA=y
 
@@ -680,10 +680,6 @@
 
 	config DEFAULT_BALIA
 		bool "Balia" if TCP_CONG_BALIA=y
-=======
-	config DEFAULT_DCTCP
-		bool "DCTCP" if TCP_CONG_DCTCP=y
->>>>>>> b2776bf7
 
 	config DEFAULT_RENO
 		bool "Reno"
