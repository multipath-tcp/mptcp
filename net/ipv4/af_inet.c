--- conflicted
+++ resolved
@@ -1997,14 +1997,12 @@
 
 	ip_init();
 
-<<<<<<< HEAD
-	/* We must initialize MPTCP before TCP. */
-	mptcp_init();
-=======
 	/* Initialise per-cpu ipv4 mibs */
 	if (init_ipv4_mibs())
 		panic("%s: Cannot init ipv4 mibs\n", __func__);
->>>>>>> 047dedaa
+
+	/* We must initialize MPTCP before TCP. */
+	mptcp_init();
 
 	/* Setup TCP slab cache for open requests. */
 	tcp_init();
