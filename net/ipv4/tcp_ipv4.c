// SPDX-License-Identifier: GPL-2.0-or-later
/*
 * INET		An implementation of the TCP/IP protocol suite for the LINUX
 *		operating system.  INET is implemented using the  BSD Socket
 *		interface as the means of communication with the user level.
 *
 *		Implementation of the Transmission Control Protocol(TCP).
 *
 *		IPv4 specific functions
 *
 *		code split from:
 *		linux/ipv4/tcp.c
 *		linux/ipv4/tcp_input.c
 *		linux/ipv4/tcp_output.c
 *
 *		See tcp.c for author information
 */

/*
 * Changes:
 *		David S. Miller	:	New socket lookup architecture.
 *					This code is dedicated to John Dyson.
 *		David S. Miller :	Change semantics of established hash,
 *					half is devoted to TIME_WAIT sockets
 *					and the rest go in the other half.
 *		Andi Kleen :		Add support for syncookies and fixed
 *					some bugs: ip options weren't passed to
 *					the TCP layer, missed a check for an
 *					ACK bit.
 *		Andi Kleen :		Implemented fast path mtu discovery.
 *	     				Fixed many serious bugs in the
 *					request_sock handling and moved
 *					most of it into the af independent code.
 *					Added tail drop and some other bugfixes.
 *					Added new listen semantics.
 *		Mike McLagan	:	Routing by source
 *	Juan Jose Ciarlante:		ip_dynaddr bits
 *		Andi Kleen:		various fixes.
 *	Vitaly E. Lavrov	:	Transparent proxy revived after year
 *					coma.
 *	Andi Kleen		:	Fix new listen.
 *	Andi Kleen		:	Fix accept error reporting.
 *	YOSHIFUJI Hideaki @USAGI and:	Support IPV6_V6ONLY socket option, which
 *	Alexey Kuznetsov		allow both IPv4 and IPv6 sockets to bind
 *					a single port at the same time.
 */

#define pr_fmt(fmt) "TCP: " fmt

#include <linux/bottom_half.h>
#include <linux/types.h>
#include <linux/fcntl.h>
#include <linux/module.h>
#include <linux/random.h>
#include <linux/cache.h>
#include <linux/jhash.h>
#include <linux/init.h>
#include <linux/times.h>
#include <linux/slab.h>

#include <net/net_namespace.h>
#include <net/icmp.h>
#include <net/inet_hashtables.h>
#include <net/tcp.h>
#include <net/mptcp.h>
#include <net/mptcp_v4.h>
#include <net/transp_v6.h>
#include <net/ipv6.h>
#include <net/inet_common.h>
#include <net/timewait_sock.h>
#include <net/xfrm.h>
#include <net/secure_seq.h>
#include <net/busy_poll.h>

#include <linux/inet.h>
#include <linux/ipv6.h>
#include <linux/stddef.h>
#include <linux/proc_fs.h>
#include <linux/seq_file.h>
#include <linux/inetdevice.h>

#include <crypto/hash.h>
#include <linux/scatterlist.h>

#include <trace/events/tcp.h>

#ifdef CONFIG_TCP_MD5SIG
static int tcp_v4_md5_hash_hdr(char *md5_hash, const struct tcp_md5sig_key *key,
			       __be32 daddr, __be32 saddr, const struct tcphdr *th);
#endif

struct inet_hashinfo tcp_hashinfo;
EXPORT_SYMBOL(tcp_hashinfo);

static u32 tcp_v4_init_seq(const struct sk_buff *skb)
{
	return secure_tcp_seq(ip_hdr(skb)->daddr,
			      ip_hdr(skb)->saddr,
			      tcp_hdr(skb)->dest,
			      tcp_hdr(skb)->source);
}

static u32 tcp_v4_init_ts_off(const struct net *net, const struct sk_buff *skb)
{
	return secure_tcp_ts_off(net, ip_hdr(skb)->daddr, ip_hdr(skb)->saddr);
}

int tcp_twsk_unique(struct sock *sk, struct sock *sktw, void *twp)
{
	const struct inet_timewait_sock *tw = inet_twsk(sktw);
	const struct tcp_timewait_sock *tcptw = tcp_twsk(sktw);
	struct tcp_sock *tp = tcp_sk(sk);
	int reuse = sock_net(sk)->ipv4.sysctl_tcp_tw_reuse;

	if (reuse == 2) {
		/* Still does not detect *everything* that goes through
		 * lo, since we require a loopback src or dst address
		 * or direct binding to 'lo' interface.
		 */
		bool loopback = false;
		if (tw->tw_bound_dev_if == LOOPBACK_IFINDEX)
			loopback = true;
#if IS_ENABLED(CONFIG_IPV6)
		if (tw->tw_family == AF_INET6) {
			if (ipv6_addr_loopback(&tw->tw_v6_daddr) ||
			    (ipv6_addr_v4mapped(&tw->tw_v6_daddr) &&
			     (tw->tw_v6_daddr.s6_addr[12] == 127)) ||
			    ipv6_addr_loopback(&tw->tw_v6_rcv_saddr) ||
			    (ipv6_addr_v4mapped(&tw->tw_v6_rcv_saddr) &&
			     (tw->tw_v6_rcv_saddr.s6_addr[12] == 127)))
				loopback = true;
		} else
#endif
		{
			if (ipv4_is_loopback(tw->tw_daddr) ||
			    ipv4_is_loopback(tw->tw_rcv_saddr))
				loopback = true;
		}
		if (!loopback)
			reuse = 0;
	}

	/* With PAWS, it is safe from the viewpoint
	   of data integrity. Even without PAWS it is safe provided sequence
	   spaces do not overlap i.e. at data rates <= 80Mbit/sec.

	   Actually, the idea is close to VJ's one, only timestamp cache is
	   held not per host, but per port pair and TW bucket is used as state
	   holder.

	   If TW bucket has been already destroyed we fall back to VJ's scheme
	   and use initial timestamp retrieved from peer table.
	 */
	if (tcptw->tw_ts_recent_stamp &&
	    (!twp || (reuse && time_after32(ktime_get_seconds(),
					    tcptw->tw_ts_recent_stamp)))) {
		/* In case of repair and re-using TIME-WAIT sockets we still
		 * want to be sure that it is safe as above but honor the
		 * sequence numbers and time stamps set as part of the repair
		 * process.
		 *
		 * Without this check re-using a TIME-WAIT socket with TCP
		 * repair would accumulate a -1 on the repair assigned
		 * sequence number. The first time it is reused the sequence
		 * is -1, the second time -2, etc. This fixes that issue
		 * without appearing to create any others.
		 */
		if (likely(!tp->repair)) {
			u32 seq = tcptw->tw_snd_nxt + 65535 + 2;

			if (!seq)
				seq = 1;
			WRITE_ONCE(tp->write_seq, seq);
			tp->rx_opt.ts_recent	   = tcptw->tw_ts_recent;
			tp->rx_opt.ts_recent_stamp = tcptw->tw_ts_recent_stamp;
		}
		sock_hold(sktw);
		return 1;
	}

	return 0;
}
EXPORT_SYMBOL_GPL(tcp_twsk_unique);

static int tcp_v4_pre_connect(struct sock *sk, struct sockaddr *uaddr,
			      int addr_len)
{
	/* This check is replicated from tcp_v4_connect() and intended to
	 * prevent BPF program called below from accessing bytes that are out
	 * of the bound specified by user in addr_len.
	 */
	if (addr_len < sizeof(struct sockaddr_in))
		return -EINVAL;

	sock_owned_by_me(sk);

	return BPF_CGROUP_RUN_PROG_INET4_CONNECT(sk, uaddr);
}

/* This will initiate an outgoing connection. */
int tcp_v4_connect(struct sock *sk, struct sockaddr *uaddr, int addr_len)
{
	struct sockaddr_in *usin = (struct sockaddr_in *)uaddr;
	struct inet_sock *inet = inet_sk(sk);
	struct tcp_sock *tp = tcp_sk(sk);
	__be16 orig_sport, orig_dport;
	__be32 daddr, nexthop;
	struct flowi4 *fl4;
	struct rtable *rt;
	int err;
	struct ip_options_rcu *inet_opt;
	struct inet_timewait_death_row *tcp_death_row = &sock_net(sk)->ipv4.tcp_death_row;

	mptcp_init_connect(sk);

	if (addr_len < sizeof(struct sockaddr_in))
		return -EINVAL;

	if (usin->sin_family != AF_INET)
		return -EAFNOSUPPORT;

	nexthop = daddr = usin->sin_addr.s_addr;
	inet_opt = rcu_dereference_protected(inet->inet_opt,
					     lockdep_sock_is_held(sk));
	if (inet_opt && inet_opt->opt.srr) {
		if (!daddr)
			return -EINVAL;
		nexthop = inet_opt->opt.faddr;
	}

	orig_sport = inet->inet_sport;
	orig_dport = usin->sin_port;
	fl4 = &inet->cork.fl.u.ip4;
	rt = ip_route_connect(fl4, nexthop, inet->inet_saddr,
			      RT_CONN_FLAGS(sk), sk->sk_bound_dev_if,
			      IPPROTO_TCP,
			      orig_sport, orig_dport, sk);
	if (IS_ERR(rt)) {
		err = PTR_ERR(rt);
		if (err == -ENETUNREACH)
			IP_INC_STATS(sock_net(sk), IPSTATS_MIB_OUTNOROUTES);
		return err;
	}

	if (rt->rt_flags & (RTCF_MULTICAST | RTCF_BROADCAST)) {
		ip_rt_put(rt);
		return -ENETUNREACH;
	}

	if (!inet_opt || !inet_opt->opt.srr)
		daddr = fl4->daddr;

	if (!inet->inet_saddr)
		inet->inet_saddr = fl4->saddr;
	sk_rcv_saddr_set(sk, inet->inet_saddr);

	if (tp->rx_opt.ts_recent_stamp && inet->inet_daddr != daddr) {
		/* Reset inherited state */
		tp->rx_opt.ts_recent	   = 0;
		tp->rx_opt.ts_recent_stamp = 0;
		if (likely(!tp->repair))
			WRITE_ONCE(tp->write_seq, 0);
	}

	inet->inet_dport = usin->sin_port;
	sk_daddr_set(sk, daddr);

	inet_csk(sk)->icsk_ext_hdr_len = 0;
	if (inet_opt)
		inet_csk(sk)->icsk_ext_hdr_len = inet_opt->opt.optlen;

	tp->rx_opt.mss_clamp = TCP_MSS_DEFAULT;

	/* Socket identity is still unknown (sport may be zero).
	 * However we set state to SYN-SENT and not releasing socket
	 * lock select source port, enter ourselves into the hash tables and
	 * complete initialization after this.
	 */
	tcp_set_state(sk, TCP_SYN_SENT);
	err = inet_hash_connect(tcp_death_row, sk);
	if (err)
		goto failure;

	sk_set_txhash(sk);

	rt = ip_route_newports(fl4, rt, orig_sport, orig_dport,
			       inet->inet_sport, inet->inet_dport, sk);
	if (IS_ERR(rt)) {
		err = PTR_ERR(rt);
		rt = NULL;
		goto failure;
	}
	/* OK, now commit destination to socket.  */
	sk->sk_gso_type = SKB_GSO_TCPV4;
	sk_setup_caps(sk, &rt->dst);
	rt = NULL;

	if (likely(!tp->repair)) {
		if (!tp->write_seq)
			WRITE_ONCE(tp->write_seq,
				   secure_tcp_seq(inet->inet_saddr,
						  inet->inet_daddr,
						  inet->inet_sport,
						  usin->sin_port));
		tp->tsoffset = secure_tcp_ts_off(sock_net(sk),
						 inet->inet_saddr,
						 inet->inet_daddr);
	}

	inet->inet_id = prandom_u32();

	if (tcp_fastopen_defer_connect(sk, &err))
		return err;
	if (err)
		goto failure;

	err = tcp_connect(sk);

	if (err)
		goto failure;

	return 0;

failure:
	/*
	 * This unhashes the socket and releases the local port,
	 * if necessary.
	 */
	tcp_set_state(sk, TCP_CLOSE);
	ip_rt_put(rt);
	sk->sk_route_caps = 0;
	inet->inet_dport = 0;
	return err;
}
EXPORT_SYMBOL(tcp_v4_connect);

/*
 * This routine reacts to ICMP_FRAG_NEEDED mtu indications as defined in RFC1191.
 * It can be called through tcp_release_cb() if socket was owned by user
 * at the time tcp_v4_err() was called to handle ICMP message.
 */
void tcp_v4_mtu_reduced(struct sock *sk)
{
	struct inet_sock *inet = inet_sk(sk);
	struct dst_entry *dst;
	u32 mtu;

	if ((1 << sk->sk_state) & (TCPF_LISTEN | TCPF_CLOSE))
		return;
	mtu = READ_ONCE(tcp_sk(sk)->mtu_info);
	dst = inet_csk_update_pmtu(sk, mtu);
	if (!dst)
		return;

	/* Something is about to be wrong... Remember soft error
	 * for the case, if this connection will not able to recover.
	 */
	if (mtu < dst_mtu(dst) && ip_dont_fragment(sk, dst))
		sk->sk_err_soft = EMSGSIZE;

	mtu = dst_mtu(dst);

	if (inet->pmtudisc != IP_PMTUDISC_DONT &&
	    ip_sk_accept_pmtu(sk) &&
	    inet_csk(sk)->icsk_pmtu_cookie > mtu) {
		tcp_sync_mss(sk, mtu);

		/* Resend the TCP packet because it's
		 * clear that the old packet has been
		 * dropped. This is the new "fast" path mtu
		 * discovery.
		 */
		tcp_simple_retransmit(sk);
	} /* else let the usual retransmit timer handle it */
}
EXPORT_SYMBOL(tcp_v4_mtu_reduced);

static void do_redirect(struct sk_buff *skb, struct sock *sk)
{
	struct dst_entry *dst = __sk_dst_check(sk, 0);

	if (dst)
		dst->ops->redirect(dst, sk, skb);
}


/* handle ICMP messages on TCP_NEW_SYN_RECV request sockets */
void tcp_req_err(struct sock *sk, u32 seq, bool abort)
{
	struct request_sock *req = inet_reqsk(sk);
	struct net *net = sock_net(sk);

	/* ICMPs are not backlogged, hence we cannot get
	 * an established socket here.
	 */
	if (seq != tcp_rsk(req)->snt_isn) {
		__NET_INC_STATS(net, LINUX_MIB_OUTOFWINDOWICMPS);
	} else if (abort) {
		/*
		 * Still in SYN_RECV, just remove it silently.
		 * There is no good way to pass the error to the newly
		 * created socket, and POSIX does not want network
		 * errors returned from accept().
		 */
		inet_csk_reqsk_queue_drop(req->rsk_listener, req);
		tcp_listendrop(req->rsk_listener);
	}
	reqsk_put(req);
}
EXPORT_SYMBOL(tcp_req_err);

/*
 * This routine is called by the ICMP module when it gets some
 * sort of error condition.  If err < 0 then the socket should
 * be closed and the error returned to the user.  If err > 0
 * it's just the icmp type << 8 | icmp code.  After adjustment
 * header points to the first 8 bytes of the tcp header.  We need
 * to find the appropriate port.
 *
 * The locking strategy used here is very "optimistic". When
 * someone else accesses the socket the ICMP is just dropped
 * and for some paths there is no check at all.
 * A more general error queue to queue errors for later handling
 * is probably better.
 *
 */

int tcp_v4_err(struct sk_buff *icmp_skb, u32 info)
{
	const struct iphdr *iph = (const struct iphdr *)icmp_skb->data;
	struct tcphdr *th = (struct tcphdr *)(icmp_skb->data + (iph->ihl << 2));
	struct inet_connection_sock *icsk;
	struct tcp_sock *tp;
	struct inet_sock *inet;
	const int type = icmp_hdr(icmp_skb)->type;
	const int code = icmp_hdr(icmp_skb)->code;
	struct sock *sk, *meta_sk;
	struct sk_buff *skb;
	struct request_sock *fastopen;
	u32 seq, snd_una;
	s32 remaining;
	u32 delta_us;
	int err;
	struct net *net = dev_net(icmp_skb->dev);

	sk = __inet_lookup_established(net, &tcp_hashinfo, iph->daddr,
				       th->dest, iph->saddr, ntohs(th->source),
				       inet_iif(icmp_skb), 0);
	if (!sk) {
		__ICMP_INC_STATS(net, ICMP_MIB_INERRORS);
		return -ENOENT;
	}
	if (sk->sk_state == TCP_TIME_WAIT) {
		inet_twsk_put(inet_twsk(sk));
		return 0;
	}
	seq = ntohl(th->seq);
	if (sk->sk_state == TCP_NEW_SYN_RECV) {
		tcp_req_err(sk, seq, type == ICMP_PARAMETERPROB ||
				     type == ICMP_TIME_EXCEEDED ||
				     (type == ICMP_DEST_UNREACH &&
				      (code == ICMP_NET_UNREACH ||
				       code == ICMP_HOST_UNREACH)));
		return 0;
	}

	tp = tcp_sk(sk);
	if (mptcp(tp))
		meta_sk = mptcp_meta_sk(sk);
	else
		meta_sk = sk;

	bh_lock_sock(meta_sk);
	/* If too many ICMPs get dropped on busy
	 * servers this needs to be solved differently.
	 * We do take care of PMTU discovery (RFC1191) special case :
	 * we can receive locally generated ICMP messages while socket is held.
	 */
	if (sock_owned_by_user(meta_sk)) {
		if (!(type == ICMP_DEST_UNREACH && code == ICMP_FRAG_NEEDED))
			__NET_INC_STATS(net, LINUX_MIB_LOCKDROPPEDICMPS);
	}
	if (sk->sk_state == TCP_CLOSE)
		goto out;

	if (unlikely(iph->ttl < inet_sk(sk)->min_ttl)) {
		__NET_INC_STATS(net, LINUX_MIB_TCPMINTTLDROP);
		goto out;
	}

	icsk = inet_csk(sk);
	/* XXX (TFO) - tp->snd_una should be ISN (tcp_create_openreq_child() */
	fastopen = rcu_dereference(tp->fastopen_rsk);
	snd_una = fastopen ? tcp_rsk(fastopen)->snt_isn : tp->snd_una;
	if (sk->sk_state != TCP_LISTEN &&
	    !between(seq, snd_una, tp->snd_nxt)) {
		__NET_INC_STATS(net, LINUX_MIB_OUTOFWINDOWICMPS);
		goto out;
	}

	switch (type) {
	case ICMP_REDIRECT:
		if (!sock_owned_by_user(sk))
			do_redirect(icmp_skb, sk);
		goto out;
	case ICMP_SOURCE_QUENCH:
		/* Just silently ignore these. */
		goto out;
	case ICMP_PARAMETERPROB:
		err = EPROTO;
		break;
	case ICMP_DEST_UNREACH:
		if (code > NR_ICMP_UNREACH)
			goto out;

		if (code == ICMP_FRAG_NEEDED) { /* PMTU discovery (RFC1191) */
			/* We are not interested in TCP_LISTEN and open_requests
			 * (SYN-ACKs send out by Linux are always <576bytes so
			 * they should go through unfragmented).
			 */
			if (sk->sk_state == TCP_LISTEN)
				goto out;

<<<<<<< HEAD
			tp->mtu_info = info;
			if (!sock_owned_by_user(meta_sk)) {
=======
			WRITE_ONCE(tp->mtu_info, info);
			if (!sock_owned_by_user(sk)) {
>>>>>>> c6bf0ed9
				tcp_v4_mtu_reduced(sk);
			} else {
				if (!test_and_set_bit(TCP_MTU_REDUCED_DEFERRED, &sk->sk_tsq_flags))
					sock_hold(sk);
				if (mptcp(tp))
					mptcp_tsq_flags(sk);
			}
			goto out;
		}

		err = icmp_err_convert[code].errno;
		/* check if icmp_skb allows revert of backoff
		 * (see draft-zimmermann-tcp-lcd) */
		if (code != ICMP_NET_UNREACH && code != ICMP_HOST_UNREACH)
			break;
		if (seq != tp->snd_una  || !icsk->icsk_retransmits ||
		    !icsk->icsk_backoff || fastopen)
			break;

		if (sock_owned_by_user(meta_sk))
			break;

		skb = tcp_rtx_queue_head(sk);
		if (WARN_ON_ONCE(!skb))
			break;

		icsk->icsk_backoff--;
		icsk->icsk_rto = tp->srtt_us ? __tcp_set_rto(tp) :
					       TCP_TIMEOUT_INIT;
		icsk->icsk_rto = inet_csk_rto_backoff(icsk, TCP_RTO_MAX);


		tcp_mstamp_refresh(tp);
		delta_us = (u32)(tp->tcp_mstamp - tcp_skb_timestamp_us(skb));
		remaining = icsk->icsk_rto -
			    usecs_to_jiffies(delta_us);

		if (remaining > 0) {
			inet_csk_reset_xmit_timer(sk, ICSK_TIME_RETRANS,
						  remaining, TCP_RTO_MAX);
		} else {
			/* RTO revert clocked out retransmission.
			 * Will retransmit now */
			tcp_sk(sk)->ops->retransmit_timer(sk);
		}

		break;
	case ICMP_TIME_EXCEEDED:
		err = EHOSTUNREACH;
		break;
	default:
		goto out;
	}

	switch (sk->sk_state) {
	case TCP_SYN_SENT:
	case TCP_SYN_RECV:
		/* Only in fast or simultaneous open. If a fast open socket is
		 * is already accepted it is treated as a connected one below.
		 */
		if (fastopen && !fastopen->sk)
			break;

		if (!sock_owned_by_user(meta_sk)) {
			sk->sk_err = err;

			sk->sk_error_report(sk);

			tcp_done(sk);
		} else {
			sk->sk_err_soft = err;
		}
		goto out;
	}

	/* If we've already connected we will keep trying
	 * until we time out, or the user gives up.
	 *
	 * rfc1122 4.2.3.9 allows to consider as hard errors
	 * only PROTO_UNREACH and PORT_UNREACH (well, FRAG_FAILED too,
	 * but it is obsoleted by pmtu discovery).
	 *
	 * Note, that in modern internet, where routing is unreliable
	 * and in each dark corner broken firewalls sit, sending random
	 * errors ordered by their masters even this two messages finally lose
	 * their original sense (even Linux sends invalid PORT_UNREACHs)
	 *
	 * Now we are in compliance with RFCs.
	 *							--ANK (980905)
	 */

	inet = inet_sk(sk);
	if (!sock_owned_by_user(meta_sk) && inet->recverr) {
		sk->sk_err = err;
		sk->sk_error_report(sk);
	} else	{ /* Only an error on timeout */
		sk->sk_err_soft = err;
	}

out:
	bh_unlock_sock(meta_sk);
	sock_put(sk);
	return 0;
}

void __tcp_v4_send_check(struct sk_buff *skb, __be32 saddr, __be32 daddr)
{
	struct tcphdr *th = tcp_hdr(skb);

	th->check = ~tcp_v4_check(skb->len, saddr, daddr, 0);
	skb->csum_start = skb_transport_header(skb) - skb->head;
	skb->csum_offset = offsetof(struct tcphdr, check);
}

/* This routine computes an IPv4 TCP checksum. */
void tcp_v4_send_check(struct sock *sk, struct sk_buff *skb)
{
	const struct inet_sock *inet = inet_sk(sk);

	__tcp_v4_send_check(skb, inet->inet_saddr, inet->inet_daddr);
}
EXPORT_SYMBOL(tcp_v4_send_check);

/*
 *	This routine will send an RST to the other tcp.
 *
 *	Someone asks: why I NEVER use socket parameters (TOS, TTL etc.)
 *		      for reset.
 *	Answer: if a packet caused RST, it is not for a socket
 *		existing in our system, if it is matched to a socket,
 *		it is just duplicate segment or bug in other side's TCP.
 *		So that we build reply only basing on parameters
 *		arrived with segment.
 *	Exception: precedence violation. We do not implement it in any case.
 */

void tcp_v4_send_reset(const struct sock *sk, struct sk_buff *skb)
{
	const struct tcphdr *th = tcp_hdr(skb);
	struct {
		struct tcphdr th;
#ifdef CONFIG_TCP_MD5SIG
		__be32 opt[(TCPOLEN_MD5SIG_ALIGNED >> 2)];
#endif
	} rep;
	struct ip_reply_arg arg;
#ifdef CONFIG_TCP_MD5SIG
	struct tcp_md5sig_key *key = NULL;
	const __u8 *hash_location = NULL;
	unsigned char newhash[16];
	int genhash;
	struct sock *sk1 = NULL;
#endif
	u64 transmit_time = 0;
	struct sock *ctl_sk;
	struct net *net;

	/* Never send a reset in response to a reset. */
	if (th->rst)
		return;

	/* If sk not NULL, it means we did a successful lookup and incoming
	 * route had to be correct. prequeue might have dropped our dst.
	 */
	if (!sk && skb_rtable(skb)->rt_type != RTN_LOCAL)
		return;

	/* Swap the send and the receive. */
	memset(&rep, 0, sizeof(rep));
	rep.th.dest   = th->source;
	rep.th.source = th->dest;
	rep.th.doff   = sizeof(struct tcphdr) / 4;
	rep.th.rst    = 1;

	if (th->ack) {
		rep.th.seq = th->ack_seq;
	} else {
		rep.th.ack = 1;
		rep.th.ack_seq = htonl(ntohl(th->seq) + th->syn + th->fin +
				       skb->len - (th->doff << 2));
	}

	memset(&arg, 0, sizeof(arg));
	arg.iov[0].iov_base = (unsigned char *)&rep;
	arg.iov[0].iov_len  = sizeof(rep.th);

	net = sk ? sock_net(sk) : dev_net(skb_dst(skb)->dev);
#ifdef CONFIG_TCP_MD5SIG
	rcu_read_lock();
	hash_location = tcp_parse_md5sig_option(th);
	if (sk && sk_fullsock(sk)) {
		key = tcp_md5_do_lookup(sk, (union tcp_md5_addr *)
					&ip_hdr(skb)->saddr, AF_INET);
	} else if (hash_location) {
		/*
		 * active side is lost. Try to find listening socket through
		 * source port, and then find md5 key through listening socket.
		 * we are not loose security here:
		 * Incoming packet is checked with md5 hash with finding key,
		 * no RST generated if md5 hash doesn't match.
		 */
		sk1 = __inet_lookup_listener(net, &tcp_hashinfo, NULL, 0,
					     ip_hdr(skb)->saddr,
					     th->source, ip_hdr(skb)->daddr,
					     ntohs(th->source), inet_iif(skb),
					     tcp_v4_sdif(skb));
		/* don't send rst if it can't find key */
		if (!sk1)
			goto out;

		key = tcp_md5_do_lookup(sk1, (union tcp_md5_addr *)
					&ip_hdr(skb)->saddr, AF_INET);
		if (!key)
			goto out;


		genhash = tcp_v4_md5_hash_skb(newhash, key, NULL, skb);
		if (genhash || memcmp(hash_location, newhash, 16) != 0)
			goto out;

	}

	if (key) {
		rep.opt[0] = htonl((TCPOPT_NOP << 24) |
				   (TCPOPT_NOP << 16) |
				   (TCPOPT_MD5SIG << 8) |
				   TCPOLEN_MD5SIG);
		/* Update length and the length the header thinks exists */
		arg.iov[0].iov_len += TCPOLEN_MD5SIG_ALIGNED;
		rep.th.doff = arg.iov[0].iov_len / 4;

		tcp_v4_md5_hash_hdr((__u8 *) &rep.opt[1],
				     key, ip_hdr(skb)->saddr,
				     ip_hdr(skb)->daddr, &rep.th);
	}
#endif
	arg.csum = csum_tcpudp_nofold(ip_hdr(skb)->daddr,
				      ip_hdr(skb)->saddr, /* XXX */
				      arg.iov[0].iov_len, IPPROTO_TCP, 0);
	arg.csumoffset = offsetof(struct tcphdr, check) / 2;
	arg.flags = (sk && inet_sk_transparent(sk)) ? IP_REPLY_ARG_NOSRCCHECK : 0;

	/* When socket is gone, all binding information is lost.
	 * routing might fail in this case. No choice here, if we choose to force
	 * input interface, we will misroute in case of asymmetric route.
	 */
	if (sk) {
		arg.bound_dev_if = sk->sk_bound_dev_if;
		if (sk_fullsock(sk))
			trace_tcp_send_reset(sk, skb);
	}

	BUILD_BUG_ON(offsetof(struct sock, sk_bound_dev_if) !=
		     offsetof(struct inet_timewait_sock, tw_bound_dev_if));

	arg.tos = ip_hdr(skb)->tos;
	arg.uid = sock_net_uid(net, sk && sk_fullsock(sk) ? sk : NULL);
	local_bh_disable();
	ctl_sk = this_cpu_read(*net->ipv4.tcp_sk);
	if (sk) {
		ctl_sk->sk_mark = (sk->sk_state == TCP_TIME_WAIT) ?
				   inet_twsk(sk)->tw_mark : sk->sk_mark;
		ctl_sk->sk_priority = (sk->sk_state == TCP_TIME_WAIT) ?
				   inet_twsk(sk)->tw_priority : sk->sk_priority;
		transmit_time = tcp_transmit_time(sk);
	}
	ip_send_unicast_reply(ctl_sk,
			      skb, &TCP_SKB_CB(skb)->header.h4.opt,
			      ip_hdr(skb)->saddr, ip_hdr(skb)->daddr,
			      &arg, arg.iov[0].iov_len,
			      transmit_time);

	ctl_sk->sk_mark = 0;
	__TCP_INC_STATS(net, TCP_MIB_OUTSEGS);
	__TCP_INC_STATS(net, TCP_MIB_OUTRSTS);
	local_bh_enable();

#ifdef CONFIG_TCP_MD5SIG
out:
	rcu_read_unlock();
#endif
}

/* The code following below sending ACKs in SYN-RECV and TIME-WAIT states
   outside socket context is ugly, certainly. What can I do?
 */

static void tcp_v4_send_ack(const struct sock *sk,
			    struct sk_buff *skb, u32 seq, u32 ack, u32 data_ack,
			    u32 win, u32 tsval, u32 tsecr, int oif,
			    struct tcp_md5sig_key *key,
			    int reply_flags, u8 tos, int mptcp)
{
	const struct tcphdr *th = tcp_hdr(skb);
	struct {
		struct tcphdr th;
		__be32 opt[(TCPOLEN_TSTAMP_ALIGNED >> 2)
#ifdef CONFIG_TCP_MD5SIG
			   + (TCPOLEN_MD5SIG_ALIGNED >> 2)
#endif
#ifdef CONFIG_MPTCP
			   + ((MPTCP_SUB_LEN_DSS >> 2) +
			      (MPTCP_SUB_LEN_ACK >> 2))
#endif
			];
	} rep;
	struct net *net = sock_net(sk);
	struct ip_reply_arg arg;
	struct sock *ctl_sk;
	u64 transmit_time;

	memset(&rep.th, 0, sizeof(struct tcphdr));
	memset(&arg, 0, sizeof(arg));

	arg.iov[0].iov_base = (unsigned char *)&rep;
	arg.iov[0].iov_len  = sizeof(rep.th);
	if (tsecr) {
		rep.opt[0] = htonl((TCPOPT_NOP << 24) | (TCPOPT_NOP << 16) |
				   (TCPOPT_TIMESTAMP << 8) |
				   TCPOLEN_TIMESTAMP);
		rep.opt[1] = htonl(tsval);
		rep.opt[2] = htonl(tsecr);
		arg.iov[0].iov_len += TCPOLEN_TSTAMP_ALIGNED;
	}

	/* Swap the send and the receive. */
	rep.th.dest    = th->source;
	rep.th.source  = th->dest;
	rep.th.doff    = arg.iov[0].iov_len / 4;
	rep.th.seq     = htonl(seq);
	rep.th.ack_seq = htonl(ack);
	rep.th.ack     = 1;
	rep.th.window  = htons(win);

#ifdef CONFIG_TCP_MD5SIG
	if (key) {
		int offset = (tsecr) ? 3 : 0;

		rep.opt[offset++] = htonl((TCPOPT_NOP << 24) |
					  (TCPOPT_NOP << 16) |
					  (TCPOPT_MD5SIG << 8) |
					  TCPOLEN_MD5SIG);
		arg.iov[0].iov_len += TCPOLEN_MD5SIG_ALIGNED;
		rep.th.doff = arg.iov[0].iov_len/4;

		tcp_v4_md5_hash_hdr((__u8 *) &rep.opt[offset],
				    key, ip_hdr(skb)->saddr,
				    ip_hdr(skb)->daddr, &rep.th);
	}
#endif
#ifdef CONFIG_MPTCP
	if (mptcp) {
		int offset = (tsecr) ? 3 : 0;
		/* Construction of 32-bit data_ack */
		rep.opt[offset++] = htonl((TCPOPT_MPTCP << 24) |
					  ((MPTCP_SUB_LEN_DSS + MPTCP_SUB_LEN_ACK) << 16) |
					  (0x20 << 8) |
					  (0x01));
		rep.opt[offset] = htonl(data_ack);

		arg.iov[0].iov_len += MPTCP_SUB_LEN_DSS + MPTCP_SUB_LEN_ACK;
		rep.th.doff = arg.iov[0].iov_len / 4;
	}
#endif /* CONFIG_MPTCP */

	arg.flags = reply_flags;
	arg.csum = csum_tcpudp_nofold(ip_hdr(skb)->daddr,
				      ip_hdr(skb)->saddr, /* XXX */
				      arg.iov[0].iov_len, IPPROTO_TCP, 0);
	arg.csumoffset = offsetof(struct tcphdr, check) / 2;
	if (oif)
		arg.bound_dev_if = oif;
	arg.tos = tos;
	arg.uid = sock_net_uid(net, sk_fullsock(sk) ? sk : NULL);
	local_bh_disable();
	ctl_sk = this_cpu_read(*net->ipv4.tcp_sk);
	ctl_sk->sk_mark = (sk->sk_state == TCP_TIME_WAIT) ?
			   inet_twsk(sk)->tw_mark : sk->sk_mark;
	ctl_sk->sk_priority = (sk->sk_state == TCP_TIME_WAIT) ?
			   inet_twsk(sk)->tw_priority : sk->sk_priority;
	transmit_time = tcp_transmit_time(sk);
	ip_send_unicast_reply(ctl_sk,
			      skb, &TCP_SKB_CB(skb)->header.h4.opt,
			      ip_hdr(skb)->saddr, ip_hdr(skb)->daddr,
			      &arg, arg.iov[0].iov_len,
			      transmit_time);

	ctl_sk->sk_mark = 0;
	__TCP_INC_STATS(net, TCP_MIB_OUTSEGS);
	local_bh_enable();
}

static void tcp_v4_timewait_ack(struct sock *sk, struct sk_buff *skb)
{
	struct inet_timewait_sock *tw = inet_twsk(sk);
	struct tcp_timewait_sock *tcptw = tcp_twsk(sk);
	u32 data_ack = 0;
	int mptcp = 0;

	if (tcptw->mptcp_tw) {
		data_ack = (u32)tcptw->mptcp_tw->rcv_nxt;
		mptcp = 1;
	}

	tcp_v4_send_ack(sk, skb,
			tcptw->tw_snd_nxt, tcptw->tw_rcv_nxt, data_ack,
			tcptw->tw_rcv_wnd >> tw->tw_rcv_wscale,
			tcp_time_stamp_raw() + tcptw->tw_ts_offset,
			tcptw->tw_ts_recent,
			tw->tw_bound_dev_if,
			tcp_twsk_md5_key(tcptw),
			tw->tw_transparent ? IP_REPLY_ARG_NOSRCCHECK : 0,
			tw->tw_tos, mptcp
			);

	inet_twsk_put(tw);
}

void tcp_v4_reqsk_send_ack(const struct sock *sk, struct sk_buff *skb,
			   struct request_sock *req)
{
	/* sk->sk_state == TCP_LISTEN -> for regular TCP_SYN_RECV
	 * sk->sk_state == TCP_SYN_RECV -> for Fast Open.
	 */
	u32 seq = (sk->sk_state == TCP_LISTEN || is_meta_sk(sk)) ?
					     tcp_rsk(req)->snt_isn + 1 :
					     tcp_sk(sk)->snd_nxt;

	/* RFC 7323 2.3
	 * The window field (SEG.WND) of every outgoing segment, with the
	 * exception of <SYN> segments, MUST be right-shifted by
	 * Rcv.Wind.Shift bits:
	 */
	tcp_v4_send_ack(sk, skb, seq,
			tcp_rsk(req)->rcv_nxt, 0,
			req->rsk_rcv_wnd >> inet_rsk(req)->rcv_wscale,
			tcp_time_stamp_raw() + tcp_rsk(req)->ts_off,
			req->ts_recent,
			0,
			tcp_md5_do_lookup(sk, (union tcp_md5_addr *)&ip_hdr(skb)->saddr,
					  AF_INET),
			inet_rsk(req)->no_srccheck ? IP_REPLY_ARG_NOSRCCHECK : 0,
			ip_hdr(skb)->tos, 0);
}

/*
 *	Send a SYN-ACK after having received a SYN.
 *	This still operates on a request_sock only, not on a big
 *	socket.
 */
int tcp_v4_send_synack(const struct sock *sk, struct dst_entry *dst,
		       struct flowi *fl,
		       struct request_sock *req,
		       struct tcp_fastopen_cookie *foc,
		       enum tcp_synack_type synack_type)
{
	const struct inet_request_sock *ireq = inet_rsk(req);
	struct flowi4 fl4;
	int err = -1;
	struct sk_buff *skb;

	/* First, grab a route. */
	if (!dst && (dst = inet_csk_route_req(sk, &fl4, req)) == NULL)
		return -1;

	skb = tcp_make_synack(sk, dst, req, foc, synack_type);

	if (skb) {
		__tcp_v4_send_check(skb, ireq->ir_loc_addr, ireq->ir_rmt_addr);

		rcu_read_lock();
		err = ip_build_and_send_pkt(skb, sk, ireq->ir_loc_addr,
					    ireq->ir_rmt_addr,
					    rcu_dereference(ireq->ireq_opt));
		rcu_read_unlock();
		err = net_xmit_eval(err);
	}

	return err;
}

/*
 *	IPv4 request_sock destructor.
 */
void tcp_v4_reqsk_destructor(struct request_sock *req)
{
	kfree(rcu_dereference_protected(inet_rsk(req)->ireq_opt, 1));
}

#ifdef CONFIG_TCP_MD5SIG
/*
 * RFC2385 MD5 checksumming requires a mapping of
 * IP address->MD5 Key.
 * We need to maintain these in the sk structure.
 */

DEFINE_STATIC_KEY_FALSE(tcp_md5_needed);
EXPORT_SYMBOL(tcp_md5_needed);

/* Find the Key structure for an address.  */
struct tcp_md5sig_key *__tcp_md5_do_lookup(const struct sock *sk,
					   const union tcp_md5_addr *addr,
					   int family)
{
	const struct tcp_sock *tp = tcp_sk(sk);
	struct tcp_md5sig_key *key;
	const struct tcp_md5sig_info *md5sig;
	__be32 mask;
	struct tcp_md5sig_key *best_match = NULL;
	bool match;

	/* caller either holds rcu_read_lock() or socket lock */
	md5sig = rcu_dereference_check(tp->md5sig_info,
				       lockdep_sock_is_held(sk));
	if (!md5sig)
		return NULL;

	hlist_for_each_entry_rcu(key, &md5sig->head, node) {
		if (key->family != family)
			continue;

		if (family == AF_INET) {
			mask = inet_make_mask(key->prefixlen);
			match = (key->addr.a4.s_addr & mask) ==
				(addr->a4.s_addr & mask);
#if IS_ENABLED(CONFIG_IPV6)
		} else if (family == AF_INET6) {
			match = ipv6_prefix_equal(&key->addr.a6, &addr->a6,
						  key->prefixlen);
#endif
		} else {
			match = false;
		}

		if (match && (!best_match ||
			      key->prefixlen > best_match->prefixlen))
			best_match = key;
	}
	return best_match;
}
EXPORT_SYMBOL(__tcp_md5_do_lookup);

static struct tcp_md5sig_key *tcp_md5_do_lookup_exact(const struct sock *sk,
						      const union tcp_md5_addr *addr,
						      int family, u8 prefixlen)
{
	const struct tcp_sock *tp = tcp_sk(sk);
	struct tcp_md5sig_key *key;
	unsigned int size = sizeof(struct in_addr);
	const struct tcp_md5sig_info *md5sig;

	/* caller either holds rcu_read_lock() or socket lock */
	md5sig = rcu_dereference_check(tp->md5sig_info,
				       lockdep_sock_is_held(sk));
	if (!md5sig)
		return NULL;
#if IS_ENABLED(CONFIG_IPV6)
	if (family == AF_INET6)
		size = sizeof(struct in6_addr);
#endif
	hlist_for_each_entry_rcu(key, &md5sig->head, node) {
		if (key->family != family)
			continue;
		if (!memcmp(&key->addr, addr, size) &&
		    key->prefixlen == prefixlen)
			return key;
	}
	return NULL;
}

struct tcp_md5sig_key *tcp_v4_md5_lookup(const struct sock *sk,
					 const struct sock *addr_sk)
{
	const union tcp_md5_addr *addr;

	addr = (const union tcp_md5_addr *)&addr_sk->sk_daddr;
	return tcp_md5_do_lookup(sk, addr, AF_INET);
}
EXPORT_SYMBOL(tcp_v4_md5_lookup);

/* This can be called on a newly created socket, from other files */
int tcp_md5_do_add(struct sock *sk, const union tcp_md5_addr *addr,
		   int family, u8 prefixlen, const u8 *newkey, u8 newkeylen,
		   gfp_t gfp)
{
	/* Add Key to the list */
	struct tcp_md5sig_key *key;
	struct tcp_sock *tp = tcp_sk(sk);
	struct tcp_md5sig_info *md5sig;

	key = tcp_md5_do_lookup_exact(sk, addr, family, prefixlen);
	if (key) {
		/* Pre-existing entry - just update that one.
		 * Note that the key might be used concurrently.
		 */
		memcpy(key->key, newkey, newkeylen);

		/* Pairs with READ_ONCE() in tcp_md5_hash_key().
		 * Also note that a reader could catch new key->keylen value
		 * but old key->key[], this is the reason we use __GFP_ZERO
		 * at sock_kmalloc() time below these lines.
		 */
		WRITE_ONCE(key->keylen, newkeylen);

		return 0;
	}

	md5sig = rcu_dereference_protected(tp->md5sig_info,
					   lockdep_sock_is_held(sk));
	if (!md5sig) {
		md5sig = kmalloc(sizeof(*md5sig), gfp);
		if (!md5sig)
			return -ENOMEM;

		sk_nocaps_add(sk, NETIF_F_GSO_MASK);
		INIT_HLIST_HEAD(&md5sig->head);
		rcu_assign_pointer(tp->md5sig_info, md5sig);
	}

	key = sock_kmalloc(sk, sizeof(*key), gfp | __GFP_ZERO);
	if (!key)
		return -ENOMEM;
	if (!tcp_alloc_md5sig_pool()) {
		sock_kfree_s(sk, key, sizeof(*key));
		return -ENOMEM;
	}

	memcpy(key->key, newkey, newkeylen);
	key->keylen = newkeylen;
	key->family = family;
	key->prefixlen = prefixlen;
	memcpy(&key->addr, addr,
	       (family == AF_INET6) ? sizeof(struct in6_addr) :
				      sizeof(struct in_addr));
	hlist_add_head_rcu(&key->node, &md5sig->head);
	return 0;
}
EXPORT_SYMBOL(tcp_md5_do_add);

int tcp_md5_do_del(struct sock *sk, const union tcp_md5_addr *addr, int family,
		   u8 prefixlen)
{
	struct tcp_md5sig_key *key;

	key = tcp_md5_do_lookup_exact(sk, addr, family, prefixlen);
	if (!key)
		return -ENOENT;
	hlist_del_rcu(&key->node);
	atomic_sub(sizeof(*key), &sk->sk_omem_alloc);
	kfree_rcu(key, rcu);
	return 0;
}
EXPORT_SYMBOL(tcp_md5_do_del);

static void tcp_clear_md5_list(struct sock *sk)
{
	struct tcp_sock *tp = tcp_sk(sk);
	struct tcp_md5sig_key *key;
	struct hlist_node *n;
	struct tcp_md5sig_info *md5sig;

	md5sig = rcu_dereference_protected(tp->md5sig_info, 1);

	hlist_for_each_entry_safe(key, n, &md5sig->head, node) {
		hlist_del_rcu(&key->node);
		atomic_sub(sizeof(*key), &sk->sk_omem_alloc);
		kfree_rcu(key, rcu);
	}
}

static int tcp_v4_parse_md5_keys(struct sock *sk, int optname,
				 char __user *optval, int optlen)
{
	struct tcp_md5sig cmd;
	struct sockaddr_in *sin = (struct sockaddr_in *)&cmd.tcpm_addr;
	u8 prefixlen = 32;

	if (optlen < sizeof(cmd))
		return -EINVAL;

	if (copy_from_user(&cmd, optval, sizeof(cmd)))
		return -EFAULT;

	if (sin->sin_family != AF_INET)
		return -EINVAL;

	if (optname == TCP_MD5SIG_EXT &&
	    cmd.tcpm_flags & TCP_MD5SIG_FLAG_PREFIX) {
		prefixlen = cmd.tcpm_prefixlen;
		if (prefixlen > 32)
			return -EINVAL;
	}

	if (!cmd.tcpm_keylen)
		return tcp_md5_do_del(sk, (union tcp_md5_addr *)&sin->sin_addr.s_addr,
				      AF_INET, prefixlen);

	if (cmd.tcpm_keylen > TCP_MD5SIG_MAXKEYLEN)
		return -EINVAL;

	return tcp_md5_do_add(sk, (union tcp_md5_addr *)&sin->sin_addr.s_addr,
			      AF_INET, prefixlen, cmd.tcpm_key, cmd.tcpm_keylen,
			      GFP_KERNEL);
}

static int tcp_v4_md5_hash_headers(struct tcp_md5sig_pool *hp,
				   __be32 daddr, __be32 saddr,
				   const struct tcphdr *th, int nbytes)
{
	struct tcp4_pseudohdr *bp;
	struct scatterlist sg;
	struct tcphdr *_th;

	bp = hp->scratch;
	bp->saddr = saddr;
	bp->daddr = daddr;
	bp->pad = 0;
	bp->protocol = IPPROTO_TCP;
	bp->len = cpu_to_be16(nbytes);

	_th = (struct tcphdr *)(bp + 1);
	memcpy(_th, th, sizeof(*th));
	_th->check = 0;

	sg_init_one(&sg, bp, sizeof(*bp) + sizeof(*th));
	ahash_request_set_crypt(hp->md5_req, &sg, NULL,
				sizeof(*bp) + sizeof(*th));
	return crypto_ahash_update(hp->md5_req);
}

static int tcp_v4_md5_hash_hdr(char *md5_hash, const struct tcp_md5sig_key *key,
			       __be32 daddr, __be32 saddr, const struct tcphdr *th)
{
	struct tcp_md5sig_pool *hp;
	struct ahash_request *req;

	hp = tcp_get_md5sig_pool();
	if (!hp)
		goto clear_hash_noput;
	req = hp->md5_req;

	if (crypto_ahash_init(req))
		goto clear_hash;
	if (tcp_v4_md5_hash_headers(hp, daddr, saddr, th, th->doff << 2))
		goto clear_hash;
	if (tcp_md5_hash_key(hp, key))
		goto clear_hash;
	ahash_request_set_crypt(req, NULL, md5_hash, 0);
	if (crypto_ahash_final(req))
		goto clear_hash;

	tcp_put_md5sig_pool();
	return 0;

clear_hash:
	tcp_put_md5sig_pool();
clear_hash_noput:
	memset(md5_hash, 0, 16);
	return 1;
}

int tcp_v4_md5_hash_skb(char *md5_hash, const struct tcp_md5sig_key *key,
			const struct sock *sk,
			const struct sk_buff *skb)
{
	struct tcp_md5sig_pool *hp;
	struct ahash_request *req;
	const struct tcphdr *th = tcp_hdr(skb);
	__be32 saddr, daddr;

	if (sk) { /* valid for establish/request sockets */
		saddr = sk->sk_rcv_saddr;
		daddr = sk->sk_daddr;
	} else {
		const struct iphdr *iph = ip_hdr(skb);
		saddr = iph->saddr;
		daddr = iph->daddr;
	}

	hp = tcp_get_md5sig_pool();
	if (!hp)
		goto clear_hash_noput;
	req = hp->md5_req;

	if (crypto_ahash_init(req))
		goto clear_hash;

	if (tcp_v4_md5_hash_headers(hp, daddr, saddr, th, skb->len))
		goto clear_hash;
	if (tcp_md5_hash_skb_data(hp, skb, th->doff << 2))
		goto clear_hash;
	if (tcp_md5_hash_key(hp, key))
		goto clear_hash;
	ahash_request_set_crypt(req, NULL, md5_hash, 0);
	if (crypto_ahash_final(req))
		goto clear_hash;

	tcp_put_md5sig_pool();
	return 0;

clear_hash:
	tcp_put_md5sig_pool();
clear_hash_noput:
	memset(md5_hash, 0, 16);
	return 1;
}
EXPORT_SYMBOL(tcp_v4_md5_hash_skb);

#endif

/* Called with rcu_read_lock() */
static bool tcp_v4_inbound_md5_hash(const struct sock *sk,
				    const struct sk_buff *skb)
{
#ifdef CONFIG_TCP_MD5SIG
	/*
	 * This gets called for each TCP segment that arrives
	 * so we want to be efficient.
	 * We have 3 drop cases:
	 * o No MD5 hash and one expected.
	 * o MD5 hash and we're not expecting one.
	 * o MD5 hash and its wrong.
	 */
	const __u8 *hash_location = NULL;
	struct tcp_md5sig_key *hash_expected;
	const struct iphdr *iph = ip_hdr(skb);
	const struct tcphdr *th = tcp_hdr(skb);
	int genhash;
	unsigned char newhash[16];

	hash_expected = tcp_md5_do_lookup(sk, (union tcp_md5_addr *)&iph->saddr,
					  AF_INET);
	hash_location = tcp_parse_md5sig_option(th);

	/* We've parsed the options - do we have a hash? */
	if (!hash_expected && !hash_location)
		return false;

	if (hash_expected && !hash_location) {
		NET_INC_STATS(sock_net(sk), LINUX_MIB_TCPMD5NOTFOUND);
		return true;
	}

	if (!hash_expected && hash_location) {
		NET_INC_STATS(sock_net(sk), LINUX_MIB_TCPMD5UNEXPECTED);
		return true;
	}

	/* Okay, so this is hash_expected and hash_location -
	 * so we need to calculate the checksum.
	 */
	genhash = tcp_v4_md5_hash_skb(newhash,
				      hash_expected,
				      NULL, skb);

	if (genhash || memcmp(hash_location, newhash, 16) != 0) {
		NET_INC_STATS(sock_net(sk), LINUX_MIB_TCPMD5FAILURE);
		net_info_ratelimited("MD5 Hash failed for (%pI4, %d)->(%pI4, %d)%s\n",
				     &iph->saddr, ntohs(th->source),
				     &iph->daddr, ntohs(th->dest),
				     genhash ? " tcp_v4_calc_md5_hash failed"
				     : "");
		return true;
	}
	return false;
#endif
	return false;
}

static int tcp_v4_init_req(struct request_sock *req,
			   const struct sock *sk_listener,
			   struct sk_buff *skb,
			   bool want_cookie)
{
	struct inet_request_sock *ireq = inet_rsk(req);
	struct net *net = sock_net(sk_listener);

	sk_rcv_saddr_set(req_to_sk(req), ip_hdr(skb)->daddr);
	sk_daddr_set(req_to_sk(req), ip_hdr(skb)->saddr);
	RCU_INIT_POINTER(ireq->ireq_opt, tcp_v4_save_options(net, skb));

	return 0;
}

static struct dst_entry *tcp_v4_route_req(const struct sock *sk,
					  struct flowi *fl,
					  const struct request_sock *req)
{
	return inet_csk_route_req(sk, &fl->u.ip4, req);
}

struct request_sock_ops tcp_request_sock_ops __read_mostly = {
	.family		=	PF_INET,
	.obj_size	=	sizeof(struct tcp_request_sock),
	.rtx_syn_ack	=	tcp_rtx_synack,
	.send_ack	=	tcp_v4_reqsk_send_ack,
	.destructor	=	tcp_v4_reqsk_destructor,
	.send_reset	=	tcp_v4_send_reset,
	.syn_ack_timeout =	tcp_syn_ack_timeout,
};

const struct tcp_request_sock_ops tcp_request_sock_ipv4_ops = {
	.mss_clamp	=	TCP_MSS_DEFAULT,
#ifdef CONFIG_TCP_MD5SIG
	.req_md5_lookup	=	tcp_v4_md5_lookup,
	.calc_md5_hash	=	tcp_v4_md5_hash_skb,
#endif
	.init_req	=	tcp_v4_init_req,
#ifdef CONFIG_SYN_COOKIES
	.cookie_init_seq =	cookie_v4_init_sequence,
#endif
	.route_req	=	tcp_v4_route_req,
	.init_seq	=	tcp_v4_init_seq,
	.init_ts_off	=	tcp_v4_init_ts_off,
	.send_synack	=	tcp_v4_send_synack,
};

int tcp_v4_conn_request(struct sock *sk, struct sk_buff *skb)
{
	/* Never answer to SYNs send to broadcast or multicast */
	if (skb_rtable(skb)->rt_flags & (RTCF_BROADCAST | RTCF_MULTICAST))
		goto drop;

	return tcp_conn_request(&tcp_request_sock_ops,
				&tcp_request_sock_ipv4_ops, sk, skb);

drop:
	tcp_listendrop(sk);
	return 0;
}
EXPORT_SYMBOL(tcp_v4_conn_request);


/*
 * The three way handshake has completed - we got a valid synack -
 * now create the new socket.
 */
struct sock *tcp_v4_syn_recv_sock(const struct sock *sk, struct sk_buff *skb,
				  struct request_sock *req,
				  struct dst_entry *dst,
				  struct request_sock *req_unhash,
				  bool *own_req)
{
	struct inet_request_sock *ireq;
	struct inet_sock *newinet;
	struct tcp_sock *newtp;
	struct sock *newsk;
#ifdef CONFIG_TCP_MD5SIG
	struct tcp_md5sig_key *key;
#endif
	struct ip_options_rcu *inet_opt;

	if (sk_acceptq_is_full(sk))
		goto exit_overflow;

	newsk = tcp_create_openreq_child(sk, req, skb);
	if (!newsk)
		goto exit_nonewsk;

	newsk->sk_gso_type = SKB_GSO_TCPV4;
	inet_sk_rx_dst_set(newsk, skb);

	newtp		      = tcp_sk(newsk);
	newinet		      = inet_sk(newsk);
	ireq		      = inet_rsk(req);
	sk_daddr_set(newsk, ireq->ir_rmt_addr);
	sk_rcv_saddr_set(newsk, ireq->ir_loc_addr);
	newsk->sk_bound_dev_if = ireq->ir_iif;
	newinet->inet_saddr   = ireq->ir_loc_addr;
	inet_opt	      = rcu_dereference(ireq->ireq_opt);
	RCU_INIT_POINTER(newinet->inet_opt, inet_opt);
	newinet->mc_index     = inet_iif(skb);
	newinet->mc_ttl	      = ip_hdr(skb)->ttl;
	newinet->rcv_tos      = ip_hdr(skb)->tos;
	inet_csk(newsk)->icsk_ext_hdr_len = 0;
	if (inet_opt)
		inet_csk(newsk)->icsk_ext_hdr_len = inet_opt->opt.optlen;
	newinet->inet_id = prandom_u32();

	if (!dst) {
		dst = inet_csk_route_child_sock(sk, newsk, req);
		if (!dst)
			goto put_and_exit;
	} else {
		/* syncookie case : see end of cookie_v4_check() */
	}
	sk_setup_caps(newsk, dst);

	tcp_ca_openreq_child(newsk, dst);

	tcp_sync_mss(newsk, dst_mtu(dst));
	newtp->advmss = tcp_mss_clamp(tcp_sk(sk), dst_metric_advmss(dst));

	tcp_initialize_rcv_mss(newsk);

#ifdef CONFIG_TCP_MD5SIG
	/* Copy over the MD5 key from the original socket */
	key = tcp_md5_do_lookup(sk, (union tcp_md5_addr *)&newinet->inet_daddr,
				AF_INET);
	if (key) {
		/*
		 * We're using one, so create a matching key
		 * on the newsk structure. If we fail to get
		 * memory, then we end up not copying the key
		 * across. Shucks.
		 */
		tcp_md5_do_add(newsk, (union tcp_md5_addr *)&newinet->inet_daddr,
			       AF_INET, 32, key->key, key->keylen, GFP_ATOMIC);
		sk_nocaps_add(newsk, NETIF_F_GSO_MASK);
	}
#endif

	if (__inet_inherit_port(sk, newsk) < 0)
		goto put_and_exit;
	*own_req = inet_ehash_nolisten(newsk, req_to_sk(req_unhash));
	if (likely(*own_req)) {
		tcp_move_syn(newtp, req);
		ireq->ireq_opt = NULL;
	} else {
		newinet->inet_opt = NULL;
	}
	return newsk;

exit_overflow:
	NET_INC_STATS(sock_net(sk), LINUX_MIB_LISTENOVERFLOWS);
exit_nonewsk:
	dst_release(dst);
exit:
	tcp_listendrop(sk);
	return NULL;
put_and_exit:
	newinet->inet_opt = NULL;
	inet_csk_prepare_forced_close(newsk);
	tcp_done(newsk);
	goto exit;
}
EXPORT_SYMBOL(tcp_v4_syn_recv_sock);

struct sock *tcp_v4_cookie_check(struct sock *sk, struct sk_buff *skb)
{
#ifdef CONFIG_SYN_COOKIES
	const struct tcphdr *th = tcp_hdr(skb);

	if (!th->syn)
		sk = cookie_v4_check(sk, skb);
#endif
	return sk;
}

u16 tcp_v4_get_syncookie(struct sock *sk, struct iphdr *iph,
			 struct tcphdr *th, u32 *cookie)
{
	u16 mss = 0;
#ifdef CONFIG_SYN_COOKIES
	mss = tcp_get_syncookie_mss(&tcp_request_sock_ops,
				    &tcp_request_sock_ipv4_ops, sk, th);
	if (mss) {
		*cookie = __cookie_v4_init_sequence(iph, th, &mss);
		tcp_synq_overflow(sk);
	}
#endif
	return mss;
}

/* The socket must have it's spinlock held when we get
 * here, unless it is a TCP_LISTEN socket.
 *
 * We have a potential double-lock case here, so even when
 * doing backlog processing we use the BH locking scheme.
 * This is because we cannot sleep with the original spinlock
 * held.
 */
int tcp_v4_do_rcv(struct sock *sk, struct sk_buff *skb)
{
	struct sock *rsk;

	if (is_meta_sk(sk))
		return mptcp_v4_do_rcv(sk, skb);

	if (sk->sk_state == TCP_ESTABLISHED) { /* Fast path */
		struct dst_entry *dst = sk->sk_rx_dst;

		sock_rps_save_rxhash(sk, skb);
		sk_mark_napi_id(sk, skb);
		if (dst) {
			if (inet_sk(sk)->rx_dst_ifindex != skb->skb_iif ||
			    !dst->ops->check(dst, 0)) {
				dst_release(dst);
				sk->sk_rx_dst = NULL;
			}
		}
		tcp_rcv_established(sk, skb);
		return 0;
	}

	if (tcp_checksum_complete(skb))
		goto csum_err;

	if (sk->sk_state == TCP_LISTEN) {
		struct sock *nsk = tcp_v4_cookie_check(sk, skb);

		if (!nsk)
			goto discard;
		if (nsk != sk) {
			if (tcp_child_process(sk, nsk, skb)) {
				rsk = nsk;
				goto reset;
			}
			return 0;
		}
	} else
		sock_rps_save_rxhash(sk, skb);

	if (tcp_rcv_state_process(sk, skb)) {
		rsk = sk;
		goto reset;
	}
	return 0;

reset:
	tcp_v4_send_reset(rsk, skb);
discard:
	kfree_skb(skb);
	/* Be careful here. If this function gets more complicated and
	 * gcc suffers from register pressure on the x86, sk (in %ebx)
	 * might be destroyed here. This current version compiles correctly,
	 * but you have been warned.
	 */
	return 0;

csum_err:
	TCP_INC_STATS(sock_net(sk), TCP_MIB_CSUMERRORS);
	TCP_INC_STATS(sock_net(sk), TCP_MIB_INERRS);
	goto discard;
}
EXPORT_SYMBOL(tcp_v4_do_rcv);

int tcp_v4_early_demux(struct sk_buff *skb)
{
	const struct iphdr *iph;
	const struct tcphdr *th;
	struct sock *sk;

	if (skb->pkt_type != PACKET_HOST)
		return 0;

	if (!pskb_may_pull(skb, skb_transport_offset(skb) + sizeof(struct tcphdr)))
		return 0;

	iph = ip_hdr(skb);
	th = tcp_hdr(skb);

	if (th->doff < sizeof(struct tcphdr) / 4)
		return 0;

	sk = __inet_lookup_established(dev_net(skb->dev), &tcp_hashinfo,
				       iph->saddr, th->source,
				       iph->daddr, ntohs(th->dest),
				       skb->skb_iif, inet_sdif(skb));
	if (sk) {
		skb->sk = sk;
		skb->destructor = sock_edemux;
		if (sk_fullsock(sk)) {
			struct dst_entry *dst = READ_ONCE(sk->sk_rx_dst);

			if (dst)
				dst = dst_check(dst, 0);
			if (dst &&
			    inet_sk(sk)->rx_dst_ifindex == skb->skb_iif)
				skb_dst_set_noref(skb, dst);
		}
	}
	return 0;
}

bool tcp_add_backlog(struct sock *sk, struct sk_buff *skb)
{
	u32 limit = READ_ONCE(sk->sk_rcvbuf) + READ_ONCE(sk->sk_sndbuf);
	u32 tail_gso_size, tail_gso_segs;
	struct skb_shared_info *shinfo;
	const struct tcphdr *th;
	struct tcphdr *thtail;
	struct sk_buff *tail;
	unsigned int hdrlen;
	bool fragstolen;
	u32 gso_segs;
	u32 gso_size;
	int delta;

	/* In case all data was pulled from skb frags (in __pskb_pull_tail()),
	 * we can fix skb->truesize to its real value to avoid future drops.
	 * This is valid because skb is not yet charged to the socket.
	 * It has been noticed pure SACK packets were sometimes dropped
	 * (if cooked by drivers without copybreak feature).
	 */
	skb_condense(skb);

	skb_dst_drop(skb);

	if (unlikely(tcp_checksum_complete(skb))) {
		bh_unlock_sock(sk);
		__TCP_INC_STATS(sock_net(sk), TCP_MIB_CSUMERRORS);
		__TCP_INC_STATS(sock_net(sk), TCP_MIB_INERRS);
		return true;
	}

	/* Attempt coalescing to last skb in backlog, even if we are
	 * above the limits.
	 * This is okay because skb capacity is limited to MAX_SKB_FRAGS.
	 */
	th = (const struct tcphdr *)skb->data;
	hdrlen = th->doff * 4;

	tail = sk->sk_backlog.tail;
	if (!tail)
		goto no_coalesce;
	thtail = (struct tcphdr *)tail->data;

	if (TCP_SKB_CB(tail)->end_seq != TCP_SKB_CB(skb)->seq ||
	    TCP_SKB_CB(tail)->ip_dsfield != TCP_SKB_CB(skb)->ip_dsfield ||
	    ((TCP_SKB_CB(tail)->tcp_flags |
	      TCP_SKB_CB(skb)->tcp_flags) & (TCPHDR_SYN | TCPHDR_RST | TCPHDR_URG)) ||
	    !((TCP_SKB_CB(tail)->tcp_flags &
	      TCP_SKB_CB(skb)->tcp_flags) & TCPHDR_ACK) ||
	    ((TCP_SKB_CB(tail)->tcp_flags ^
	      TCP_SKB_CB(skb)->tcp_flags) & (TCPHDR_ECE | TCPHDR_CWR)) ||
#ifdef CONFIG_TLS_DEVICE
	    tail->decrypted != skb->decrypted ||
#endif
	    thtail->doff != th->doff ||
	    memcmp(thtail + 1, th + 1, hdrlen - sizeof(*th)))
		goto no_coalesce;

	__skb_pull(skb, hdrlen);

	shinfo = skb_shinfo(skb);
	gso_size = shinfo->gso_size ?: skb->len;
	gso_segs = shinfo->gso_segs ?: 1;

	shinfo = skb_shinfo(tail);
	tail_gso_size = shinfo->gso_size ?: (tail->len - hdrlen);
	tail_gso_segs = shinfo->gso_segs ?: 1;

	if (skb_try_coalesce(tail, skb, &fragstolen, &delta)) {
		TCP_SKB_CB(tail)->end_seq = TCP_SKB_CB(skb)->end_seq;

		if (likely(!before(TCP_SKB_CB(skb)->ack_seq, TCP_SKB_CB(tail)->ack_seq))) {
			TCP_SKB_CB(tail)->ack_seq = TCP_SKB_CB(skb)->ack_seq;
			thtail->window = th->window;
		}

		/* We have to update both TCP_SKB_CB(tail)->tcp_flags and
		 * thtail->fin, so that the fast path in tcp_rcv_established()
		 * is not entered if we append a packet with a FIN.
		 * SYN, RST, URG are not present.
		 * ACK is set on both packets.
		 * PSH : we do not really care in TCP stack,
		 *       at least for 'GRO' packets.
		 */
		thtail->fin |= th->fin;
		TCP_SKB_CB(tail)->tcp_flags |= TCP_SKB_CB(skb)->tcp_flags;

		if (TCP_SKB_CB(skb)->has_rxtstamp) {
			TCP_SKB_CB(tail)->has_rxtstamp = true;
			tail->tstamp = skb->tstamp;
			skb_hwtstamps(tail)->hwtstamp = skb_hwtstamps(skb)->hwtstamp;
		}

		/* Not as strict as GRO. We only need to carry mss max value */
		shinfo->gso_size = max(gso_size, tail_gso_size);
		shinfo->gso_segs = min_t(u32, gso_segs + tail_gso_segs, 0xFFFF);

		sk->sk_backlog.len += delta;
		__NET_INC_STATS(sock_net(sk),
				LINUX_MIB_TCPBACKLOGCOALESCE);
		kfree_skb_partial(skb, fragstolen);
		return false;
	}
	__skb_push(skb, hdrlen);

no_coalesce:
	/* Only socket owner can try to collapse/prune rx queues
	 * to reduce memory overhead, so add a little headroom here.
	 * Few sockets backlog are possibly concurrently non empty.
	 */
	limit += 64*1024;

	if (unlikely(sk_add_backlog(sk, skb, limit))) {
		bh_unlock_sock(sk);
		__NET_INC_STATS(sock_net(sk), LINUX_MIB_TCPBACKLOGDROP);
		return true;
	}
	return false;
}
EXPORT_SYMBOL(tcp_add_backlog);

int tcp_filter(struct sock *sk, struct sk_buff *skb)
{
	struct tcphdr *th = (struct tcphdr *)skb->data;

	return sk_filter_trim_cap(sk, skb, th->doff * 4);
}
EXPORT_SYMBOL(tcp_filter);

static void tcp_v4_restore_cb(struct sk_buff *skb)
{
	memmove(IPCB(skb), &TCP_SKB_CB(skb)->header.h4,
		sizeof(struct inet_skb_parm));
}

static void tcp_v4_fill_cb(struct sk_buff *skb, const struct iphdr *iph,
			   const struct tcphdr *th)
{
	/* This is tricky : We move IPCB at its correct location into TCP_SKB_CB()
	 * barrier() makes sure compiler wont play fool^Waliasing games.
	 */
	memmove(&TCP_SKB_CB(skb)->header.h4, IPCB(skb),
		sizeof(struct inet_skb_parm));
	barrier();

	TCP_SKB_CB(skb)->seq = ntohl(th->seq);
	TCP_SKB_CB(skb)->end_seq = (TCP_SKB_CB(skb)->seq + th->syn + th->fin +
				    skb->len - th->doff * 4);
	TCP_SKB_CB(skb)->ack_seq = ntohl(th->ack_seq);
#ifdef CONFIG_MPTCP
	TCP_SKB_CB(skb)->mptcp_flags = 0;
	TCP_SKB_CB(skb)->dss_off = 0;
#endif
	TCP_SKB_CB(skb)->tcp_flags = tcp_flag_byte(th);
	TCP_SKB_CB(skb)->tcp_tw_isn = 0;
	TCP_SKB_CB(skb)->ip_dsfield = ipv4_get_dsfield(iph);
	TCP_SKB_CB(skb)->sacked	 = 0;
	TCP_SKB_CB(skb)->has_rxtstamp =
			skb->tstamp || skb_hwtstamps(skb)->hwtstamp;
}

/*
 *	From tcp_input.c
 */

int tcp_v4_rcv(struct sk_buff *skb)
{
	struct net *net = dev_net(skb->dev);
	struct sk_buff *skb_to_free;
	int sdif = inet_sdif(skb);
	const struct iphdr *iph;
	const struct tcphdr *th;
	struct sock *sk, *meta_sk = NULL;
	bool refcounted;
	int ret;

	if (skb->pkt_type != PACKET_HOST)
		goto discard_it;

	/* Count it even if it's bad */
	__TCP_INC_STATS(net, TCP_MIB_INSEGS);

	if (!pskb_may_pull(skb, sizeof(struct tcphdr)))
		goto discard_it;

	th = (const struct tcphdr *)skb->data;

	if (unlikely(th->doff < sizeof(struct tcphdr) / 4))
		goto bad_packet;
	if (!pskb_may_pull(skb, th->doff * 4))
		goto discard_it;

	/* An explanation is required here, I think.
	 * Packet length and doff are validated by header prediction,
	 * provided case of th->doff==0 is eliminated.
	 * So, we defer the checks. */

	if (skb_checksum_init(skb, IPPROTO_TCP, inet_compute_pseudo))
		goto csum_error;

	th = (const struct tcphdr *)skb->data;
	iph = ip_hdr(skb);
lookup:
	sk = __inet_lookup_skb(&tcp_hashinfo, skb, __tcp_hdrlen(th), th->source,
			       th->dest, sdif, &refcounted);
	if (!sk)
		goto no_tcp_socket;

process:
	if (sk->sk_state == TCP_TIME_WAIT)
		goto do_time_wait;

	if (sk->sk_state == TCP_NEW_SYN_RECV) {
		struct request_sock *req = inet_reqsk(sk);
		bool req_stolen = false;
		struct sock *nsk;

		sk = req->rsk_listener;
		if (unlikely(tcp_v4_inbound_md5_hash(sk, skb))) {
			sk_drops_add(sk, skb);
			reqsk_put(req);
			goto discard_it;
		}
		if (tcp_checksum_complete(skb)) {
			reqsk_put(req);
			goto csum_error;
		}
		if (unlikely(sk->sk_state != TCP_LISTEN && !is_meta_sk(sk))) {
			inet_csk_reqsk_queue_drop_and_put(sk, req);
			goto lookup;
		}
		if (unlikely(is_meta_sk(sk) && !mptcp_can_new_subflow(sk))) {
			inet_csk_reqsk_queue_drop_and_put(sk, req);
			goto lookup;
		}
		/* We own a reference on the listener, increase it again
		 * as we might lose it too soon.
		 */
		sock_hold(sk);
		refcounted = true;

		nsk = NULL;
		if (!tcp_filter(sk, skb)) {
			th = (const struct tcphdr *)skb->data;
			iph = ip_hdr(skb);
			tcp_v4_fill_cb(skb, iph, th);
			nsk = tcp_check_req(sk, skb, req, false, &req_stolen);
		}
		if (!nsk) {
			reqsk_put(req);
			if (req_stolen) {
				/* Another cpu got exclusive access to req
				 * and created a full blown socket.
				 * Try to feed this packet to this socket
				 * instead of discarding it.
				 */
				tcp_v4_restore_cb(skb);
				sock_put(sk);
				goto lookup;
			}
			goto discard_and_relse;
		}
		if (nsk == sk) {
			reqsk_put(req);
			tcp_v4_restore_cb(skb);
		} else if (tcp_child_process(sk, nsk, skb)) {
			tcp_v4_send_reset(nsk, skb);
			goto discard_and_relse;
		} else {
			sock_put(sk);
			return 0;
		}
	}
	if (unlikely(iph->ttl < inet_sk(sk)->min_ttl)) {
		__NET_INC_STATS(net, LINUX_MIB_TCPMINTTLDROP);
		goto discard_and_relse;
	}

	if (!xfrm4_policy_check(sk, XFRM_POLICY_IN, skb))
		goto discard_and_relse;

	if (tcp_v4_inbound_md5_hash(sk, skb))
		goto discard_and_relse;

	nf_reset_ct(skb);

	if (tcp_filter(sk, skb))
		goto discard_and_relse;
	th = (const struct tcphdr *)skb->data;
	iph = ip_hdr(skb);
	tcp_v4_fill_cb(skb, iph, th);

	skb->dev = NULL;

	if (sk->sk_state == TCP_LISTEN) {
		ret = tcp_v4_do_rcv(sk, skb);
		goto put_and_return;
	}

	sk_incoming_cpu_update(sk);

	if (mptcp(tcp_sk(sk))) {
		meta_sk = mptcp_meta_sk(sk);

		bh_lock_sock_nested(meta_sk);
		if (sock_owned_by_user(meta_sk))
			mptcp_prepare_for_backlog(sk, skb);
	} else {
		meta_sk = sk;
		bh_lock_sock_nested(sk);
	}
	tcp_segs_in(tcp_sk(sk), skb);
	ret = 0;
	if (!sock_owned_by_user(meta_sk)) {
		skb_to_free = sk->sk_rx_skb_cache;
		sk->sk_rx_skb_cache = NULL;
		ret = tcp_v4_do_rcv(sk, skb);
	} else {
		if (tcp_add_backlog(meta_sk, skb))
			goto discard_and_relse;
		skb_to_free = NULL;
	}
	bh_unlock_sock(meta_sk);
	if (skb_to_free)
		__kfree_skb(skb_to_free);

put_and_return:
	if (refcounted)
		sock_put(sk);

	return ret;

no_tcp_socket:
	if (!xfrm4_policy_check(NULL, XFRM_POLICY_IN, skb))
		goto discard_it;

	tcp_v4_fill_cb(skb, iph, th);

#ifdef CONFIG_MPTCP
	if (!sk && th->syn && !th->ack) {
		int ret = mptcp_lookup_join(skb, NULL);

		if (ret < 0) {
			tcp_v4_send_reset(NULL, skb);
			goto discard_it;
		} else if (ret > 0) {
			return 0;
		}
	}
#endif

	if (tcp_checksum_complete(skb)) {
csum_error:
		__TCP_INC_STATS(net, TCP_MIB_CSUMERRORS);
bad_packet:
		__TCP_INC_STATS(net, TCP_MIB_INERRS);
	} else {
		tcp_v4_send_reset(NULL, skb);
	}

discard_it:
	/* Discard frame. */
	kfree_skb(skb);
	return 0;

discard_and_relse:
	sk_drops_add(sk, skb);
	if (refcounted)
		sock_put(sk);
	goto discard_it;

do_time_wait:
	if (!xfrm4_policy_check(NULL, XFRM_POLICY_IN, skb)) {
		inet_twsk_put(inet_twsk(sk));
		goto discard_it;
	}

	tcp_v4_fill_cb(skb, iph, th);

	if (tcp_checksum_complete(skb)) {
		inet_twsk_put(inet_twsk(sk));
		goto csum_error;
	}
	switch (tcp_timewait_state_process(inet_twsk(sk), skb, th)) {
	case TCP_TW_SYN: {
		struct sock *sk2 = inet_lookup_listener(dev_net(skb->dev),
							&tcp_hashinfo, skb,
							__tcp_hdrlen(th),
							iph->saddr, th->source,
							iph->daddr, th->dest,
							inet_iif(skb),
							sdif);
		if (sk2) {
			inet_twsk_deschedule_put(inet_twsk(sk));
			sk = sk2;
			tcp_v4_restore_cb(skb);
			refcounted = false;
			goto process;
		}
#ifdef CONFIG_MPTCP
		if (th->syn && !th->ack) {
			int ret = mptcp_lookup_join(skb, inet_twsk(sk));

			if (ret < 0) {
				tcp_v4_send_reset(NULL, skb);
				goto discard_it;
			} else if (ret > 0) {
				return 0;
			}
		}
#endif
	}
		/* to ACK */
		/* fall through */
	case TCP_TW_ACK:
		tcp_v4_timewait_ack(sk, skb);
		break;
	case TCP_TW_RST:
		tcp_v4_send_reset(sk, skb);
		inet_twsk_deschedule_put(inet_twsk(sk));
		goto discard_it;
	case TCP_TW_SUCCESS:;
	}
	goto discard_it;
}

static struct timewait_sock_ops tcp_timewait_sock_ops = {
	.twsk_obj_size	= sizeof(struct tcp_timewait_sock),
	.twsk_unique	= tcp_twsk_unique,
	.twsk_destructor= tcp_twsk_destructor,
};

void inet_sk_rx_dst_set(struct sock *sk, const struct sk_buff *skb)
{
	struct dst_entry *dst = skb_dst(skb);

	if (dst && dst_hold_safe(dst)) {
		sk->sk_rx_dst = dst;
		inet_sk(sk)->rx_dst_ifindex = skb->skb_iif;
	}
}
EXPORT_SYMBOL(inet_sk_rx_dst_set);

const struct inet_connection_sock_af_ops ipv4_specific = {
	.queue_xmit	   = ip_queue_xmit,
	.send_check	   = tcp_v4_send_check,
	.rebuild_header	   = inet_sk_rebuild_header,
	.sk_rx_dst_set	   = inet_sk_rx_dst_set,
	.conn_request	   = tcp_v4_conn_request,
	.syn_recv_sock	   = tcp_v4_syn_recv_sock,
	.net_header_len	   = sizeof(struct iphdr),
	.setsockopt	   = ip_setsockopt,
	.getsockopt	   = ip_getsockopt,
	.addr2sockaddr	   = inet_csk_addr2sockaddr,
	.sockaddr_len	   = sizeof(struct sockaddr_in),
#ifdef CONFIG_COMPAT
	.compat_setsockopt = compat_ip_setsockopt,
	.compat_getsockopt = compat_ip_getsockopt,
#endif
	.mtu_reduced	   = tcp_v4_mtu_reduced,
};
EXPORT_SYMBOL(ipv4_specific);

#ifdef CONFIG_TCP_MD5SIG
static const struct tcp_sock_af_ops tcp_sock_ipv4_specific = {
	.md5_lookup		= tcp_v4_md5_lookup,
	.calc_md5_hash		= tcp_v4_md5_hash_skb,
	.md5_parse		= tcp_v4_parse_md5_keys,
};
#endif

/* NOTE: A lot of things set to zero explicitly by call to
 *       sk_alloc() so need not be done here.
 */
static int tcp_v4_init_sock(struct sock *sk)
{
	struct inet_connection_sock *icsk = inet_csk(sk);

	tcp_init_sock(sk);

#ifdef CONFIG_MPTCP
	if (sock_flag(sk, SOCK_MPTCP))
		icsk->icsk_af_ops = &mptcp_v4_specific;
	else
#endif
		icsk->icsk_af_ops = &ipv4_specific;

#ifdef CONFIG_TCP_MD5SIG
	tcp_sk(sk)->af_specific = &tcp_sock_ipv4_specific;
#endif

	return 0;
}

void tcp_v4_destroy_sock(struct sock *sk)
{
	struct tcp_sock *tp = tcp_sk(sk);

	trace_tcp_destroy_sock(sk);

	tcp_clear_xmit_timers(sk);

	tcp_cleanup_congestion_control(sk);

	if (mptcp(tp))
		mptcp_destroy_sock(sk);
	if (tp->inside_tk_table)
		mptcp_hash_remove_bh(tp);

	tcp_cleanup_ulp(sk);

	/* Cleanup up the write buffer. */
	tcp_write_queue_purge(sk);

	/* Check if we want to disable active TFO */
	tcp_fastopen_active_disable_ofo_check(sk);

	/* Cleans up our, hopefully empty, out_of_order_queue. */
	skb_rbtree_purge(&tp->out_of_order_queue);

#ifdef CONFIG_TCP_MD5SIG
	/* Clean up the MD5 key list, if any */
	if (tp->md5sig_info) {
		tcp_clear_md5_list(sk);
		kfree_rcu(rcu_dereference_protected(tp->md5sig_info, 1), rcu);
		tp->md5sig_info = NULL;
	}
#endif

	/* Clean up a referenced TCP bind bucket. */
	if (inet_csk(sk)->icsk_bind_hash)
		inet_put_port(sk);

	BUG_ON(rcu_access_pointer(tp->fastopen_rsk));

	/* If socket is aborted during connect operation */
	tcp_free_fastopen_req(tp);
	tcp_fastopen_destroy_cipher(sk);
	tcp_saved_syn_free(tp);

	sk_sockets_allocated_dec(sk);
}
EXPORT_SYMBOL(tcp_v4_destroy_sock);

#ifdef CONFIG_PROC_FS
/* Proc filesystem TCP sock list dumping. */

/*
 * Get next listener socket follow cur.  If cur is NULL, get first socket
 * starting from bucket given in st->bucket; when st->bucket is zero the
 * very first socket in the hash table is returned.
 */
static void *listening_get_next(struct seq_file *seq, void *cur)
{
	struct tcp_seq_afinfo *afinfo = PDE_DATA(file_inode(seq->file));
	struct tcp_iter_state *st = seq->private;
	struct net *net = seq_file_net(seq);
	struct inet_listen_hashbucket *ilb;
	struct hlist_nulls_node *node;
	struct sock *sk = cur;

	if (!sk) {
get_head:
		ilb = &tcp_hashinfo.listening_hash[st->bucket];
		spin_lock(&ilb->lock);
		sk = sk_nulls_head(&ilb->nulls_head);
		st->offset = 0;
		goto get_sk;
	}
	ilb = &tcp_hashinfo.listening_hash[st->bucket];
	++st->num;
	++st->offset;

	sk = sk_nulls_next(sk);
get_sk:
	sk_nulls_for_each_from(sk, node) {
		if (!net_eq(sock_net(sk), net))
			continue;
		if (sk->sk_family == afinfo->family)
			return sk;
	}
	spin_unlock(&ilb->lock);
	st->offset = 0;
	if (++st->bucket < INET_LHTABLE_SIZE)
		goto get_head;
	return NULL;
}

static void *listening_get_idx(struct seq_file *seq, loff_t *pos)
{
	struct tcp_iter_state *st = seq->private;
	void *rc;

	st->bucket = 0;
	st->offset = 0;
	rc = listening_get_next(seq, NULL);

	while (rc && *pos) {
		rc = listening_get_next(seq, rc);
		--*pos;
	}
	return rc;
}

static inline bool empty_bucket(const struct tcp_iter_state *st)
{
	return hlist_nulls_empty(&tcp_hashinfo.ehash[st->bucket].chain);
}

/*
 * Get first established socket starting from bucket given in st->bucket.
 * If st->bucket is zero, the very first socket in the hash is returned.
 */
static void *established_get_first(struct seq_file *seq)
{
	struct tcp_seq_afinfo *afinfo = PDE_DATA(file_inode(seq->file));
	struct tcp_iter_state *st = seq->private;
	struct net *net = seq_file_net(seq);
	void *rc = NULL;

	st->offset = 0;
	for (; st->bucket <= tcp_hashinfo.ehash_mask; ++st->bucket) {
		struct sock *sk;
		struct hlist_nulls_node *node;
		spinlock_t *lock = inet_ehash_lockp(&tcp_hashinfo, st->bucket);

		/* Lockless fast path for the common case of empty buckets */
		if (empty_bucket(st))
			continue;

		spin_lock_bh(lock);
		sk_nulls_for_each(sk, node, &tcp_hashinfo.ehash[st->bucket].chain) {
			if (sk->sk_family != afinfo->family ||
			    !net_eq(sock_net(sk), net)) {
				continue;
			}
			rc = sk;
			goto out;
		}
		spin_unlock_bh(lock);
	}
out:
	return rc;
}

static void *established_get_next(struct seq_file *seq, void *cur)
{
	struct tcp_seq_afinfo *afinfo = PDE_DATA(file_inode(seq->file));
	struct sock *sk = cur;
	struct hlist_nulls_node *node;
	struct tcp_iter_state *st = seq->private;
	struct net *net = seq_file_net(seq);

	++st->num;
	++st->offset;

	sk = sk_nulls_next(sk);

	sk_nulls_for_each_from(sk, node) {
		if (sk->sk_family == afinfo->family &&
		    net_eq(sock_net(sk), net))
			return sk;
	}

	spin_unlock_bh(inet_ehash_lockp(&tcp_hashinfo, st->bucket));
	++st->bucket;
	return established_get_first(seq);
}

static void *established_get_idx(struct seq_file *seq, loff_t pos)
{
	struct tcp_iter_state *st = seq->private;
	void *rc;

	st->bucket = 0;
	rc = established_get_first(seq);

	while (rc && pos) {
		rc = established_get_next(seq, rc);
		--pos;
	}
	return rc;
}

static void *tcp_get_idx(struct seq_file *seq, loff_t pos)
{
	void *rc;
	struct tcp_iter_state *st = seq->private;

	st->state = TCP_SEQ_STATE_LISTENING;
	rc	  = listening_get_idx(seq, &pos);

	if (!rc) {
		st->state = TCP_SEQ_STATE_ESTABLISHED;
		rc	  = established_get_idx(seq, pos);
	}

	return rc;
}

static void *tcp_seek_last_pos(struct seq_file *seq)
{
	struct tcp_iter_state *st = seq->private;
	int offset = st->offset;
	int orig_num = st->num;
	void *rc = NULL;

	switch (st->state) {
	case TCP_SEQ_STATE_LISTENING:
		if (st->bucket >= INET_LHTABLE_SIZE)
			break;
		st->state = TCP_SEQ_STATE_LISTENING;
		rc = listening_get_next(seq, NULL);
		while (offset-- && rc)
			rc = listening_get_next(seq, rc);
		if (rc)
			break;
		st->bucket = 0;
		st->state = TCP_SEQ_STATE_ESTABLISHED;
		/* Fallthrough */
	case TCP_SEQ_STATE_ESTABLISHED:
		if (st->bucket > tcp_hashinfo.ehash_mask)
			break;
		rc = established_get_first(seq);
		while (offset-- && rc)
			rc = established_get_next(seq, rc);
	}

	st->num = orig_num;

	return rc;
}

void *tcp_seq_start(struct seq_file *seq, loff_t *pos)
{
	struct tcp_iter_state *st = seq->private;
	void *rc;

	if (*pos && *pos == st->last_pos) {
		rc = tcp_seek_last_pos(seq);
		if (rc)
			goto out;
	}

	st->state = TCP_SEQ_STATE_LISTENING;
	st->num = 0;
	st->bucket = 0;
	st->offset = 0;
	rc = *pos ? tcp_get_idx(seq, *pos - 1) : SEQ_START_TOKEN;

out:
	st->last_pos = *pos;
	return rc;
}
EXPORT_SYMBOL(tcp_seq_start);

void *tcp_seq_next(struct seq_file *seq, void *v, loff_t *pos)
{
	struct tcp_iter_state *st = seq->private;
	void *rc = NULL;

	if (v == SEQ_START_TOKEN) {
		rc = tcp_get_idx(seq, 0);
		goto out;
	}

	switch (st->state) {
	case TCP_SEQ_STATE_LISTENING:
		rc = listening_get_next(seq, v);
		if (!rc) {
			st->state = TCP_SEQ_STATE_ESTABLISHED;
			st->bucket = 0;
			st->offset = 0;
			rc	  = established_get_first(seq);
		}
		break;
	case TCP_SEQ_STATE_ESTABLISHED:
		rc = established_get_next(seq, v);
		break;
	}
out:
	++*pos;
	st->last_pos = *pos;
	return rc;
}
EXPORT_SYMBOL(tcp_seq_next);

void tcp_seq_stop(struct seq_file *seq, void *v)
{
	struct tcp_iter_state *st = seq->private;

	switch (st->state) {
	case TCP_SEQ_STATE_LISTENING:
		if (v != SEQ_START_TOKEN)
			spin_unlock(&tcp_hashinfo.listening_hash[st->bucket].lock);
		break;
	case TCP_SEQ_STATE_ESTABLISHED:
		if (v)
			spin_unlock_bh(inet_ehash_lockp(&tcp_hashinfo, st->bucket));
		break;
	}
}
EXPORT_SYMBOL(tcp_seq_stop);

static void get_openreq4(const struct request_sock *req,
			 struct seq_file *f, int i)
{
	const struct inet_request_sock *ireq = inet_rsk(req);
	long delta = req->rsk_timer.expires - jiffies;

	seq_printf(f, "%4d: %08X:%04X %08X:%04X"
		" %02X %08X:%08X %02X:%08lX %08X %5u %8d %u %d %pK",
		i,
		ireq->ir_loc_addr,
		ireq->ir_num,
		ireq->ir_rmt_addr,
		ntohs(ireq->ir_rmt_port),
		TCP_SYN_RECV,
		0, 0, /* could print option size, but that is af dependent. */
		1,    /* timers active (only the expire timer) */
		jiffies_delta_to_clock_t(delta),
		req->num_timeout,
		from_kuid_munged(seq_user_ns(f),
				 sock_i_uid(req->rsk_listener)),
		0,  /* non standard timer */
		0, /* open_requests have no inode */
		0,
		req);
}

static void get_tcp4_sock(struct sock *sk, struct seq_file *f, int i)
{
	int timer_active;
	unsigned long timer_expires;
	const struct tcp_sock *tp = tcp_sk(sk);
	const struct inet_connection_sock *icsk = inet_csk(sk);
	const struct inet_sock *inet = inet_sk(sk);
	const struct fastopen_queue *fastopenq = &icsk->icsk_accept_queue.fastopenq;
	__be32 dest = inet->inet_daddr;
	__be32 src = inet->inet_rcv_saddr;
	__u16 destp = ntohs(inet->inet_dport);
	__u16 srcp = ntohs(inet->inet_sport);
	int rx_queue;
	int state;

	if (icsk->icsk_pending == ICSK_TIME_RETRANS ||
	    icsk->icsk_pending == ICSK_TIME_REO_TIMEOUT ||
	    icsk->icsk_pending == ICSK_TIME_LOSS_PROBE) {
		timer_active	= 1;
		timer_expires	= icsk->icsk_timeout;
	} else if (icsk->icsk_pending == ICSK_TIME_PROBE0) {
		timer_active	= 4;
		timer_expires	= icsk->icsk_timeout;
	} else if (timer_pending(&sk->sk_timer)) {
		timer_active	= 2;
		timer_expires	= sk->sk_timer.expires;
	} else {
		timer_active	= 0;
		timer_expires = jiffies;
	}

	state = inet_sk_state_load(sk);
	if (state == TCP_LISTEN)
		rx_queue = sk->sk_ack_backlog;
	else
		/* Because we don't lock the socket,
		 * we might find a transient negative value.
		 */
		rx_queue = max_t(int, READ_ONCE(tp->rcv_nxt) -
				      READ_ONCE(tp->copied_seq), 0);

	seq_printf(f, "%4d: %08X:%04X %08X:%04X %02X %08X:%08X %02X:%08lX "
			"%08X %5u %8d %lu %d %pK %lu %lu %u %u %d",
		i, src, srcp, dest, destp, state,
		READ_ONCE(tp->write_seq) - tp->snd_una,
		rx_queue,
		timer_active,
		jiffies_delta_to_clock_t(timer_expires - jiffies),
		icsk->icsk_retransmits,
		from_kuid_munged(seq_user_ns(f), sock_i_uid(sk)),
		icsk->icsk_probes_out,
		sock_i_ino(sk),
		refcount_read(&sk->sk_refcnt), sk,
		jiffies_to_clock_t(icsk->icsk_rto),
		jiffies_to_clock_t(icsk->icsk_ack.ato),
		(icsk->icsk_ack.quick << 1) | inet_csk_in_pingpong_mode(sk),
		tp->snd_cwnd,
		state == TCP_LISTEN ?
		    fastopenq->max_qlen :
		    (tcp_in_initial_slowstart(tp) ? -1 : tp->snd_ssthresh));
}

static void get_timewait4_sock(const struct inet_timewait_sock *tw,
			       struct seq_file *f, int i)
{
	long delta = tw->tw_timer.expires - jiffies;
	__be32 dest, src;
	__u16 destp, srcp;

	dest  = tw->tw_daddr;
	src   = tw->tw_rcv_saddr;
	destp = ntohs(tw->tw_dport);
	srcp  = ntohs(tw->tw_sport);

	seq_printf(f, "%4d: %08X:%04X %08X:%04X"
		" %02X %08X:%08X %02X:%08lX %08X %5d %8d %d %d %pK",
		i, src, srcp, dest, destp, tw->tw_substate, 0, 0,
		3, jiffies_delta_to_clock_t(delta), 0, 0, 0, 0,
		refcount_read(&tw->tw_refcnt), tw);
}

#define TMPSZ 150

static int tcp4_seq_show(struct seq_file *seq, void *v)
{
	struct tcp_iter_state *st;
	struct sock *sk = v;

	seq_setwidth(seq, TMPSZ - 1);
	if (v == SEQ_START_TOKEN) {
		seq_puts(seq, "  sl  local_address rem_address   st tx_queue "
			   "rx_queue tr tm->when retrnsmt   uid  timeout "
			   "inode");
		goto out;
	}
	st = seq->private;

	if (sk->sk_state == TCP_TIME_WAIT)
		get_timewait4_sock(v, seq, st->num);
	else if (sk->sk_state == TCP_NEW_SYN_RECV)
		get_openreq4(v, seq, st->num);
	else
		get_tcp4_sock(v, seq, st->num);
out:
	seq_pad(seq, '\n');
	return 0;
}

static const struct seq_operations tcp4_seq_ops = {
	.show		= tcp4_seq_show,
	.start		= tcp_seq_start,
	.next		= tcp_seq_next,
	.stop		= tcp_seq_stop,
};

static struct tcp_seq_afinfo tcp4_seq_afinfo = {
	.family		= AF_INET,
};

static int __net_init tcp4_proc_init_net(struct net *net)
{
	if (!proc_create_net_data("tcp", 0444, net->proc_net, &tcp4_seq_ops,
			sizeof(struct tcp_iter_state), &tcp4_seq_afinfo))
		return -ENOMEM;
	return 0;
}

static void __net_exit tcp4_proc_exit_net(struct net *net)
{
	remove_proc_entry("tcp", net->proc_net);
}

static struct pernet_operations tcp4_net_ops = {
	.init = tcp4_proc_init_net,
	.exit = tcp4_proc_exit_net,
};

int __init tcp4_proc_init(void)
{
	return register_pernet_subsys(&tcp4_net_ops);
}

void tcp4_proc_exit(void)
{
	unregister_pernet_subsys(&tcp4_net_ops);
}
#endif /* CONFIG_PROC_FS */

struct proto tcp_prot = {
	.name			= "TCP",
	.owner			= THIS_MODULE,
	.close			= tcp_close,
	.pre_connect		= tcp_v4_pre_connect,
	.connect		= tcp_v4_connect,
	.disconnect		= tcp_disconnect,
	.accept			= inet_csk_accept,
	.ioctl			= tcp_ioctl,
	.init			= tcp_v4_init_sock,
	.destroy		= tcp_v4_destroy_sock,
	.shutdown		= tcp_shutdown,
	.setsockopt		= tcp_setsockopt,
	.getsockopt		= tcp_getsockopt,
	.keepalive		= tcp_set_keepalive,
	.recvmsg		= tcp_recvmsg,
	.sendmsg		= tcp_sendmsg,
	.sendpage		= tcp_sendpage,
	.backlog_rcv		= tcp_v4_do_rcv,
	.release_cb		= tcp_release_cb,
	.hash			= inet_hash,
	.unhash			= inet_unhash,
	.get_port		= inet_csk_get_port,
	.enter_memory_pressure	= tcp_enter_memory_pressure,
	.leave_memory_pressure	= tcp_leave_memory_pressure,
	.stream_memory_free	= tcp_stream_memory_free,
	.sockets_allocated	= &tcp_sockets_allocated,
	.orphan_count		= &tcp_orphan_count,
	.memory_allocated	= &tcp_memory_allocated,
	.memory_pressure	= &tcp_memory_pressure,
	.sysctl_mem		= sysctl_tcp_mem,
	.sysctl_wmem_offset	= offsetof(struct net, ipv4.sysctl_tcp_wmem),
	.sysctl_rmem_offset	= offsetof(struct net, ipv4.sysctl_tcp_rmem),
	.max_header		= MAX_TCP_HEADER,
	.obj_size		= sizeof(struct tcp_sock),
#ifdef CONFIG_MPTCP
	.useroffset		= offsetof(struct tcp_sock, mptcp_sched_name),
	.usersize		= sizeof_field(struct tcp_sock, mptcp_sched_name) +
				  sizeof_field(struct tcp_sock, mptcp_pm_name),
#endif
	.slab_flags		= SLAB_TYPESAFE_BY_RCU,
	.twsk_prot		= &tcp_timewait_sock_ops,
	.rsk_prot		= &tcp_request_sock_ops,
	.h.hashinfo		= &tcp_hashinfo,
	.no_autobind		= true,
#ifdef CONFIG_COMPAT
	.compat_setsockopt	= compat_tcp_setsockopt,
	.compat_getsockopt	= compat_tcp_getsockopt,
#endif
	.diag_destroy		= tcp_abort,
#ifdef CONFIG_MPTCP
	.clear_sk		= mptcp_clear_sk,
#endif
};
EXPORT_SYMBOL(tcp_prot);

static void __net_exit tcp_sk_exit(struct net *net)
{
	int cpu;

	if (net->ipv4.tcp_congestion_control)
		module_put(net->ipv4.tcp_congestion_control->owner);

	for_each_possible_cpu(cpu)
		inet_ctl_sock_destroy(*per_cpu_ptr(net->ipv4.tcp_sk, cpu));
	free_percpu(net->ipv4.tcp_sk);
}

static int __net_init tcp_sk_init(struct net *net)
{
	int res, cpu, cnt;

	net->ipv4.tcp_sk = alloc_percpu(struct sock *);
	if (!net->ipv4.tcp_sk)
		return -ENOMEM;

	for_each_possible_cpu(cpu) {
		struct sock *sk;

		res = inet_ctl_sock_create(&sk, PF_INET, SOCK_RAW,
					   IPPROTO_TCP, net);
		if (res)
			goto fail;
		sock_set_flag(sk, SOCK_USE_WRITE_QUEUE);

		/* Please enforce IP_DF and IPID==0 for RST and
		 * ACK sent in SYN-RECV and TIME-WAIT state.
		 */
		inet_sk(sk)->pmtudisc = IP_PMTUDISC_DO;

		*per_cpu_ptr(net->ipv4.tcp_sk, cpu) = sk;
	}

	net->ipv4.sysctl_tcp_ecn = 2;
	net->ipv4.sysctl_tcp_ecn_fallback = 1;

	net->ipv4.sysctl_tcp_base_mss = TCP_BASE_MSS;
	net->ipv4.sysctl_tcp_min_snd_mss = TCP_MIN_SND_MSS;
	net->ipv4.sysctl_tcp_probe_threshold = TCP_PROBE_THRESHOLD;
	net->ipv4.sysctl_tcp_probe_interval = TCP_PROBE_INTERVAL;
	net->ipv4.sysctl_tcp_mtu_probe_floor = TCP_MIN_SND_MSS;

	net->ipv4.sysctl_tcp_keepalive_time = TCP_KEEPALIVE_TIME;
	net->ipv4.sysctl_tcp_keepalive_probes = TCP_KEEPALIVE_PROBES;
	net->ipv4.sysctl_tcp_keepalive_intvl = TCP_KEEPALIVE_INTVL;

	net->ipv4.sysctl_tcp_syn_retries = TCP_SYN_RETRIES;
	net->ipv4.sysctl_tcp_synack_retries = TCP_SYNACK_RETRIES;
	net->ipv4.sysctl_tcp_syncookies = 1;
	net->ipv4.sysctl_tcp_reordering = TCP_FASTRETRANS_THRESH;
	net->ipv4.sysctl_tcp_retries1 = TCP_RETR1;
	net->ipv4.sysctl_tcp_retries2 = TCP_RETR2;
	net->ipv4.sysctl_tcp_orphan_retries = 0;
	net->ipv4.sysctl_tcp_fin_timeout = TCP_FIN_TIMEOUT;
	net->ipv4.sysctl_tcp_notsent_lowat = UINT_MAX;
	net->ipv4.sysctl_tcp_tw_reuse = 2;

	cnt = tcp_hashinfo.ehash_mask + 1;
	net->ipv4.tcp_death_row.sysctl_max_tw_buckets = cnt / 2;
	net->ipv4.tcp_death_row.hashinfo = &tcp_hashinfo;

	net->ipv4.sysctl_max_syn_backlog = max(128, cnt / 128);
	net->ipv4.sysctl_tcp_sack = 1;
	net->ipv4.sysctl_tcp_window_scaling = 1;
	net->ipv4.sysctl_tcp_timestamps = 1;
	net->ipv4.sysctl_tcp_early_retrans = 3;
	net->ipv4.sysctl_tcp_recovery = TCP_RACK_LOSS_DETECTION;
	net->ipv4.sysctl_tcp_slow_start_after_idle = 1; /* By default, RFC2861 behavior.  */
	net->ipv4.sysctl_tcp_retrans_collapse = 1;
	net->ipv4.sysctl_tcp_max_reordering = 300;
	net->ipv4.sysctl_tcp_dsack = 1;
	net->ipv4.sysctl_tcp_app_win = 31;
	net->ipv4.sysctl_tcp_adv_win_scale = 1;
	net->ipv4.sysctl_tcp_frto = 2;
	net->ipv4.sysctl_tcp_moderate_rcvbuf = 1;
	/* This limits the percentage of the congestion window which we
	 * will allow a single TSO frame to consume.  Building TSO frames
	 * which are too large can cause TCP streams to be bursty.
	 */
	net->ipv4.sysctl_tcp_tso_win_divisor = 3;
	/* Default TSQ limit of 16 TSO segments */
	net->ipv4.sysctl_tcp_limit_output_bytes = 16 * 65536;
	/* rfc5961 challenge ack rate limiting */
	net->ipv4.sysctl_tcp_challenge_ack_limit = 1000;
	net->ipv4.sysctl_tcp_min_tso_segs = 2;
	net->ipv4.sysctl_tcp_min_rtt_wlen = 300;
	net->ipv4.sysctl_tcp_autocorking = 1;
	net->ipv4.sysctl_tcp_invalid_ratelimit = HZ/2;
	net->ipv4.sysctl_tcp_pacing_ss_ratio = 200;
	net->ipv4.sysctl_tcp_pacing_ca_ratio = 120;
	if (net != &init_net) {
		memcpy(net->ipv4.sysctl_tcp_rmem,
		       init_net.ipv4.sysctl_tcp_rmem,
		       sizeof(init_net.ipv4.sysctl_tcp_rmem));
		memcpy(net->ipv4.sysctl_tcp_wmem,
		       init_net.ipv4.sysctl_tcp_wmem,
		       sizeof(init_net.ipv4.sysctl_tcp_wmem));
	}
	net->ipv4.sysctl_tcp_comp_sack_delay_ns = NSEC_PER_MSEC;
	net->ipv4.sysctl_tcp_comp_sack_nr = 44;
	net->ipv4.sysctl_tcp_fastopen = TFO_CLIENT_ENABLE;
	spin_lock_init(&net->ipv4.tcp_fastopen_ctx_lock);
	net->ipv4.sysctl_tcp_fastopen_blackhole_timeout = 60 * 60;
	atomic_set(&net->ipv4.tfo_active_disable_times, 0);

	/* Reno is always built in */
	if (!net_eq(net, &init_net) &&
	    try_module_get(init_net.ipv4.tcp_congestion_control->owner))
		net->ipv4.tcp_congestion_control = init_net.ipv4.tcp_congestion_control;
	else
		net->ipv4.tcp_congestion_control = &tcp_reno;

	return 0;
fail:
	tcp_sk_exit(net);

	return res;
}

static void __net_exit tcp_sk_exit_batch(struct list_head *net_exit_list)
{
	struct net *net;

	inet_twsk_purge(&tcp_hashinfo, AF_INET);

	list_for_each_entry(net, net_exit_list, exit_list)
		tcp_fastopen_ctx_destroy(net);
}

static struct pernet_operations __net_initdata tcp_sk_ops = {
       .init	   = tcp_sk_init,
       .exit	   = tcp_sk_exit,
       .exit_batch = tcp_sk_exit_batch,
};

void __init tcp_v4_init(void)
{
	if (register_pernet_subsys(&tcp_sk_ops))
		panic("Failed to create the TCP control socket.\n");
}<|MERGE_RESOLUTION|>--- conflicted
+++ resolved
@@ -521,13 +521,8 @@
 			if (sk->sk_state == TCP_LISTEN)
 				goto out;
 
-<<<<<<< HEAD
-			tp->mtu_info = info;
+			WRITE_ONCE(tp->mtu_info, info);
 			if (!sock_owned_by_user(meta_sk)) {
-=======
-			WRITE_ONCE(tp->mtu_info, info);
-			if (!sock_owned_by_user(sk)) {
->>>>>>> c6bf0ed9
 				tcp_v4_mtu_reduced(sk);
 			} else {
 				if (!test_and_set_bit(TCP_MTU_REDUCED_DEFERRED, &sk->sk_tsq_flags))
