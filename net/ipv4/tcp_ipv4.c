--- conflicted
+++ resolved
@@ -523,13 +523,8 @@
 			if (sk->sk_state == TCP_LISTEN)
 				goto out;
 
-<<<<<<< HEAD
-			tp->mtu_info = info;
+			WRITE_ONCE(tp->mtu_info, info);
 			if (!sock_owned_by_user(meta_sk)) {
-=======
-			WRITE_ONCE(tp->mtu_info, info);
-			if (!sock_owned_by_user(sk)) {
->>>>>>> b172b44f
 				tcp_v4_mtu_reduced(sk);
 			} else {
 				if (!test_and_set_bit(TCP_MTU_REDUCED_DEFERRED, &sk->sk_tsq_flags))
