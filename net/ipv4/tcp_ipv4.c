// SPDX-License-Identifier: GPL-2.0-or-later
/*
 * INET		An implementation of the TCP/IP protocol suite for the LINUX
 *		operating system.  INET is implemented using the  BSD Socket
 *		interface as the means of communication with the user level.
 *
 *		Implementation of the Transmission Control Protocol(TCP).
 *
 *		IPv4 specific functions
 *
 *		code split from:
 *		linux/ipv4/tcp.c
 *		linux/ipv4/tcp_input.c
 *		linux/ipv4/tcp_output.c
 *
 *		See tcp.c for author information
 */

/*
 * Changes:
 *		David S. Miller	:	New socket lookup architecture.
 *					This code is dedicated to John Dyson.
 *		David S. Miller :	Change semantics of established hash,
 *					half is devoted to TIME_WAIT sockets
 *					and the rest go in the other half.
 *		Andi Kleen :		Add support for syncookies and fixed
 *					some bugs: ip options weren't passed to
 *					the TCP layer, missed a check for an
 *					ACK bit.
 *		Andi Kleen :		Implemented fast path mtu discovery.
 *	     				Fixed many serious bugs in the
 *					request_sock handling and moved
 *					most of it into the af independent code.
 *					Added tail drop and some other bugfixes.
 *					Added new listen semantics.
 *		Mike McLagan	:	Routing by source
 *	Juan Jose Ciarlante:		ip_dynaddr bits
 *		Andi Kleen:		various fixes.
 *	Vitaly E. Lavrov	:	Transparent proxy revived after year
 *					coma.
 *	Andi Kleen		:	Fix new listen.
 *	Andi Kleen		:	Fix accept error reporting.
 *	YOSHIFUJI Hideaki @USAGI and:	Support IPV6_V6ONLY socket option, which
 *	Alexey Kuznetsov		allow both IPv4 and IPv6 sockets to bind
 *					a single port at the same time.
 */

#define pr_fmt(fmt) "TCP: " fmt

#include <linux/bottom_half.h>
#include <linux/types.h>
#include <linux/fcntl.h>
#include <linux/module.h>
#include <linux/random.h>
#include <linux/cache.h>
#include <linux/jhash.h>
#include <linux/init.h>
#include <linux/times.h>
#include <linux/slab.h>

#include <net/net_namespace.h>
#include <net/icmp.h>
#include <net/inet_hashtables.h>
#include <net/tcp.h>
#include <net/mptcp.h>
#include <net/mptcp_v4.h>
#include <net/transp_v6.h>
#include <net/ipv6.h>
#include <net/inet_common.h>
#include <net/timewait_sock.h>
#include <net/xfrm.h>
#include <net/secure_seq.h>
#include <net/busy_poll.h>

#include <linux/inet.h>
#include <linux/ipv6.h>
#include <linux/stddef.h>
#include <linux/proc_fs.h>
#include <linux/seq_file.h>
#include <linux/inetdevice.h>

#include <crypto/hash.h>
#include <linux/scatterlist.h>

#include <trace/events/tcp.h>

#ifdef CONFIG_TCP_MD5SIG
static int tcp_v4_md5_hash_hdr(char *md5_hash, const struct tcp_md5sig_key *key,
			       __be32 daddr, __be32 saddr, const struct tcphdr *th);
#endif

struct inet_hashinfo tcp_hashinfo;
EXPORT_SYMBOL(tcp_hashinfo);

static u32 tcp_v4_init_seq(const struct sk_buff *skb)
{
	return secure_tcp_seq(ip_hdr(skb)->daddr,
			      ip_hdr(skb)->saddr,
			      tcp_hdr(skb)->dest,
			      tcp_hdr(skb)->source);
}

static u32 tcp_v4_init_ts_off(const struct net *net, const struct sk_buff *skb)
{
	return secure_tcp_ts_off(net, ip_hdr(skb)->daddr, ip_hdr(skb)->saddr);
}

int tcp_twsk_unique(struct sock *sk, struct sock *sktw, void *twp)
{
	const struct inet_timewait_sock *tw = inet_twsk(sktw);
	const struct tcp_timewait_sock *tcptw = tcp_twsk(sktw);
	struct tcp_sock *tp = tcp_sk(sk);
	int reuse = sock_net(sk)->ipv4.sysctl_tcp_tw_reuse;

	if (reuse == 2) {
		/* Still does not detect *everything* that goes through
		 * lo, since we require a loopback src or dst address
		 * or direct binding to 'lo' interface.
		 */
		bool loopback = false;
		if (tw->tw_bound_dev_if == LOOPBACK_IFINDEX)
			loopback = true;
#if IS_ENABLED(CONFIG_IPV6)
		if (tw->tw_family == AF_INET6) {
			if (ipv6_addr_loopback(&tw->tw_v6_daddr) ||
			    (ipv6_addr_v4mapped(&tw->tw_v6_daddr) &&
			     (tw->tw_v6_daddr.s6_addr[12] == 127)) ||
			    ipv6_addr_loopback(&tw->tw_v6_rcv_saddr) ||
			    (ipv6_addr_v4mapped(&tw->tw_v6_rcv_saddr) &&
			     (tw->tw_v6_rcv_saddr.s6_addr[12] == 127)))
				loopback = true;
		} else
#endif
		{
			if (ipv4_is_loopback(tw->tw_daddr) ||
			    ipv4_is_loopback(tw->tw_rcv_saddr))
				loopback = true;
		}
		if (!loopback)
			reuse = 0;
	}

	/* With PAWS, it is safe from the viewpoint
	   of data integrity. Even without PAWS it is safe provided sequence
	   spaces do not overlap i.e. at data rates <= 80Mbit/sec.

	   Actually, the idea is close to VJ's one, only timestamp cache is
	   held not per host, but per port pair and TW bucket is used as state
	   holder.

	   If TW bucket has been already destroyed we fall back to VJ's scheme
	   and use initial timestamp retrieved from peer table.
	 */
	if (tcptw->tw_ts_recent_stamp &&
	    (!twp || (reuse && time_after32(ktime_get_seconds(),
					    tcptw->tw_ts_recent_stamp)))) {
		/* In case of repair and re-using TIME-WAIT sockets we still
		 * want to be sure that it is safe as above but honor the
		 * sequence numbers and time stamps set as part of the repair
		 * process.
		 *
		 * Without this check re-using a TIME-WAIT socket with TCP
		 * repair would accumulate a -1 on the repair assigned
		 * sequence number. The first time it is reused the sequence
		 * is -1, the second time -2, etc. This fixes that issue
		 * without appearing to create any others.
		 */
		if (likely(!tp->repair)) {
			tp->write_seq = tcptw->tw_snd_nxt + 65535 + 2;
			if (tp->write_seq == 0)
				tp->write_seq = 1;
			tp->rx_opt.ts_recent	   = tcptw->tw_ts_recent;
			tp->rx_opt.ts_recent_stamp = tcptw->tw_ts_recent_stamp;
		}
		sock_hold(sktw);
		return 1;
	}

	return 0;
}
EXPORT_SYMBOL_GPL(tcp_twsk_unique);

static int tcp_v4_pre_connect(struct sock *sk, struct sockaddr *uaddr,
			      int addr_len)
{
	/* This check is replicated from tcp_v4_connect() and intended to
	 * prevent BPF program called below from accessing bytes that are out
	 * of the bound specified by user in addr_len.
	 */
	if (addr_len < sizeof(struct sockaddr_in))
		return -EINVAL;

	sock_owned_by_me(sk);

	return BPF_CGROUP_RUN_PROG_INET4_CONNECT(sk, uaddr);
}

/* This will initiate an outgoing connection. */
int tcp_v4_connect(struct sock *sk, struct sockaddr *uaddr, int addr_len)
{
	struct sockaddr_in *usin = (struct sockaddr_in *)uaddr;
	struct inet_sock *inet = inet_sk(sk);
	struct tcp_sock *tp = tcp_sk(sk);
	__be16 orig_sport, orig_dport;
	__be32 daddr, nexthop;
	struct flowi4 *fl4;
	struct rtable *rt;
	int err;
	struct ip_options_rcu *inet_opt;
	struct inet_timewait_death_row *tcp_death_row = &sock_net(sk)->ipv4.tcp_death_row;

	if (addr_len < sizeof(struct sockaddr_in))
		return -EINVAL;

	if (usin->sin_family != AF_INET)
		return -EAFNOSUPPORT;

	nexthop = daddr = usin->sin_addr.s_addr;
	inet_opt = rcu_dereference_protected(inet->inet_opt,
					     lockdep_sock_is_held(sk));
	if (inet_opt && inet_opt->opt.srr) {
		if (!daddr)
			return -EINVAL;
		nexthop = inet_opt->opt.faddr;
	}

	orig_sport = inet->inet_sport;
	orig_dport = usin->sin_port;
	fl4 = &inet->cork.fl.u.ip4;
	rt = ip_route_connect(fl4, nexthop, inet->inet_saddr,
			      RT_CONN_FLAGS(sk), sk->sk_bound_dev_if,
			      IPPROTO_TCP,
			      orig_sport, orig_dport, sk);
	if (IS_ERR(rt)) {
		err = PTR_ERR(rt);
		if (err == -ENETUNREACH)
			IP_INC_STATS(sock_net(sk), IPSTATS_MIB_OUTNOROUTES);
		return err;
	}

	if (rt->rt_flags & (RTCF_MULTICAST | RTCF_BROADCAST)) {
		ip_rt_put(rt);
		return -ENETUNREACH;
	}

	if (!inet_opt || !inet_opt->opt.srr)
		daddr = fl4->daddr;

	if (!inet->inet_saddr)
		inet->inet_saddr = fl4->saddr;
	sk_rcv_saddr_set(sk, inet->inet_saddr);

	if (tp->rx_opt.ts_recent_stamp && inet->inet_daddr != daddr) {
		/* Reset inherited state */
		tp->rx_opt.ts_recent	   = 0;
		tp->rx_opt.ts_recent_stamp = 0;
		if (likely(!tp->repair))
			tp->write_seq	   = 0;
	}

	inet->inet_dport = usin->sin_port;
	sk_daddr_set(sk, daddr);

	inet_csk(sk)->icsk_ext_hdr_len = 0;
	if (inet_opt)
		inet_csk(sk)->icsk_ext_hdr_len = inet_opt->opt.optlen;

	tp->rx_opt.mss_clamp = TCP_MSS_DEFAULT;

	/* Socket identity is still unknown (sport may be zero).
	 * However we set state to SYN-SENT and not releasing socket
	 * lock select source port, enter ourselves into the hash tables and
	 * complete initialization after this.
	 */
	tcp_set_state(sk, TCP_SYN_SENT);
	err = inet_hash_connect(tcp_death_row, sk);
	if (err)
		goto failure;

	sk_set_txhash(sk);

	rt = ip_route_newports(fl4, rt, orig_sport, orig_dport,
			       inet->inet_sport, inet->inet_dport, sk);
	if (IS_ERR(rt)) {
		err = PTR_ERR(rt);
		rt = NULL;
		goto failure;
	}
	/* OK, now commit destination to socket.  */
	sk->sk_gso_type = SKB_GSO_TCPV4;
	sk_setup_caps(sk, &rt->dst);
	rt = NULL;

	if (likely(!tp->repair)) {
		if (!tp->write_seq)
			tp->write_seq = secure_tcp_seq(inet->inet_saddr,
						       inet->inet_daddr,
						       inet->inet_sport,
						       usin->sin_port);
		tp->tsoffset = secure_tcp_ts_off(sock_net(sk),
						 inet->inet_saddr,
						 inet->inet_daddr);
	}

	inet->inet_id = tp->write_seq ^ jiffies;

	if (tcp_fastopen_defer_connect(sk, &err))
		return err;
	if (err)
		goto failure;

	err = tcp_connect(sk);

	if (err)
		goto failure;

	return 0;

failure:
	/*
	 * This unhashes the socket and releases the local port,
	 * if necessary.
	 */
	tcp_set_state(sk, TCP_CLOSE);
	ip_rt_put(rt);
	sk->sk_route_caps = 0;
	inet->inet_dport = 0;
	return err;
}
EXPORT_SYMBOL(tcp_v4_connect);

/*
 * This routine reacts to ICMP_FRAG_NEEDED mtu indications as defined in RFC1191.
 * It can be called through tcp_release_cb() if socket was owned by user
 * at the time tcp_v4_err() was called to handle ICMP message.
 */
void tcp_v4_mtu_reduced(struct sock *sk)
{
	struct inet_sock *inet = inet_sk(sk);
	struct dst_entry *dst;
	u32 mtu;

	if ((1 << sk->sk_state) & (TCPF_LISTEN | TCPF_CLOSE))
		return;
	mtu = tcp_sk(sk)->mtu_info;
	dst = inet_csk_update_pmtu(sk, mtu);
	if (!dst)
		return;

	/* Something is about to be wrong... Remember soft error
	 * for the case, if this connection will not able to recover.
	 */
	if (mtu < dst_mtu(dst) && ip_dont_fragment(sk, dst))
		sk->sk_err_soft = EMSGSIZE;

	mtu = dst_mtu(dst);

	if (inet->pmtudisc != IP_PMTUDISC_DONT &&
	    ip_sk_accept_pmtu(sk) &&
	    inet_csk(sk)->icsk_pmtu_cookie > mtu) {
		tcp_sync_mss(sk, mtu);

		/* Resend the TCP packet because it's
		 * clear that the old packet has been
		 * dropped. This is the new "fast" path mtu
		 * discovery.
		 */
		tcp_simple_retransmit(sk);
	} /* else let the usual retransmit timer handle it */
}
EXPORT_SYMBOL(tcp_v4_mtu_reduced);

static void do_redirect(struct sk_buff *skb, struct sock *sk)
{
	struct dst_entry *dst = __sk_dst_check(sk, 0);

	if (dst)
		dst->ops->redirect(dst, sk, skb);
}


/* handle ICMP messages on TCP_NEW_SYN_RECV request sockets */
void tcp_req_err(struct sock *sk, u32 seq, bool abort)
{
	struct request_sock *req = inet_reqsk(sk);
	struct net *net = sock_net(sk);

	/* ICMPs are not backlogged, hence we cannot get
	 * an established socket here.
	 */
	if (seq != tcp_rsk(req)->snt_isn) {
		__NET_INC_STATS(net, LINUX_MIB_OUTOFWINDOWICMPS);
	} else if (abort) {
		/*
		 * Still in SYN_RECV, just remove it silently.
		 * There is no good way to pass the error to the newly
		 * created socket, and POSIX does not want network
		 * errors returned from accept().
		 */
		inet_csk_reqsk_queue_drop(req->rsk_listener, req);
		tcp_listendrop(req->rsk_listener);
	}
	reqsk_put(req);
}
EXPORT_SYMBOL(tcp_req_err);

/*
 * This routine is called by the ICMP module when it gets some
 * sort of error condition.  If err < 0 then the socket should
 * be closed and the error returned to the user.  If err > 0
 * it's just the icmp type << 8 | icmp code.  After adjustment
 * header points to the first 8 bytes of the tcp header.  We need
 * to find the appropriate port.
 *
 * The locking strategy used here is very "optimistic". When
 * someone else accesses the socket the ICMP is just dropped
 * and for some paths there is no check at all.
 * A more general error queue to queue errors for later handling
 * is probably better.
 *
 */

int tcp_v4_err(struct sk_buff *icmp_skb, u32 info)
{
	const struct iphdr *iph = (const struct iphdr *)icmp_skb->data;
	struct tcphdr *th = (struct tcphdr *)(icmp_skb->data + (iph->ihl << 2));
	struct inet_connection_sock *icsk;
	struct tcp_sock *tp;
	struct inet_sock *inet;
	const int type = icmp_hdr(icmp_skb)->type;
	const int code = icmp_hdr(icmp_skb)->code;
	struct sock *sk, *meta_sk;
	struct sk_buff *skb;
	struct request_sock *fastopen;
	u32 seq, snd_una;
	s32 remaining;
	u32 delta_us;
	int err;
	struct net *net = dev_net(icmp_skb->dev);

	sk = __inet_lookup_established(net, &tcp_hashinfo, iph->daddr,
				       th->dest, iph->saddr, ntohs(th->source),
				       inet_iif(icmp_skb), 0);
	if (!sk) {
		__ICMP_INC_STATS(net, ICMP_MIB_INERRORS);
		return -ENOENT;
	}
	if (sk->sk_state == TCP_TIME_WAIT) {
		inet_twsk_put(inet_twsk(sk));
		return 0;
	}
	seq = ntohl(th->seq);
	if (sk->sk_state == TCP_NEW_SYN_RECV) {
		tcp_req_err(sk, seq, type == ICMP_PARAMETERPROB ||
				     type == ICMP_TIME_EXCEEDED ||
				     (type == ICMP_DEST_UNREACH &&
				      (code == ICMP_NET_UNREACH ||
				       code == ICMP_HOST_UNREACH)));
		return 0;
	}

	tp = tcp_sk(sk);
	if (mptcp(tp))
		meta_sk = mptcp_meta_sk(sk);
	else
		meta_sk = sk;

	bh_lock_sock(meta_sk);
	/* If too many ICMPs get dropped on busy
	 * servers this needs to be solved differently.
	 * We do take care of PMTU discovery (RFC1191) special case :
	 * we can receive locally generated ICMP messages while socket is held.
	 */
	if (sock_owned_by_user(meta_sk)) {
		if (!(type == ICMP_DEST_UNREACH && code == ICMP_FRAG_NEEDED))
			__NET_INC_STATS(net, LINUX_MIB_LOCKDROPPEDICMPS);
	}
	if (sk->sk_state == TCP_CLOSE)
		goto out;

	if (unlikely(iph->ttl < inet_sk(sk)->min_ttl)) {
		__NET_INC_STATS(net, LINUX_MIB_TCPMINTTLDROP);
		goto out;
	}

	icsk = inet_csk(sk);
	/* XXX (TFO) - tp->snd_una should be ISN (tcp_create_openreq_child() */
	fastopen = tp->fastopen_rsk;
	snd_una = fastopen ? tcp_rsk(fastopen)->snt_isn : tp->snd_una;
	if (sk->sk_state != TCP_LISTEN &&
	    !between(seq, snd_una, tp->snd_nxt)) {
		__NET_INC_STATS(net, LINUX_MIB_OUTOFWINDOWICMPS);
		goto out;
	}

	switch (type) {
	case ICMP_REDIRECT:
		if (!sock_owned_by_user(sk))
			do_redirect(icmp_skb, sk);
		goto out;
	case ICMP_SOURCE_QUENCH:
		/* Just silently ignore these. */
		goto out;
	case ICMP_PARAMETERPROB:
		err = EPROTO;
		break;
	case ICMP_DEST_UNREACH:
		if (code > NR_ICMP_UNREACH)
			goto out;

		if (code == ICMP_FRAG_NEEDED) { /* PMTU discovery (RFC1191) */
			/* We are not interested in TCP_LISTEN and open_requests
			 * (SYN-ACKs send out by Linux are always <576bytes so
			 * they should go through unfragmented).
			 */
			if (sk->sk_state == TCP_LISTEN)
				goto out;

			tp->mtu_info = info;
			if (!sock_owned_by_user(meta_sk)) {
				tcp_v4_mtu_reduced(sk);
			} else {
				if (!test_and_set_bit(TCP_MTU_REDUCED_DEFERRED, &sk->sk_tsq_flags))
					sock_hold(sk);
				if (mptcp(tp))
					mptcp_tsq_flags(sk);
			}
			goto out;
		}

		err = icmp_err_convert[code].errno;
		/* check if icmp_skb allows revert of backoff
		 * (see draft-zimmermann-tcp-lcd) */
		if (code != ICMP_NET_UNREACH && code != ICMP_HOST_UNREACH)
			break;
		if (seq != tp->snd_una  || !icsk->icsk_retransmits ||
		    !icsk->icsk_backoff || fastopen)
			break;

		if (sock_owned_by_user(meta_sk))
			break;

		skb = tcp_rtx_queue_head(sk);
		if (WARN_ON_ONCE(!skb))
			break;

		icsk->icsk_backoff--;
		icsk->icsk_rto = tp->srtt_us ? __tcp_set_rto(tp) :
					       TCP_TIMEOUT_INIT;
		icsk->icsk_rto = inet_csk_rto_backoff(icsk, TCP_RTO_MAX);


		tcp_mstamp_refresh(tp);
		delta_us = (u32)(tp->tcp_mstamp - tcp_skb_timestamp_us(skb));
		remaining = icsk->icsk_rto -
			    usecs_to_jiffies(delta_us);

		if (remaining > 0) {
			inet_csk_reset_xmit_timer(sk, ICSK_TIME_RETRANS,
						  remaining, TCP_RTO_MAX);
		} else {
			/* RTO revert clocked out retransmission.
			 * Will retransmit now */
			tcp_sk(sk)->ops->retransmit_timer(sk);
		}

		break;
	case ICMP_TIME_EXCEEDED:
		err = EHOSTUNREACH;
		break;
	default:
		goto out;
	}

	switch (sk->sk_state) {
	case TCP_SYN_SENT:
	case TCP_SYN_RECV:
		/* Only in fast or simultaneous open. If a fast open socket is
		 * is already accepted it is treated as a connected one below.
		 */
		if (fastopen && !fastopen->sk)
			break;

		if (!sock_owned_by_user(meta_sk)) {
			sk->sk_err = err;

			sk->sk_error_report(sk);

			tcp_done(sk);
		} else {
			sk->sk_err_soft = err;
		}
		goto out;
	}

	/* If we've already connected we will keep trying
	 * until we time out, or the user gives up.
	 *
	 * rfc1122 4.2.3.9 allows to consider as hard errors
	 * only PROTO_UNREACH and PORT_UNREACH (well, FRAG_FAILED too,
	 * but it is obsoleted by pmtu discovery).
	 *
	 * Note, that in modern internet, where routing is unreliable
	 * and in each dark corner broken firewalls sit, sending random
	 * errors ordered by their masters even this two messages finally lose
	 * their original sense (even Linux sends invalid PORT_UNREACHs)
	 *
	 * Now we are in compliance with RFCs.
	 *							--ANK (980905)
	 */

	inet = inet_sk(sk);
	if (!sock_owned_by_user(meta_sk) && inet->recverr) {
		sk->sk_err = err;
		sk->sk_error_report(sk);
	} else	{ /* Only an error on timeout */
		sk->sk_err_soft = err;
	}

out:
	bh_unlock_sock(meta_sk);
	sock_put(sk);
	return 0;
}

void __tcp_v4_send_check(struct sk_buff *skb, __be32 saddr, __be32 daddr)
{
	struct tcphdr *th = tcp_hdr(skb);

	th->check = ~tcp_v4_check(skb->len, saddr, daddr, 0);
	skb->csum_start = skb_transport_header(skb) - skb->head;
	skb->csum_offset = offsetof(struct tcphdr, check);
}

/* This routine computes an IPv4 TCP checksum. */
void tcp_v4_send_check(struct sock *sk, struct sk_buff *skb)
{
	const struct inet_sock *inet = inet_sk(sk);

	__tcp_v4_send_check(skb, inet->inet_saddr, inet->inet_daddr);
}
EXPORT_SYMBOL(tcp_v4_send_check);

/*
 *	This routine will send an RST to the other tcp.
 *
 *	Someone asks: why I NEVER use socket parameters (TOS, TTL etc.)
 *		      for reset.
 *	Answer: if a packet caused RST, it is not for a socket
 *		existing in our system, if it is matched to a socket,
 *		it is just duplicate segment or bug in other side's TCP.
 *		So that we build reply only basing on parameters
 *		arrived with segment.
 *	Exception: precedence violation. We do not implement it in any case.
 */

void tcp_v4_send_reset(const struct sock *sk, struct sk_buff *skb)
{
	const struct tcphdr *th = tcp_hdr(skb);
	struct {
		struct tcphdr th;
#ifdef CONFIG_TCP_MD5SIG
		__be32 opt[(TCPOLEN_MD5SIG_ALIGNED >> 2)];
#endif
	} rep;
	struct ip_reply_arg arg;
#ifdef CONFIG_TCP_MD5SIG
	struct tcp_md5sig_key *key = NULL;
	const __u8 *hash_location = NULL;
	unsigned char newhash[16];
	int genhash;
	struct sock *sk1 = NULL;
#endif
	u64 transmit_time = 0;
	struct sock *ctl_sk;
	struct net *net;

	/* Never send a reset in response to a reset. */
	if (th->rst)
		return;

	/* If sk not NULL, it means we did a successful lookup and incoming
	 * route had to be correct. prequeue might have dropped our dst.
	 */
	if (!sk && skb_rtable(skb)->rt_type != RTN_LOCAL)
		return;

	/* Swap the send and the receive. */
	memset(&rep, 0, sizeof(rep));
	rep.th.dest   = th->source;
	rep.th.source = th->dest;
	rep.th.doff   = sizeof(struct tcphdr) / 4;
	rep.th.rst    = 1;

	if (th->ack) {
		rep.th.seq = th->ack_seq;
	} else {
		rep.th.ack = 1;
		rep.th.ack_seq = htonl(ntohl(th->seq) + th->syn + th->fin +
				       skb->len - (th->doff << 2));
	}

	memset(&arg, 0, sizeof(arg));
	arg.iov[0].iov_base = (unsigned char *)&rep;
	arg.iov[0].iov_len  = sizeof(rep.th);

	net = sk ? sock_net(sk) : dev_net(skb_dst(skb)->dev);
#ifdef CONFIG_TCP_MD5SIG
	rcu_read_lock();
	hash_location = tcp_parse_md5sig_option(th);
	if (sk && sk_fullsock(sk)) {
		key = tcp_md5_do_lookup(sk, (union tcp_md5_addr *)
					&ip_hdr(skb)->saddr, AF_INET);
	} else if (hash_location) {
		/*
		 * active side is lost. Try to find listening socket through
		 * source port, and then find md5 key through listening socket.
		 * we are not loose security here:
		 * Incoming packet is checked with md5 hash with finding key,
		 * no RST generated if md5 hash doesn't match.
		 */
		sk1 = __inet_lookup_listener(net, &tcp_hashinfo, NULL, 0,
					     ip_hdr(skb)->saddr,
					     th->source, ip_hdr(skb)->daddr,
					     ntohs(th->source), inet_iif(skb),
					     tcp_v4_sdif(skb));
		/* don't send rst if it can't find key */
		if (!sk1)
			goto out;

		key = tcp_md5_do_lookup(sk1, (union tcp_md5_addr *)
					&ip_hdr(skb)->saddr, AF_INET);
		if (!key)
			goto out;


		genhash = tcp_v4_md5_hash_skb(newhash, key, NULL, skb);
		if (genhash || memcmp(hash_location, newhash, 16) != 0)
			goto out;

	}

	if (key) {
		rep.opt[0] = htonl((TCPOPT_NOP << 24) |
				   (TCPOPT_NOP << 16) |
				   (TCPOPT_MD5SIG << 8) |
				   TCPOLEN_MD5SIG);
		/* Update length and the length the header thinks exists */
		arg.iov[0].iov_len += TCPOLEN_MD5SIG_ALIGNED;
		rep.th.doff = arg.iov[0].iov_len / 4;

		tcp_v4_md5_hash_hdr((__u8 *) &rep.opt[1],
				     key, ip_hdr(skb)->saddr,
				     ip_hdr(skb)->daddr, &rep.th);
	}
#endif
	arg.csum = csum_tcpudp_nofold(ip_hdr(skb)->daddr,
				      ip_hdr(skb)->saddr, /* XXX */
				      arg.iov[0].iov_len, IPPROTO_TCP, 0);
	arg.csumoffset = offsetof(struct tcphdr, check) / 2;
	arg.flags = (sk && inet_sk_transparent(sk)) ? IP_REPLY_ARG_NOSRCCHECK : 0;

	/* When socket is gone, all binding information is lost.
	 * routing might fail in this case. No choice here, if we choose to force
	 * input interface, we will misroute in case of asymmetric route.
	 */
	if (sk) {
		arg.bound_dev_if = sk->sk_bound_dev_if;
		if (sk_fullsock(sk))
			trace_tcp_send_reset(sk, skb);
	}

	BUILD_BUG_ON(offsetof(struct sock, sk_bound_dev_if) !=
		     offsetof(struct inet_timewait_sock, tw_bound_dev_if));

	arg.tos = ip_hdr(skb)->tos;
	arg.uid = sock_net_uid(net, sk && sk_fullsock(sk) ? sk : NULL);
	local_bh_disable();
	ctl_sk = this_cpu_read(*net->ipv4.tcp_sk);
	if (sk) {
		ctl_sk->sk_mark = (sk->sk_state == TCP_TIME_WAIT) ?
				   inet_twsk(sk)->tw_mark : sk->sk_mark;
		transmit_time = tcp_transmit_time(sk);
	}
	ip_send_unicast_reply(ctl_sk,
			      skb, &TCP_SKB_CB(skb)->header.h4.opt,
			      ip_hdr(skb)->saddr, ip_hdr(skb)->daddr,
			      &arg, arg.iov[0].iov_len,
			      transmit_time);

	ctl_sk->sk_mark = 0;
	__TCP_INC_STATS(net, TCP_MIB_OUTSEGS);
	__TCP_INC_STATS(net, TCP_MIB_OUTRSTS);
	local_bh_enable();

#ifdef CONFIG_TCP_MD5SIG
out:
	rcu_read_unlock();
#endif
}

/* The code following below sending ACKs in SYN-RECV and TIME-WAIT states
   outside socket context is ugly, certainly. What can I do?
 */

static void tcp_v4_send_ack(const struct sock *sk,
			    struct sk_buff *skb, u32 seq, u32 ack, u32 data_ack,
			    u32 win, u32 tsval, u32 tsecr, int oif,
			    struct tcp_md5sig_key *key,
			    int reply_flags, u8 tos, int mptcp)
{
	const struct tcphdr *th = tcp_hdr(skb);
	struct {
		struct tcphdr th;
		__be32 opt[(TCPOLEN_TSTAMP_ALIGNED >> 2)
#ifdef CONFIG_TCP_MD5SIG
			   + (TCPOLEN_MD5SIG_ALIGNED >> 2)
#endif
#ifdef CONFIG_MPTCP
			   + ((MPTCP_SUB_LEN_DSS >> 2) +
			      (MPTCP_SUB_LEN_ACK >> 2))
#endif
			];
	} rep;
	struct net *net = sock_net(sk);
	struct ip_reply_arg arg;
	struct sock *ctl_sk;
	u64 transmit_time;

	memset(&rep.th, 0, sizeof(struct tcphdr));
	memset(&arg, 0, sizeof(arg));

	arg.iov[0].iov_base = (unsigned char *)&rep;
	arg.iov[0].iov_len  = sizeof(rep.th);
	if (tsecr) {
		rep.opt[0] = htonl((TCPOPT_NOP << 24) | (TCPOPT_NOP << 16) |
				   (TCPOPT_TIMESTAMP << 8) |
				   TCPOLEN_TIMESTAMP);
		rep.opt[1] = htonl(tsval);
		rep.opt[2] = htonl(tsecr);
		arg.iov[0].iov_len += TCPOLEN_TSTAMP_ALIGNED;
	}

	/* Swap the send and the receive. */
	rep.th.dest    = th->source;
	rep.th.source  = th->dest;
	rep.th.doff    = arg.iov[0].iov_len / 4;
	rep.th.seq     = htonl(seq);
	rep.th.ack_seq = htonl(ack);
	rep.th.ack     = 1;
	rep.th.window  = htons(win);

#ifdef CONFIG_TCP_MD5SIG
	if (key) {
		int offset = (tsecr) ? 3 : 0;

		rep.opt[offset++] = htonl((TCPOPT_NOP << 24) |
					  (TCPOPT_NOP << 16) |
					  (TCPOPT_MD5SIG << 8) |
					  TCPOLEN_MD5SIG);
		arg.iov[0].iov_len += TCPOLEN_MD5SIG_ALIGNED;
		rep.th.doff = arg.iov[0].iov_len/4;

		tcp_v4_md5_hash_hdr((__u8 *) &rep.opt[offset],
				    key, ip_hdr(skb)->saddr,
				    ip_hdr(skb)->daddr, &rep.th);
	}
#endif
#ifdef CONFIG_MPTCP
	if (mptcp) {
		int offset = (tsecr) ? 3 : 0;
		/* Construction of 32-bit data_ack */
		rep.opt[offset++] = htonl((TCPOPT_MPTCP << 24) |
					  ((MPTCP_SUB_LEN_DSS + MPTCP_SUB_LEN_ACK) << 16) |
					  (0x20 << 8) |
					  (0x01));
		rep.opt[offset] = htonl(data_ack);

		arg.iov[0].iov_len += MPTCP_SUB_LEN_DSS + MPTCP_SUB_LEN_ACK;
		rep.th.doff = arg.iov[0].iov_len / 4;
	}
#endif /* CONFIG_MPTCP */

	arg.flags = reply_flags;
	arg.csum = csum_tcpudp_nofold(ip_hdr(skb)->daddr,
				      ip_hdr(skb)->saddr, /* XXX */
				      arg.iov[0].iov_len, IPPROTO_TCP, 0);
	arg.csumoffset = offsetof(struct tcphdr, check) / 2;
	if (oif)
		arg.bound_dev_if = oif;
	arg.tos = tos;
	arg.uid = sock_net_uid(net, sk_fullsock(sk) ? sk : NULL);
	local_bh_disable();
	ctl_sk = this_cpu_read(*net->ipv4.tcp_sk);
	ctl_sk->sk_mark = (sk->sk_state == TCP_TIME_WAIT) ?
			   inet_twsk(sk)->tw_mark : sk->sk_mark;
	transmit_time = tcp_transmit_time(sk);
	ip_send_unicast_reply(ctl_sk,
			      skb, &TCP_SKB_CB(skb)->header.h4.opt,
			      ip_hdr(skb)->saddr, ip_hdr(skb)->daddr,
			      &arg, arg.iov[0].iov_len,
			      transmit_time);

	ctl_sk->sk_mark = 0;
	__TCP_INC_STATS(net, TCP_MIB_OUTSEGS);
	local_bh_enable();
}

static void tcp_v4_timewait_ack(struct sock *sk, struct sk_buff *skb)
{
	struct inet_timewait_sock *tw = inet_twsk(sk);
	struct tcp_timewait_sock *tcptw = tcp_twsk(sk);
	u32 data_ack = 0;
	int mptcp = 0;

	if (tcptw->mptcp_tw) {
		data_ack = (u32)tcptw->mptcp_tw->rcv_nxt;
		mptcp = 1;
	}

	tcp_v4_send_ack(sk, skb,
			tcptw->tw_snd_nxt, tcptw->tw_rcv_nxt, data_ack,
			tcptw->tw_rcv_wnd >> tw->tw_rcv_wscale,
			tcp_time_stamp_raw() + tcptw->tw_ts_offset,
			tcptw->tw_ts_recent,
			tw->tw_bound_dev_if,
			tcp_twsk_md5_key(tcptw),
			tw->tw_transparent ? IP_REPLY_ARG_NOSRCCHECK : 0,
			tw->tw_tos, mptcp
			);

	inet_twsk_put(tw);
}

void tcp_v4_reqsk_send_ack(const struct sock *sk, struct sk_buff *skb,
			   struct request_sock *req)
{
	/* sk->sk_state == TCP_LISTEN -> for regular TCP_SYN_RECV
	 * sk->sk_state == TCP_SYN_RECV -> for Fast Open.
	 */
	u32 seq = (sk->sk_state == TCP_LISTEN || is_meta_sk(sk)) ?
					     tcp_rsk(req)->snt_isn + 1 :
					     tcp_sk(sk)->snd_nxt;

	/* RFC 7323 2.3
	 * The window field (SEG.WND) of every outgoing segment, with the
	 * exception of <SYN> segments, MUST be right-shifted by
	 * Rcv.Wind.Shift bits:
	 */
	tcp_v4_send_ack(sk, skb, seq,
			tcp_rsk(req)->rcv_nxt, 0,
			req->rsk_rcv_wnd >> inet_rsk(req)->rcv_wscale,
			tcp_time_stamp_raw() + tcp_rsk(req)->ts_off,
			req->ts_recent,
			0,
			tcp_md5_do_lookup(sk, (union tcp_md5_addr *)&ip_hdr(skb)->saddr,
					  AF_INET),
			inet_rsk(req)->no_srccheck ? IP_REPLY_ARG_NOSRCCHECK : 0,
			ip_hdr(skb)->tos, 0);
}

/*
 *	Send a SYN-ACK after having received a SYN.
 *	This still operates on a request_sock only, not on a big
 *	socket.
 */
int tcp_v4_send_synack(const struct sock *sk, struct dst_entry *dst,
		       struct flowi *fl,
		       struct request_sock *req,
		       struct tcp_fastopen_cookie *foc,
		       enum tcp_synack_type synack_type)
{
	const struct inet_request_sock *ireq = inet_rsk(req);
	struct flowi4 fl4;
	int err = -1;
	struct sk_buff *skb;

	/* First, grab a route. */
	if (!dst && (dst = inet_csk_route_req(sk, &fl4, req)) == NULL)
		return -1;

	skb = tcp_make_synack(sk, dst, req, foc, synack_type);

	if (skb) {
		__tcp_v4_send_check(skb, ireq->ir_loc_addr, ireq->ir_rmt_addr);

		rcu_read_lock();
		err = ip_build_and_send_pkt(skb, sk, ireq->ir_loc_addr,
					    ireq->ir_rmt_addr,
					    rcu_dereference(ireq->ireq_opt));
		rcu_read_unlock();
		err = net_xmit_eval(err);
	}

	return err;
}

/*
 *	IPv4 request_sock destructor.
 */
void tcp_v4_reqsk_destructor(struct request_sock *req)
{
	kfree(rcu_dereference_protected(inet_rsk(req)->ireq_opt, 1));
}

#ifdef CONFIG_TCP_MD5SIG
/*
 * RFC2385 MD5 checksumming requires a mapping of
 * IP address->MD5 Key.
 * We need to maintain these in the sk structure.
 */

DEFINE_STATIC_KEY_FALSE(tcp_md5_needed);
EXPORT_SYMBOL(tcp_md5_needed);

/* Find the Key structure for an address.  */
struct tcp_md5sig_key *__tcp_md5_do_lookup(const struct sock *sk,
					   const union tcp_md5_addr *addr,
					   int family)
{
	const struct tcp_sock *tp = tcp_sk(sk);
	struct tcp_md5sig_key *key;
	const struct tcp_md5sig_info *md5sig;
	__be32 mask;
	struct tcp_md5sig_key *best_match = NULL;
	bool match;

	/* caller either holds rcu_read_lock() or socket lock */
	md5sig = rcu_dereference_check(tp->md5sig_info,
				       lockdep_sock_is_held(sk));
	if (!md5sig)
		return NULL;

	hlist_for_each_entry_rcu(key, &md5sig->head, node) {
		if (key->family != family)
			continue;

		if (family == AF_INET) {
			mask = inet_make_mask(key->prefixlen);
			match = (key->addr.a4.s_addr & mask) ==
				(addr->a4.s_addr & mask);
#if IS_ENABLED(CONFIG_IPV6)
		} else if (family == AF_INET6) {
			match = ipv6_prefix_equal(&key->addr.a6, &addr->a6,
						  key->prefixlen);
#endif
		} else {
			match = false;
		}

		if (match && (!best_match ||
			      key->prefixlen > best_match->prefixlen))
			best_match = key;
	}
	return best_match;
}
EXPORT_SYMBOL(__tcp_md5_do_lookup);

static struct tcp_md5sig_key *tcp_md5_do_lookup_exact(const struct sock *sk,
						      const union tcp_md5_addr *addr,
						      int family, u8 prefixlen)
{
	const struct tcp_sock *tp = tcp_sk(sk);
	struct tcp_md5sig_key *key;
	unsigned int size = sizeof(struct in_addr);
	const struct tcp_md5sig_info *md5sig;

	/* caller either holds rcu_read_lock() or socket lock */
	md5sig = rcu_dereference_check(tp->md5sig_info,
				       lockdep_sock_is_held(sk));
	if (!md5sig)
		return NULL;
#if IS_ENABLED(CONFIG_IPV6)
	if (family == AF_INET6)
		size = sizeof(struct in6_addr);
#endif
	hlist_for_each_entry_rcu(key, &md5sig->head, node) {
		if (key->family != family)
			continue;
		if (!memcmp(&key->addr, addr, size) &&
		    key->prefixlen == prefixlen)
			return key;
	}
	return NULL;
}

struct tcp_md5sig_key *tcp_v4_md5_lookup(const struct sock *sk,
					 const struct sock *addr_sk)
{
	const union tcp_md5_addr *addr;

	addr = (const union tcp_md5_addr *)&addr_sk->sk_daddr;
	return tcp_md5_do_lookup(sk, addr, AF_INET);
}
EXPORT_SYMBOL(tcp_v4_md5_lookup);

/* This can be called on a newly created socket, from other files */
int tcp_md5_do_add(struct sock *sk, const union tcp_md5_addr *addr,
		   int family, u8 prefixlen, const u8 *newkey, u8 newkeylen,
		   gfp_t gfp)
{
	/* Add Key to the list */
	struct tcp_md5sig_key *key;
	struct tcp_sock *tp = tcp_sk(sk);
	struct tcp_md5sig_info *md5sig;

	key = tcp_md5_do_lookup_exact(sk, addr, family, prefixlen);
	if (key) {
		/* Pre-existing entry - just update that one. */
		memcpy(key->key, newkey, newkeylen);
		key->keylen = newkeylen;
		return 0;
	}

	md5sig = rcu_dereference_protected(tp->md5sig_info,
					   lockdep_sock_is_held(sk));
	if (!md5sig) {
		md5sig = kmalloc(sizeof(*md5sig), gfp);
		if (!md5sig)
			return -ENOMEM;

		sk_nocaps_add(sk, NETIF_F_GSO_MASK);
		INIT_HLIST_HEAD(&md5sig->head);
		rcu_assign_pointer(tp->md5sig_info, md5sig);
	}

	key = sock_kmalloc(sk, sizeof(*key), gfp);
	if (!key)
		return -ENOMEM;
	if (!tcp_alloc_md5sig_pool()) {
		sock_kfree_s(sk, key, sizeof(*key));
		return -ENOMEM;
	}

	memcpy(key->key, newkey, newkeylen);
	key->keylen = newkeylen;
	key->family = family;
	key->prefixlen = prefixlen;
	memcpy(&key->addr, addr,
	       (family == AF_INET6) ? sizeof(struct in6_addr) :
				      sizeof(struct in_addr));
	hlist_add_head_rcu(&key->node, &md5sig->head);
	return 0;
}
EXPORT_SYMBOL(tcp_md5_do_add);

int tcp_md5_do_del(struct sock *sk, const union tcp_md5_addr *addr, int family,
		   u8 prefixlen)
{
	struct tcp_md5sig_key *key;

	key = tcp_md5_do_lookup_exact(sk, addr, family, prefixlen);
	if (!key)
		return -ENOENT;
	hlist_del_rcu(&key->node);
	atomic_sub(sizeof(*key), &sk->sk_omem_alloc);
	kfree_rcu(key, rcu);
	return 0;
}
EXPORT_SYMBOL(tcp_md5_do_del);

static void tcp_clear_md5_list(struct sock *sk)
{
	struct tcp_sock *tp = tcp_sk(sk);
	struct tcp_md5sig_key *key;
	struct hlist_node *n;
	struct tcp_md5sig_info *md5sig;

	md5sig = rcu_dereference_protected(tp->md5sig_info, 1);

	hlist_for_each_entry_safe(key, n, &md5sig->head, node) {
		hlist_del_rcu(&key->node);
		atomic_sub(sizeof(*key), &sk->sk_omem_alloc);
		kfree_rcu(key, rcu);
	}
}

static int tcp_v4_parse_md5_keys(struct sock *sk, int optname,
				 char __user *optval, int optlen)
{
	struct tcp_md5sig cmd;
	struct sockaddr_in *sin = (struct sockaddr_in *)&cmd.tcpm_addr;
	u8 prefixlen = 32;

	if (optlen < sizeof(cmd))
		return -EINVAL;

	if (copy_from_user(&cmd, optval, sizeof(cmd)))
		return -EFAULT;

	if (sin->sin_family != AF_INET)
		return -EINVAL;

	if (optname == TCP_MD5SIG_EXT &&
	    cmd.tcpm_flags & TCP_MD5SIG_FLAG_PREFIX) {
		prefixlen = cmd.tcpm_prefixlen;
		if (prefixlen > 32)
			return -EINVAL;
	}

	if (!cmd.tcpm_keylen)
		return tcp_md5_do_del(sk, (union tcp_md5_addr *)&sin->sin_addr.s_addr,
				      AF_INET, prefixlen);

	if (cmd.tcpm_keylen > TCP_MD5SIG_MAXKEYLEN)
		return -EINVAL;

	return tcp_md5_do_add(sk, (union tcp_md5_addr *)&sin->sin_addr.s_addr,
			      AF_INET, prefixlen, cmd.tcpm_key, cmd.tcpm_keylen,
			      GFP_KERNEL);
}

static int tcp_v4_md5_hash_headers(struct tcp_md5sig_pool *hp,
				   __be32 daddr, __be32 saddr,
				   const struct tcphdr *th, int nbytes)
{
	struct tcp4_pseudohdr *bp;
	struct scatterlist sg;
	struct tcphdr *_th;

	bp = hp->scratch;
	bp->saddr = saddr;
	bp->daddr = daddr;
	bp->pad = 0;
	bp->protocol = IPPROTO_TCP;
	bp->len = cpu_to_be16(nbytes);

	_th = (struct tcphdr *)(bp + 1);
	memcpy(_th, th, sizeof(*th));
	_th->check = 0;

	sg_init_one(&sg, bp, sizeof(*bp) + sizeof(*th));
	ahash_request_set_crypt(hp->md5_req, &sg, NULL,
				sizeof(*bp) + sizeof(*th));
	return crypto_ahash_update(hp->md5_req);
}

static int tcp_v4_md5_hash_hdr(char *md5_hash, const struct tcp_md5sig_key *key,
			       __be32 daddr, __be32 saddr, const struct tcphdr *th)
{
	struct tcp_md5sig_pool *hp;
	struct ahash_request *req;

	hp = tcp_get_md5sig_pool();
	if (!hp)
		goto clear_hash_noput;
	req = hp->md5_req;

	if (crypto_ahash_init(req))
		goto clear_hash;
	if (tcp_v4_md5_hash_headers(hp, daddr, saddr, th, th->doff << 2))
		goto clear_hash;
	if (tcp_md5_hash_key(hp, key))
		goto clear_hash;
	ahash_request_set_crypt(req, NULL, md5_hash, 0);
	if (crypto_ahash_final(req))
		goto clear_hash;

	tcp_put_md5sig_pool();
	return 0;

clear_hash:
	tcp_put_md5sig_pool();
clear_hash_noput:
	memset(md5_hash, 0, 16);
	return 1;
}

int tcp_v4_md5_hash_skb(char *md5_hash, const struct tcp_md5sig_key *key,
			const struct sock *sk,
			const struct sk_buff *skb)
{
	struct tcp_md5sig_pool *hp;
	struct ahash_request *req;
	const struct tcphdr *th = tcp_hdr(skb);
	__be32 saddr, daddr;

	if (sk) { /* valid for establish/request sockets */
		saddr = sk->sk_rcv_saddr;
		daddr = sk->sk_daddr;
	} else {
		const struct iphdr *iph = ip_hdr(skb);
		saddr = iph->saddr;
		daddr = iph->daddr;
	}

	hp = tcp_get_md5sig_pool();
	if (!hp)
		goto clear_hash_noput;
	req = hp->md5_req;

	if (crypto_ahash_init(req))
		goto clear_hash;

	if (tcp_v4_md5_hash_headers(hp, daddr, saddr, th, skb->len))
		goto clear_hash;
	if (tcp_md5_hash_skb_data(hp, skb, th->doff << 2))
		goto clear_hash;
	if (tcp_md5_hash_key(hp, key))
		goto clear_hash;
	ahash_request_set_crypt(req, NULL, md5_hash, 0);
	if (crypto_ahash_final(req))
		goto clear_hash;

	tcp_put_md5sig_pool();
	return 0;

clear_hash:
	tcp_put_md5sig_pool();
clear_hash_noput:
	memset(md5_hash, 0, 16);
	return 1;
}
EXPORT_SYMBOL(tcp_v4_md5_hash_skb);

#endif

/* Called with rcu_read_lock() */
static bool tcp_v4_inbound_md5_hash(const struct sock *sk,
				    const struct sk_buff *skb)
{
#ifdef CONFIG_TCP_MD5SIG
	/*
	 * This gets called for each TCP segment that arrives
	 * so we want to be efficient.
	 * We have 3 drop cases:
	 * o No MD5 hash and one expected.
	 * o MD5 hash and we're not expecting one.
	 * o MD5 hash and its wrong.
	 */
	const __u8 *hash_location = NULL;
	struct tcp_md5sig_key *hash_expected;
	const struct iphdr *iph = ip_hdr(skb);
	const struct tcphdr *th = tcp_hdr(skb);
	int genhash;
	unsigned char newhash[16];

	hash_expected = tcp_md5_do_lookup(sk, (union tcp_md5_addr *)&iph->saddr,
					  AF_INET);
	hash_location = tcp_parse_md5sig_option(th);

	/* We've parsed the options - do we have a hash? */
	if (!hash_expected && !hash_location)
		return false;

	if (hash_expected && !hash_location) {
		NET_INC_STATS(sock_net(sk), LINUX_MIB_TCPMD5NOTFOUND);
		return true;
	}

	if (!hash_expected && hash_location) {
		NET_INC_STATS(sock_net(sk), LINUX_MIB_TCPMD5UNEXPECTED);
		return true;
	}

	/* Okay, so this is hash_expected and hash_location -
	 * so we need to calculate the checksum.
	 */
	genhash = tcp_v4_md5_hash_skb(newhash,
				      hash_expected,
				      NULL, skb);

	if (genhash || memcmp(hash_location, newhash, 16) != 0) {
		NET_INC_STATS(sock_net(sk), LINUX_MIB_TCPMD5FAILURE);
		net_info_ratelimited("MD5 Hash failed for (%pI4, %d)->(%pI4, %d)%s\n",
				     &iph->saddr, ntohs(th->source),
				     &iph->daddr, ntohs(th->dest),
				     genhash ? " tcp_v4_calc_md5_hash failed"
				     : "");
		return true;
	}
	return false;
#endif
	return false;
}

static int tcp_v4_init_req(struct request_sock *req,
			   const struct sock *sk_listener,
			   struct sk_buff *skb,
			   bool want_cookie)
{
	struct inet_request_sock *ireq = inet_rsk(req);
	struct net *net = sock_net(sk_listener);

	sk_rcv_saddr_set(req_to_sk(req), ip_hdr(skb)->daddr);
	sk_daddr_set(req_to_sk(req), ip_hdr(skb)->saddr);
	RCU_INIT_POINTER(ireq->ireq_opt, tcp_v4_save_options(net, skb));

	return 0;
}

static struct dst_entry *tcp_v4_route_req(const struct sock *sk,
					  struct flowi *fl,
					  const struct request_sock *req)
{
	return inet_csk_route_req(sk, &fl->u.ip4, req);
}

struct request_sock_ops tcp_request_sock_ops __read_mostly = {
	.family		=	PF_INET,
	.obj_size	=	sizeof(struct tcp_request_sock),
	.rtx_syn_ack	=	tcp_rtx_synack,
	.send_ack	=	tcp_v4_reqsk_send_ack,
	.destructor	=	tcp_v4_reqsk_destructor,
	.send_reset	=	tcp_v4_send_reset,
	.syn_ack_timeout =	tcp_syn_ack_timeout,
};

const struct tcp_request_sock_ops tcp_request_sock_ipv4_ops = {
	.mss_clamp	=	TCP_MSS_DEFAULT,
#ifdef CONFIG_TCP_MD5SIG
	.req_md5_lookup	=	tcp_v4_md5_lookup,
	.calc_md5_hash	=	tcp_v4_md5_hash_skb,
#endif
	.init_req	=	tcp_v4_init_req,
#ifdef CONFIG_SYN_COOKIES
	.cookie_init_seq =	cookie_v4_init_sequence,
#endif
	.route_req	=	tcp_v4_route_req,
	.init_seq	=	tcp_v4_init_seq,
	.init_ts_off	=	tcp_v4_init_ts_off,
	.send_synack	=	tcp_v4_send_synack,
};

int tcp_v4_conn_request(struct sock *sk, struct sk_buff *skb)
{
	/* Never answer to SYNs send to broadcast or multicast */
	if (skb_rtable(skb)->rt_flags & (RTCF_BROADCAST | RTCF_MULTICAST))
		goto drop;

	return tcp_conn_request(&tcp_request_sock_ops,
				&tcp_request_sock_ipv4_ops, sk, skb);

drop:
	tcp_listendrop(sk);
	return 0;
}
EXPORT_SYMBOL(tcp_v4_conn_request);


/*
 * The three way handshake has completed - we got a valid synack -
 * now create the new socket.
 */
struct sock *tcp_v4_syn_recv_sock(const struct sock *sk, struct sk_buff *skb,
				  struct request_sock *req,
				  struct dst_entry *dst,
				  struct request_sock *req_unhash,
				  bool *own_req)
{
	struct inet_request_sock *ireq;
	struct inet_sock *newinet;
	struct tcp_sock *newtp;
	struct sock *newsk;
#ifdef CONFIG_TCP_MD5SIG
	struct tcp_md5sig_key *key;
#endif
	struct ip_options_rcu *inet_opt;

	if (sk_acceptq_is_full(sk))
		goto exit_overflow;

	newsk = tcp_create_openreq_child(sk, req, skb);
	if (!newsk)
		goto exit_nonewsk;

	newsk->sk_gso_type = SKB_GSO_TCPV4;
	inet_sk_rx_dst_set(newsk, skb);

	newtp		      = tcp_sk(newsk);
	newinet		      = inet_sk(newsk);
	ireq		      = inet_rsk(req);
	sk_daddr_set(newsk, ireq->ir_rmt_addr);
	sk_rcv_saddr_set(newsk, ireq->ir_loc_addr);
	newsk->sk_bound_dev_if = ireq->ir_iif;
	newinet->inet_saddr   = ireq->ir_loc_addr;
	inet_opt	      = rcu_dereference(ireq->ireq_opt);
	RCU_INIT_POINTER(newinet->inet_opt, inet_opt);
	newinet->mc_index     = inet_iif(skb);
	newinet->mc_ttl	      = ip_hdr(skb)->ttl;
	newinet->rcv_tos      = ip_hdr(skb)->tos;
	inet_csk(newsk)->icsk_ext_hdr_len = 0;
	if (inet_opt)
		inet_csk(newsk)->icsk_ext_hdr_len = inet_opt->opt.optlen;
	newinet->inet_id = newtp->write_seq ^ jiffies;

	if (!dst) {
		dst = inet_csk_route_child_sock(sk, newsk, req);
		if (!dst)
			goto put_and_exit;
	} else {
		/* syncookie case : see end of cookie_v4_check() */
	}
	sk_setup_caps(newsk, dst);

	tcp_ca_openreq_child(newsk, dst);

	tcp_sync_mss(newsk, dst_mtu(dst));
	newtp->advmss = tcp_mss_clamp(tcp_sk(sk), dst_metric_advmss(dst));

	tcp_initialize_rcv_mss(newsk);

#ifdef CONFIG_TCP_MD5SIG
	/* Copy over the MD5 key from the original socket */
	key = tcp_md5_do_lookup(sk, (union tcp_md5_addr *)&newinet->inet_daddr,
				AF_INET);
	if (key) {
		/*
		 * We're using one, so create a matching key
		 * on the newsk structure. If we fail to get
		 * memory, then we end up not copying the key
		 * across. Shucks.
		 */
		tcp_md5_do_add(newsk, (union tcp_md5_addr *)&newinet->inet_daddr,
			       AF_INET, 32, key->key, key->keylen, GFP_ATOMIC);
		sk_nocaps_add(newsk, NETIF_F_GSO_MASK);
	}
#endif

	if (__inet_inherit_port(sk, newsk) < 0)
		goto put_and_exit;
	*own_req = inet_ehash_nolisten(newsk, req_to_sk(req_unhash));
	if (likely(*own_req)) {
		tcp_move_syn(newtp, req);
		ireq->ireq_opt = NULL;
	} else {
		newinet->inet_opt = NULL;
	}
	return newsk;

exit_overflow:
	NET_INC_STATS(sock_net(sk), LINUX_MIB_LISTENOVERFLOWS);
exit_nonewsk:
	dst_release(dst);
exit:
	tcp_listendrop(sk);
	return NULL;
put_and_exit:
	newinet->inet_opt = NULL;
	inet_csk_prepare_forced_close(newsk);
	tcp_done(newsk);
	goto exit;
}
EXPORT_SYMBOL(tcp_v4_syn_recv_sock);

struct sock *tcp_v4_cookie_check(struct sock *sk, struct sk_buff *skb)
{
#ifdef CONFIG_SYN_COOKIES
	const struct tcphdr *th = tcp_hdr(skb);

	if (!th->syn)
		sk = cookie_v4_check(sk, skb);
#endif
	return sk;
}

/* The socket must have it's spinlock held when we get
 * here, unless it is a TCP_LISTEN socket.
 *
 * We have a potential double-lock case here, so even when
 * doing backlog processing we use the BH locking scheme.
 * This is because we cannot sleep with the original spinlock
 * held.
 */
int tcp_v4_do_rcv(struct sock *sk, struct sk_buff *skb)
{
	struct sock *rsk;

	if (is_meta_sk(sk))
		return mptcp_v4_do_rcv(sk, skb);

	if (sk->sk_state == TCP_ESTABLISHED) { /* Fast path */
		struct dst_entry *dst = sk->sk_rx_dst;

		sock_rps_save_rxhash(sk, skb);
		sk_mark_napi_id(sk, skb);
		if (dst) {
			if (inet_sk(sk)->rx_dst_ifindex != skb->skb_iif ||
			    !dst->ops->check(dst, 0)) {
				dst_release(dst);
				sk->sk_rx_dst = NULL;
			}
		}
		tcp_rcv_established(sk, skb);
		return 0;
	}

	if (tcp_checksum_complete(skb))
		goto csum_err;

	if (sk->sk_state == TCP_LISTEN) {
		struct sock *nsk = tcp_v4_cookie_check(sk, skb);

		if (!nsk)
			goto discard;
		if (nsk != sk) {
			if (tcp_child_process(sk, nsk, skb)) {
				rsk = nsk;
				goto reset;
			}
			return 0;
		}
	} else
		sock_rps_save_rxhash(sk, skb);

	if (tcp_rcv_state_process(sk, skb)) {
		rsk = sk;
		goto reset;
	}
	return 0;

reset:
	tcp_v4_send_reset(rsk, skb);
discard:
	kfree_skb(skb);
	/* Be careful here. If this function gets more complicated and
	 * gcc suffers from register pressure on the x86, sk (in %ebx)
	 * might be destroyed here. This current version compiles correctly,
	 * but you have been warned.
	 */
	return 0;

csum_err:
	TCP_INC_STATS(sock_net(sk), TCP_MIB_CSUMERRORS);
	TCP_INC_STATS(sock_net(sk), TCP_MIB_INERRS);
	goto discard;
}
EXPORT_SYMBOL(tcp_v4_do_rcv);

int tcp_v4_early_demux(struct sk_buff *skb)
{
	const struct iphdr *iph;
	const struct tcphdr *th;
	struct sock *sk;

	if (skb->pkt_type != PACKET_HOST)
		return 0;

	if (!pskb_may_pull(skb, skb_transport_offset(skb) + sizeof(struct tcphdr)))
		return 0;

	iph = ip_hdr(skb);
	th = tcp_hdr(skb);

	if (th->doff < sizeof(struct tcphdr) / 4)
		return 0;

	sk = __inet_lookup_established(dev_net(skb->dev), &tcp_hashinfo,
				       iph->saddr, th->source,
				       iph->daddr, ntohs(th->dest),
				       skb->skb_iif, inet_sdif(skb));
	if (sk) {
		skb->sk = sk;
		skb->destructor = sock_edemux;
		if (sk_fullsock(sk)) {
			struct dst_entry *dst = READ_ONCE(sk->sk_rx_dst);

			if (dst)
				dst = dst_check(dst, 0);
			if (dst &&
			    inet_sk(sk)->rx_dst_ifindex == skb->skb_iif)
				skb_dst_set_noref(skb, dst);
		}
	}
	return 0;
}

bool tcp_add_backlog(struct sock *sk, struct sk_buff *skb)
{
	u32 limit = sk->sk_rcvbuf + sk->sk_sndbuf;
	struct skb_shared_info *shinfo;
	const struct tcphdr *th;
	struct tcphdr *thtail;
	struct sk_buff *tail;
	unsigned int hdrlen;
	bool fragstolen;
	u32 gso_segs;
	int delta;

	/* In case all data was pulled from skb frags (in __pskb_pull_tail()),
	 * we can fix skb->truesize to its real value to avoid future drops.
	 * This is valid because skb is not yet charged to the socket.
	 * It has been noticed pure SACK packets were sometimes dropped
	 * (if cooked by drivers without copybreak feature).
	 */
	skb_condense(skb);

	skb_dst_drop(skb);

	if (unlikely(tcp_checksum_complete(skb))) {
		bh_unlock_sock(sk);
		__TCP_INC_STATS(sock_net(sk), TCP_MIB_CSUMERRORS);
		__TCP_INC_STATS(sock_net(sk), TCP_MIB_INERRS);
		return true;
	}

	/* Attempt coalescing to last skb in backlog, even if we are
	 * above the limits.
	 * This is okay because skb capacity is limited to MAX_SKB_FRAGS.
	 */
	th = (const struct tcphdr *)skb->data;
	hdrlen = th->doff * 4;
	shinfo = skb_shinfo(skb);

	if (!shinfo->gso_size)
		shinfo->gso_size = skb->len - hdrlen;

	if (!shinfo->gso_segs)
		shinfo->gso_segs = 1;

	tail = sk->sk_backlog.tail;
	if (!tail)
		goto no_coalesce;
	thtail = (struct tcphdr *)tail->data;

	if (TCP_SKB_CB(tail)->end_seq != TCP_SKB_CB(skb)->seq ||
	    TCP_SKB_CB(tail)->ip_dsfield != TCP_SKB_CB(skb)->ip_dsfield ||
	    ((TCP_SKB_CB(tail)->tcp_flags |
	      TCP_SKB_CB(skb)->tcp_flags) & (TCPHDR_SYN | TCPHDR_RST | TCPHDR_URG)) ||
	    !((TCP_SKB_CB(tail)->tcp_flags &
	      TCP_SKB_CB(skb)->tcp_flags) & TCPHDR_ACK) ||
	    ((TCP_SKB_CB(tail)->tcp_flags ^
	      TCP_SKB_CB(skb)->tcp_flags) & (TCPHDR_ECE | TCPHDR_CWR)) ||
#ifdef CONFIG_TLS_DEVICE
	    tail->decrypted != skb->decrypted ||
#endif
	    thtail->doff != th->doff ||
	    memcmp(thtail + 1, th + 1, hdrlen - sizeof(*th)))
		goto no_coalesce;

	__skb_pull(skb, hdrlen);
	if (skb_try_coalesce(tail, skb, &fragstolen, &delta)) {
		thtail->window = th->window;

		TCP_SKB_CB(tail)->end_seq = TCP_SKB_CB(skb)->end_seq;

		if (after(TCP_SKB_CB(skb)->ack_seq, TCP_SKB_CB(tail)->ack_seq))
			TCP_SKB_CB(tail)->ack_seq = TCP_SKB_CB(skb)->ack_seq;

		/* We have to update both TCP_SKB_CB(tail)->tcp_flags and
		 * thtail->fin, so that the fast path in tcp_rcv_established()
		 * is not entered if we append a packet with a FIN.
		 * SYN, RST, URG are not present.
		 * ACK is set on both packets.
		 * PSH : we do not really care in TCP stack,
		 *       at least for 'GRO' packets.
		 */
		thtail->fin |= th->fin;
		TCP_SKB_CB(tail)->tcp_flags |= TCP_SKB_CB(skb)->tcp_flags;

		if (TCP_SKB_CB(skb)->has_rxtstamp) {
			TCP_SKB_CB(tail)->has_rxtstamp = true;
			tail->tstamp = skb->tstamp;
			skb_hwtstamps(tail)->hwtstamp = skb_hwtstamps(skb)->hwtstamp;
		}

		/* Not as strict as GRO. We only need to carry mss max value */
		skb_shinfo(tail)->gso_size = max(shinfo->gso_size,
						 skb_shinfo(tail)->gso_size);

		gso_segs = skb_shinfo(tail)->gso_segs + shinfo->gso_segs;
		skb_shinfo(tail)->gso_segs = min_t(u32, gso_segs, 0xFFFF);

		sk->sk_backlog.len += delta;
		__NET_INC_STATS(sock_net(sk),
				LINUX_MIB_TCPBACKLOGCOALESCE);
		kfree_skb_partial(skb, fragstolen);
		return false;
	}
	__skb_push(skb, hdrlen);

no_coalesce:
	/* Only socket owner can try to collapse/prune rx queues
	 * to reduce memory overhead, so add a little headroom here.
	 * Few sockets backlog are possibly concurrently non empty.
	 */
	limit += 64*1024;

	if (unlikely(sk_add_backlog(sk, skb, limit))) {
		bh_unlock_sock(sk);
		__NET_INC_STATS(sock_net(sk), LINUX_MIB_TCPBACKLOGDROP);
		return true;
	}
	return false;
}
EXPORT_SYMBOL(tcp_add_backlog);

int tcp_filter(struct sock *sk, struct sk_buff *skb)
{
	struct tcphdr *th = (struct tcphdr *)skb->data;

	return sk_filter_trim_cap(sk, skb, th->doff * 4);
}
EXPORT_SYMBOL(tcp_filter);

static void tcp_v4_restore_cb(struct sk_buff *skb)
{
	memmove(IPCB(skb), &TCP_SKB_CB(skb)->header.h4,
		sizeof(struct inet_skb_parm));
}

static void tcp_v4_fill_cb(struct sk_buff *skb, const struct iphdr *iph,
			   const struct tcphdr *th)
{
	/* This is tricky : We move IPCB at its correct location into TCP_SKB_CB()
	 * barrier() makes sure compiler wont play fool^Waliasing games.
	 */
	memmove(&TCP_SKB_CB(skb)->header.h4, IPCB(skb),
		sizeof(struct inet_skb_parm));
	barrier();

	TCP_SKB_CB(skb)->seq = ntohl(th->seq);
	TCP_SKB_CB(skb)->end_seq = (TCP_SKB_CB(skb)->seq + th->syn + th->fin +
				    skb->len - th->doff * 4);
	TCP_SKB_CB(skb)->ack_seq = ntohl(th->ack_seq);
#ifdef CONFIG_MPTCP
	TCP_SKB_CB(skb)->mptcp_flags = 0;
	TCP_SKB_CB(skb)->dss_off = 0;
#endif
	TCP_SKB_CB(skb)->tcp_flags = tcp_flag_byte(th);
	TCP_SKB_CB(skb)->tcp_tw_isn = 0;
	TCP_SKB_CB(skb)->ip_dsfield = ipv4_get_dsfield(iph);
	TCP_SKB_CB(skb)->sacked	 = 0;
	TCP_SKB_CB(skb)->has_rxtstamp =
			skb->tstamp || skb_hwtstamps(skb)->hwtstamp;
}

/*
 *	From tcp_input.c
 */

int tcp_v4_rcv(struct sk_buff *skb)
{
	struct net *net = dev_net(skb->dev);
	struct sk_buff *skb_to_free;
	int sdif = inet_sdif(skb);
	const struct iphdr *iph;
	const struct tcphdr *th;
	struct sock *sk, *meta_sk = NULL;
	bool refcounted;
	int ret;

	if (skb->pkt_type != PACKET_HOST)
		goto discard_it;

	/* Count it even if it's bad */
	__TCP_INC_STATS(net, TCP_MIB_INSEGS);

	if (!pskb_may_pull(skb, sizeof(struct tcphdr)))
		goto discard_it;

	th = (const struct tcphdr *)skb->data;

	if (unlikely(th->doff < sizeof(struct tcphdr) / 4))
		goto bad_packet;
	if (!pskb_may_pull(skb, th->doff * 4))
		goto discard_it;

	/* An explanation is required here, I think.
	 * Packet length and doff are validated by header prediction,
	 * provided case of th->doff==0 is eliminated.
	 * So, we defer the checks. */

	if (skb_checksum_init(skb, IPPROTO_TCP, inet_compute_pseudo))
		goto csum_error;

	th = (const struct tcphdr *)skb->data;
	iph = ip_hdr(skb);
lookup:
	sk = __inet_lookup_skb(&tcp_hashinfo, skb, __tcp_hdrlen(th), th->source,
			       th->dest, sdif, &refcounted);
	if (!sk)
		goto no_tcp_socket;

process:
	if (sk->sk_state == TCP_TIME_WAIT)
		goto do_time_wait;

	if (sk->sk_state == TCP_NEW_SYN_RECV) {
		struct request_sock *req = inet_reqsk(sk);
		bool req_stolen = false;
		struct sock *nsk;

		sk = req->rsk_listener;
		if (unlikely(tcp_v4_inbound_md5_hash(sk, skb))) {
			sk_drops_add(sk, skb);
			reqsk_put(req);
			goto discard_it;
		}
		if (tcp_checksum_complete(skb)) {
			reqsk_put(req);
			goto csum_error;
		}
		if (unlikely(sk->sk_state != TCP_LISTEN && !is_meta_sk(sk))) {
			inet_csk_reqsk_queue_drop_and_put(sk, req);
			goto lookup;
		}
		if (unlikely(is_meta_sk(sk) && !mptcp_can_new_subflow(sk))) {
			inet_csk_reqsk_queue_drop_and_put(sk, req);
			goto lookup;
		}
		/* We own a reference on the listener, increase it again
		 * as we might lose it too soon.
		 */
		sock_hold(sk);
		refcounted = true;

		nsk = NULL;
		if (!tcp_filter(sk, skb)) {
			th = (const struct tcphdr *)skb->data;
			iph = ip_hdr(skb);
			tcp_v4_fill_cb(skb, iph, th);
			nsk = tcp_check_req(sk, skb, req, false, &req_stolen);
		}
		if (!nsk) {
			reqsk_put(req);
			if (req_stolen) {
				/* Another cpu got exclusive access to req
				 * and created a full blown socket.
				 * Try to feed this packet to this socket
				 * instead of discarding it.
				 */
				tcp_v4_restore_cb(skb);
				sock_put(sk);
				goto lookup;
			}
			goto discard_and_relse;
		}
		if (nsk == sk) {
			reqsk_put(req);
			tcp_v4_restore_cb(skb);
		} else if (tcp_child_process(sk, nsk, skb)) {
			tcp_v4_send_reset(nsk, skb);
			goto discard_and_relse;
		} else {
			sock_put(sk);
			return 0;
		}
	}
	if (unlikely(iph->ttl < inet_sk(sk)->min_ttl)) {
		__NET_INC_STATS(net, LINUX_MIB_TCPMINTTLDROP);
		goto discard_and_relse;
	}

	if (!xfrm4_policy_check(sk, XFRM_POLICY_IN, skb))
		goto discard_and_relse;

	if (tcp_v4_inbound_md5_hash(sk, skb))
		goto discard_and_relse;

	nf_reset(skb);

	if (tcp_filter(sk, skb))
		goto discard_and_relse;
	th = (const struct tcphdr *)skb->data;
	iph = ip_hdr(skb);
	tcp_v4_fill_cb(skb, iph, th);

	skb->dev = NULL;

	if (sk->sk_state == TCP_LISTEN) {
		ret = tcp_v4_do_rcv(sk, skb);
		goto put_and_return;
	}

	sk_incoming_cpu_update(sk);

	if (mptcp(tcp_sk(sk))) {
		meta_sk = mptcp_meta_sk(sk);

		bh_lock_sock_nested(meta_sk);
		if (sock_owned_by_user(meta_sk))
			mptcp_prepare_for_backlog(sk, skb);
	} else {
		meta_sk = sk;
		bh_lock_sock_nested(sk);
	}
	tcp_segs_in(tcp_sk(sk), skb);
	ret = 0;
<<<<<<< HEAD
	if (!sock_owned_by_user(meta_sk)) {
		ret = tcp_v4_do_rcv(sk, skb);
	} else if (tcp_add_backlog(meta_sk, skb)) {
		goto discard_and_relse;
	}
	bh_unlock_sock(meta_sk);
=======
	if (!sock_owned_by_user(sk)) {
		skb_to_free = sk->sk_rx_skb_cache;
		sk->sk_rx_skb_cache = NULL;
		ret = tcp_v4_do_rcv(sk, skb);
	} else {
		if (tcp_add_backlog(sk, skb))
			goto discard_and_relse;
		skb_to_free = NULL;
	}
	bh_unlock_sock(sk);
	if (skb_to_free)
		__kfree_skb(skb_to_free);
>>>>>>> 4d856f72

put_and_return:
	if (refcounted)
		sock_put(sk);

	return ret;

no_tcp_socket:
	if (!xfrm4_policy_check(NULL, XFRM_POLICY_IN, skb))
		goto discard_it;

	tcp_v4_fill_cb(skb, iph, th);

#ifdef CONFIG_MPTCP
	if (!sk && th->syn && !th->ack) {
		int ret = mptcp_lookup_join(skb, NULL);

		if (ret < 0) {
			tcp_v4_send_reset(NULL, skb);
			goto discard_it;
		} else if (ret > 0) {
			return 0;
		}
	}
#endif

	if (tcp_checksum_complete(skb)) {
csum_error:
		__TCP_INC_STATS(net, TCP_MIB_CSUMERRORS);
bad_packet:
		__TCP_INC_STATS(net, TCP_MIB_INERRS);
	} else {
		tcp_v4_send_reset(NULL, skb);
	}

discard_it:
	/* Discard frame. */
	kfree_skb(skb);
	return 0;

discard_and_relse:
	sk_drops_add(sk, skb);
	if (refcounted)
		sock_put(sk);
	goto discard_it;

do_time_wait:
	if (!xfrm4_policy_check(NULL, XFRM_POLICY_IN, skb)) {
		inet_twsk_put(inet_twsk(sk));
		goto discard_it;
	}

	tcp_v4_fill_cb(skb, iph, th);

	if (tcp_checksum_complete(skb)) {
		inet_twsk_put(inet_twsk(sk));
		goto csum_error;
	}
	switch (tcp_timewait_state_process(inet_twsk(sk), skb, th)) {
	case TCP_TW_SYN: {
		struct sock *sk2 = inet_lookup_listener(dev_net(skb->dev),
							&tcp_hashinfo, skb,
							__tcp_hdrlen(th),
							iph->saddr, th->source,
							iph->daddr, th->dest,
							inet_iif(skb),
							sdif);
		if (sk2) {
			inet_twsk_deschedule_put(inet_twsk(sk));
			sk = sk2;
			tcp_v4_restore_cb(skb);
			refcounted = false;
			goto process;
		}
#ifdef CONFIG_MPTCP
		if (th->syn && !th->ack) {
			int ret = mptcp_lookup_join(skb, inet_twsk(sk));

			if (ret < 0) {
				tcp_v4_send_reset(NULL, skb);
				goto discard_it;
			} else if (ret > 0) {
				return 0;
			}
		}
#endif
	}
		/* to ACK */
		/* fall through */
	case TCP_TW_ACK:
		tcp_v4_timewait_ack(sk, skb);
		break;
	case TCP_TW_RST:
		tcp_v4_send_reset(sk, skb);
		inet_twsk_deschedule_put(inet_twsk(sk));
		goto discard_it;
	case TCP_TW_SUCCESS:;
	}
	goto discard_it;
}

static struct timewait_sock_ops tcp_timewait_sock_ops = {
	.twsk_obj_size	= sizeof(struct tcp_timewait_sock),
	.twsk_unique	= tcp_twsk_unique,
	.twsk_destructor= tcp_twsk_destructor,
};

void inet_sk_rx_dst_set(struct sock *sk, const struct sk_buff *skb)
{
	struct dst_entry *dst = skb_dst(skb);

	if (dst && dst_hold_safe(dst)) {
		sk->sk_rx_dst = dst;
		inet_sk(sk)->rx_dst_ifindex = skb->skb_iif;
	}
}
EXPORT_SYMBOL(inet_sk_rx_dst_set);

const struct inet_connection_sock_af_ops ipv4_specific = {
	.queue_xmit	   = ip_queue_xmit,
	.send_check	   = tcp_v4_send_check,
	.rebuild_header	   = inet_sk_rebuild_header,
	.sk_rx_dst_set	   = inet_sk_rx_dst_set,
	.conn_request	   = tcp_v4_conn_request,
	.syn_recv_sock	   = tcp_v4_syn_recv_sock,
	.net_header_len	   = sizeof(struct iphdr),
	.setsockopt	   = ip_setsockopt,
	.getsockopt	   = ip_getsockopt,
	.addr2sockaddr	   = inet_csk_addr2sockaddr,
	.sockaddr_len	   = sizeof(struct sockaddr_in),
#ifdef CONFIG_COMPAT
	.compat_setsockopt = compat_ip_setsockopt,
	.compat_getsockopt = compat_ip_getsockopt,
#endif
	.mtu_reduced	   = tcp_v4_mtu_reduced,
};
EXPORT_SYMBOL(ipv4_specific);

#ifdef CONFIG_TCP_MD5SIG
static const struct tcp_sock_af_ops tcp_sock_ipv4_specific = {
	.md5_lookup		= tcp_v4_md5_lookup,
	.calc_md5_hash		= tcp_v4_md5_hash_skb,
	.md5_parse		= tcp_v4_parse_md5_keys,
};
#endif

/* NOTE: A lot of things set to zero explicitly by call to
 *       sk_alloc() so need not be done here.
 */
static int tcp_v4_init_sock(struct sock *sk)
{
	struct inet_connection_sock *icsk = inet_csk(sk);

	tcp_init_sock(sk);

#ifdef CONFIG_MPTCP
	if (sock_flag(sk, SOCK_MPTCP))
		icsk->icsk_af_ops = &mptcp_v4_specific;
	else
#endif
		icsk->icsk_af_ops = &ipv4_specific;

#ifdef CONFIG_TCP_MD5SIG
	tcp_sk(sk)->af_specific = &tcp_sock_ipv4_specific;
#endif

	return 0;
}

void tcp_v4_destroy_sock(struct sock *sk)
{
	struct tcp_sock *tp = tcp_sk(sk);

	trace_tcp_destroy_sock(sk);

	tcp_clear_xmit_timers(sk);

	tcp_cleanup_congestion_control(sk);

	if (mptcp(tp))
		mptcp_destroy_sock(sk);
	if (tp->inside_tk_table)
		mptcp_hash_remove_bh(tp);

	tcp_cleanup_ulp(sk);

	/* Cleanup up the write buffer. */
	tcp_write_queue_purge(sk);

	/* Check if we want to disable active TFO */
	tcp_fastopen_active_disable_ofo_check(sk);

	/* Cleans up our, hopefully empty, out_of_order_queue. */
	skb_rbtree_purge(&tp->out_of_order_queue);

#ifdef CONFIG_TCP_MD5SIG
	/* Clean up the MD5 key list, if any */
	if (tp->md5sig_info) {
		tcp_clear_md5_list(sk);
		kfree_rcu(rcu_dereference_protected(tp->md5sig_info, 1), rcu);
		tp->md5sig_info = NULL;
	}
#endif

	/* Clean up a referenced TCP bind bucket. */
	if (inet_csk(sk)->icsk_bind_hash)
		inet_put_port(sk);

	BUG_ON(tp->fastopen_rsk);

	/* If socket is aborted during connect operation */
	tcp_free_fastopen_req(tp);
	tcp_fastopen_destroy_cipher(sk);
	tcp_saved_syn_free(tp);

	sk_sockets_allocated_dec(sk);
}
EXPORT_SYMBOL(tcp_v4_destroy_sock);

#ifdef CONFIG_PROC_FS
/* Proc filesystem TCP sock list dumping. */

/*
 * Get next listener socket follow cur.  If cur is NULL, get first socket
 * starting from bucket given in st->bucket; when st->bucket is zero the
 * very first socket in the hash table is returned.
 */
static void *listening_get_next(struct seq_file *seq, void *cur)
{
	struct tcp_seq_afinfo *afinfo = PDE_DATA(file_inode(seq->file));
	struct tcp_iter_state *st = seq->private;
	struct net *net = seq_file_net(seq);
	struct inet_listen_hashbucket *ilb;
	struct sock *sk = cur;

	if (!sk) {
get_head:
		ilb = &tcp_hashinfo.listening_hash[st->bucket];
		spin_lock(&ilb->lock);
		sk = sk_head(&ilb->head);
		st->offset = 0;
		goto get_sk;
	}
	ilb = &tcp_hashinfo.listening_hash[st->bucket];
	++st->num;
	++st->offset;

	sk = sk_next(sk);
get_sk:
	sk_for_each_from(sk) {
		if (!net_eq(sock_net(sk), net))
			continue;
		if (sk->sk_family == afinfo->family)
			return sk;
	}
	spin_unlock(&ilb->lock);
	st->offset = 0;
	if (++st->bucket < INET_LHTABLE_SIZE)
		goto get_head;
	return NULL;
}

static void *listening_get_idx(struct seq_file *seq, loff_t *pos)
{
	struct tcp_iter_state *st = seq->private;
	void *rc;

	st->bucket = 0;
	st->offset = 0;
	rc = listening_get_next(seq, NULL);

	while (rc && *pos) {
		rc = listening_get_next(seq, rc);
		--*pos;
	}
	return rc;
}

static inline bool empty_bucket(const struct tcp_iter_state *st)
{
	return hlist_nulls_empty(&tcp_hashinfo.ehash[st->bucket].chain);
}

/*
 * Get first established socket starting from bucket given in st->bucket.
 * If st->bucket is zero, the very first socket in the hash is returned.
 */
static void *established_get_first(struct seq_file *seq)
{
	struct tcp_seq_afinfo *afinfo = PDE_DATA(file_inode(seq->file));
	struct tcp_iter_state *st = seq->private;
	struct net *net = seq_file_net(seq);
	void *rc = NULL;

	st->offset = 0;
	for (; st->bucket <= tcp_hashinfo.ehash_mask; ++st->bucket) {
		struct sock *sk;
		struct hlist_nulls_node *node;
		spinlock_t *lock = inet_ehash_lockp(&tcp_hashinfo, st->bucket);

		/* Lockless fast path for the common case of empty buckets */
		if (empty_bucket(st))
			continue;

		spin_lock_bh(lock);
		sk_nulls_for_each(sk, node, &tcp_hashinfo.ehash[st->bucket].chain) {
			if (sk->sk_family != afinfo->family ||
			    !net_eq(sock_net(sk), net)) {
				continue;
			}
			rc = sk;
			goto out;
		}
		spin_unlock_bh(lock);
	}
out:
	return rc;
}

static void *established_get_next(struct seq_file *seq, void *cur)
{
	struct tcp_seq_afinfo *afinfo = PDE_DATA(file_inode(seq->file));
	struct sock *sk = cur;
	struct hlist_nulls_node *node;
	struct tcp_iter_state *st = seq->private;
	struct net *net = seq_file_net(seq);

	++st->num;
	++st->offset;

	sk = sk_nulls_next(sk);

	sk_nulls_for_each_from(sk, node) {
		if (sk->sk_family == afinfo->family &&
		    net_eq(sock_net(sk), net))
			return sk;
	}

	spin_unlock_bh(inet_ehash_lockp(&tcp_hashinfo, st->bucket));
	++st->bucket;
	return established_get_first(seq);
}

static void *established_get_idx(struct seq_file *seq, loff_t pos)
{
	struct tcp_iter_state *st = seq->private;
	void *rc;

	st->bucket = 0;
	rc = established_get_first(seq);

	while (rc && pos) {
		rc = established_get_next(seq, rc);
		--pos;
	}
	return rc;
}

static void *tcp_get_idx(struct seq_file *seq, loff_t pos)
{
	void *rc;
	struct tcp_iter_state *st = seq->private;

	st->state = TCP_SEQ_STATE_LISTENING;
	rc	  = listening_get_idx(seq, &pos);

	if (!rc) {
		st->state = TCP_SEQ_STATE_ESTABLISHED;
		rc	  = established_get_idx(seq, pos);
	}

	return rc;
}

static void *tcp_seek_last_pos(struct seq_file *seq)
{
	struct tcp_iter_state *st = seq->private;
	int offset = st->offset;
	int orig_num = st->num;
	void *rc = NULL;

	switch (st->state) {
	case TCP_SEQ_STATE_LISTENING:
		if (st->bucket >= INET_LHTABLE_SIZE)
			break;
		st->state = TCP_SEQ_STATE_LISTENING;
		rc = listening_get_next(seq, NULL);
		while (offset-- && rc)
			rc = listening_get_next(seq, rc);
		if (rc)
			break;
		st->bucket = 0;
		st->state = TCP_SEQ_STATE_ESTABLISHED;
		/* Fallthrough */
	case TCP_SEQ_STATE_ESTABLISHED:
		if (st->bucket > tcp_hashinfo.ehash_mask)
			break;
		rc = established_get_first(seq);
		while (offset-- && rc)
			rc = established_get_next(seq, rc);
	}

	st->num = orig_num;

	return rc;
}

void *tcp_seq_start(struct seq_file *seq, loff_t *pos)
{
	struct tcp_iter_state *st = seq->private;
	void *rc;

	if (*pos && *pos == st->last_pos) {
		rc = tcp_seek_last_pos(seq);
		if (rc)
			goto out;
	}

	st->state = TCP_SEQ_STATE_LISTENING;
	st->num = 0;
	st->bucket = 0;
	st->offset = 0;
	rc = *pos ? tcp_get_idx(seq, *pos - 1) : SEQ_START_TOKEN;

out:
	st->last_pos = *pos;
	return rc;
}
EXPORT_SYMBOL(tcp_seq_start);

void *tcp_seq_next(struct seq_file *seq, void *v, loff_t *pos)
{
	struct tcp_iter_state *st = seq->private;
	void *rc = NULL;

	if (v == SEQ_START_TOKEN) {
		rc = tcp_get_idx(seq, 0);
		goto out;
	}

	switch (st->state) {
	case TCP_SEQ_STATE_LISTENING:
		rc = listening_get_next(seq, v);
		if (!rc) {
			st->state = TCP_SEQ_STATE_ESTABLISHED;
			st->bucket = 0;
			st->offset = 0;
			rc	  = established_get_first(seq);
		}
		break;
	case TCP_SEQ_STATE_ESTABLISHED:
		rc = established_get_next(seq, v);
		break;
	}
out:
	++*pos;
	st->last_pos = *pos;
	return rc;
}
EXPORT_SYMBOL(tcp_seq_next);

void tcp_seq_stop(struct seq_file *seq, void *v)
{
	struct tcp_iter_state *st = seq->private;

	switch (st->state) {
	case TCP_SEQ_STATE_LISTENING:
		if (v != SEQ_START_TOKEN)
			spin_unlock(&tcp_hashinfo.listening_hash[st->bucket].lock);
		break;
	case TCP_SEQ_STATE_ESTABLISHED:
		if (v)
			spin_unlock_bh(inet_ehash_lockp(&tcp_hashinfo, st->bucket));
		break;
	}
}
EXPORT_SYMBOL(tcp_seq_stop);

static void get_openreq4(const struct request_sock *req,
			 struct seq_file *f, int i)
{
	const struct inet_request_sock *ireq = inet_rsk(req);
	long delta = req->rsk_timer.expires - jiffies;

	seq_printf(f, "%4d: %08X:%04X %08X:%04X"
		" %02X %08X:%08X %02X:%08lX %08X %5u %8d %u %d %pK",
		i,
		ireq->ir_loc_addr,
		ireq->ir_num,
		ireq->ir_rmt_addr,
		ntohs(ireq->ir_rmt_port),
		TCP_SYN_RECV,
		0, 0, /* could print option size, but that is af dependent. */
		1,    /* timers active (only the expire timer) */
		jiffies_delta_to_clock_t(delta),
		req->num_timeout,
		from_kuid_munged(seq_user_ns(f),
				 sock_i_uid(req->rsk_listener)),
		0,  /* non standard timer */
		0, /* open_requests have no inode */
		0,
		req);
}

static void get_tcp4_sock(struct sock *sk, struct seq_file *f, int i)
{
	int timer_active;
	unsigned long timer_expires;
	const struct tcp_sock *tp = tcp_sk(sk);
	const struct inet_connection_sock *icsk = inet_csk(sk);
	const struct inet_sock *inet = inet_sk(sk);
	const struct fastopen_queue *fastopenq = &icsk->icsk_accept_queue.fastopenq;
	__be32 dest = inet->inet_daddr;
	__be32 src = inet->inet_rcv_saddr;
	__u16 destp = ntohs(inet->inet_dport);
	__u16 srcp = ntohs(inet->inet_sport);
	int rx_queue;
	int state;

	if (icsk->icsk_pending == ICSK_TIME_RETRANS ||
	    icsk->icsk_pending == ICSK_TIME_REO_TIMEOUT ||
	    icsk->icsk_pending == ICSK_TIME_LOSS_PROBE) {
		timer_active	= 1;
		timer_expires	= icsk->icsk_timeout;
	} else if (icsk->icsk_pending == ICSK_TIME_PROBE0) {
		timer_active	= 4;
		timer_expires	= icsk->icsk_timeout;
	} else if (timer_pending(&sk->sk_timer)) {
		timer_active	= 2;
		timer_expires	= sk->sk_timer.expires;
	} else {
		timer_active	= 0;
		timer_expires = jiffies;
	}

	state = inet_sk_state_load(sk);
	if (state == TCP_LISTEN)
		rx_queue = sk->sk_ack_backlog;
	else
		/* Because we don't lock the socket,
		 * we might find a transient negative value.
		 */
		rx_queue = max_t(int, tp->rcv_nxt - tp->copied_seq, 0);

	seq_printf(f, "%4d: %08X:%04X %08X:%04X %02X %08X:%08X %02X:%08lX "
			"%08X %5u %8d %lu %d %pK %lu %lu %u %u %d",
		i, src, srcp, dest, destp, state,
		tp->write_seq - tp->snd_una,
		rx_queue,
		timer_active,
		jiffies_delta_to_clock_t(timer_expires - jiffies),
		icsk->icsk_retransmits,
		from_kuid_munged(seq_user_ns(f), sock_i_uid(sk)),
		icsk->icsk_probes_out,
		sock_i_ino(sk),
		refcount_read(&sk->sk_refcnt), sk,
		jiffies_to_clock_t(icsk->icsk_rto),
		jiffies_to_clock_t(icsk->icsk_ack.ato),
		(icsk->icsk_ack.quick << 1) | inet_csk_in_pingpong_mode(sk),
		tp->snd_cwnd,
		state == TCP_LISTEN ?
		    fastopenq->max_qlen :
		    (tcp_in_initial_slowstart(tp) ? -1 : tp->snd_ssthresh));
}

static void get_timewait4_sock(const struct inet_timewait_sock *tw,
			       struct seq_file *f, int i)
{
	long delta = tw->tw_timer.expires - jiffies;
	__be32 dest, src;
	__u16 destp, srcp;

	dest  = tw->tw_daddr;
	src   = tw->tw_rcv_saddr;
	destp = ntohs(tw->tw_dport);
	srcp  = ntohs(tw->tw_sport);

	seq_printf(f, "%4d: %08X:%04X %08X:%04X"
		" %02X %08X:%08X %02X:%08lX %08X %5d %8d %d %d %pK",
		i, src, srcp, dest, destp, tw->tw_substate, 0, 0,
		3, jiffies_delta_to_clock_t(delta), 0, 0, 0, 0,
		refcount_read(&tw->tw_refcnt), tw);
}

#define TMPSZ 150

static int tcp4_seq_show(struct seq_file *seq, void *v)
{
	struct tcp_iter_state *st;
	struct sock *sk = v;

	seq_setwidth(seq, TMPSZ - 1);
	if (v == SEQ_START_TOKEN) {
		seq_puts(seq, "  sl  local_address rem_address   st tx_queue "
			   "rx_queue tr tm->when retrnsmt   uid  timeout "
			   "inode");
		goto out;
	}
	st = seq->private;

	if (sk->sk_state == TCP_TIME_WAIT)
		get_timewait4_sock(v, seq, st->num);
	else if (sk->sk_state == TCP_NEW_SYN_RECV)
		get_openreq4(v, seq, st->num);
	else
		get_tcp4_sock(v, seq, st->num);
out:
	seq_pad(seq, '\n');
	return 0;
}

static const struct seq_operations tcp4_seq_ops = {
	.show		= tcp4_seq_show,
	.start		= tcp_seq_start,
	.next		= tcp_seq_next,
	.stop		= tcp_seq_stop,
};

static struct tcp_seq_afinfo tcp4_seq_afinfo = {
	.family		= AF_INET,
};

static int __net_init tcp4_proc_init_net(struct net *net)
{
	if (!proc_create_net_data("tcp", 0444, net->proc_net, &tcp4_seq_ops,
			sizeof(struct tcp_iter_state), &tcp4_seq_afinfo))
		return -ENOMEM;
	return 0;
}

static void __net_exit tcp4_proc_exit_net(struct net *net)
{
	remove_proc_entry("tcp", net->proc_net);
}

static struct pernet_operations tcp4_net_ops = {
	.init = tcp4_proc_init_net,
	.exit = tcp4_proc_exit_net,
};

int __init tcp4_proc_init(void)
{
	return register_pernet_subsys(&tcp4_net_ops);
}

void tcp4_proc_exit(void)
{
	unregister_pernet_subsys(&tcp4_net_ops);
}
#endif /* CONFIG_PROC_FS */

struct proto tcp_prot = {
	.name			= "TCP",
	.owner			= THIS_MODULE,
	.close			= tcp_close,
	.pre_connect		= tcp_v4_pre_connect,
	.connect		= tcp_v4_connect,
	.disconnect		= tcp_disconnect,
	.accept			= inet_csk_accept,
	.ioctl			= tcp_ioctl,
	.init			= tcp_v4_init_sock,
	.destroy		= tcp_v4_destroy_sock,
	.shutdown		= tcp_shutdown,
	.setsockopt		= tcp_setsockopt,
	.getsockopt		= tcp_getsockopt,
	.keepalive		= tcp_set_keepalive,
	.recvmsg		= tcp_recvmsg,
	.sendmsg		= tcp_sendmsg,
	.sendpage		= tcp_sendpage,
	.backlog_rcv		= tcp_v4_do_rcv,
	.release_cb		= tcp_release_cb,
	.hash			= inet_hash,
	.unhash			= inet_unhash,
	.get_port		= inet_csk_get_port,
	.enter_memory_pressure	= tcp_enter_memory_pressure,
	.leave_memory_pressure	= tcp_leave_memory_pressure,
	.stream_memory_free	= tcp_stream_memory_free,
	.sockets_allocated	= &tcp_sockets_allocated,
	.orphan_count		= &tcp_orphan_count,
	.memory_allocated	= &tcp_memory_allocated,
	.memory_pressure	= &tcp_memory_pressure,
	.sysctl_mem		= sysctl_tcp_mem,
	.sysctl_wmem_offset	= offsetof(struct net, ipv4.sysctl_tcp_wmem),
	.sysctl_rmem_offset	= offsetof(struct net, ipv4.sysctl_tcp_rmem),
	.max_header		= MAX_TCP_HEADER,
	.obj_size		= sizeof(struct tcp_sock),
#ifdef CONFIG_MPTCP
	.useroffset		= offsetof(struct tcp_sock, mptcp_sched_name),
	.usersize		= sizeof_field(struct tcp_sock, mptcp_sched_name) +
				  sizeof_field(struct tcp_sock, mptcp_pm_name),
#endif
	.slab_flags		= SLAB_TYPESAFE_BY_RCU,
	.twsk_prot		= &tcp_timewait_sock_ops,
	.rsk_prot		= &tcp_request_sock_ops,
	.h.hashinfo		= &tcp_hashinfo,
	.no_autobind		= true,
#ifdef CONFIG_COMPAT
	.compat_setsockopt	= compat_tcp_setsockopt,
	.compat_getsockopt	= compat_tcp_getsockopt,
#endif
	.diag_destroy		= tcp_abort,
#ifdef CONFIG_MPTCP
	.clear_sk		= mptcp_clear_sk,
#endif
};
EXPORT_SYMBOL(tcp_prot);

static void __net_exit tcp_sk_exit(struct net *net)
{
	int cpu;

	if (net->ipv4.tcp_congestion_control)
		module_put(net->ipv4.tcp_congestion_control->owner);

	for_each_possible_cpu(cpu)
		inet_ctl_sock_destroy(*per_cpu_ptr(net->ipv4.tcp_sk, cpu));
	free_percpu(net->ipv4.tcp_sk);
}

static int __net_init tcp_sk_init(struct net *net)
{
	int res, cpu, cnt;

	net->ipv4.tcp_sk = alloc_percpu(struct sock *);
	if (!net->ipv4.tcp_sk)
		return -ENOMEM;

	for_each_possible_cpu(cpu) {
		struct sock *sk;

		res = inet_ctl_sock_create(&sk, PF_INET, SOCK_RAW,
					   IPPROTO_TCP, net);
		if (res)
			goto fail;
		sock_set_flag(sk, SOCK_USE_WRITE_QUEUE);

		/* Please enforce IP_DF and IPID==0 for RST and
		 * ACK sent in SYN-RECV and TIME-WAIT state.
		 */
		inet_sk(sk)->pmtudisc = IP_PMTUDISC_DO;

		*per_cpu_ptr(net->ipv4.tcp_sk, cpu) = sk;
	}

	net->ipv4.sysctl_tcp_ecn = 2;
	net->ipv4.sysctl_tcp_ecn_fallback = 1;

	net->ipv4.sysctl_tcp_base_mss = TCP_BASE_MSS;
	net->ipv4.sysctl_tcp_min_snd_mss = TCP_MIN_SND_MSS;
	net->ipv4.sysctl_tcp_probe_threshold = TCP_PROBE_THRESHOLD;
	net->ipv4.sysctl_tcp_probe_interval = TCP_PROBE_INTERVAL;

	net->ipv4.sysctl_tcp_keepalive_time = TCP_KEEPALIVE_TIME;
	net->ipv4.sysctl_tcp_keepalive_probes = TCP_KEEPALIVE_PROBES;
	net->ipv4.sysctl_tcp_keepalive_intvl = TCP_KEEPALIVE_INTVL;

	net->ipv4.sysctl_tcp_syn_retries = TCP_SYN_RETRIES;
	net->ipv4.sysctl_tcp_synack_retries = TCP_SYNACK_RETRIES;
	net->ipv4.sysctl_tcp_syncookies = 1;
	net->ipv4.sysctl_tcp_reordering = TCP_FASTRETRANS_THRESH;
	net->ipv4.sysctl_tcp_retries1 = TCP_RETR1;
	net->ipv4.sysctl_tcp_retries2 = TCP_RETR2;
	net->ipv4.sysctl_tcp_orphan_retries = 0;
	net->ipv4.sysctl_tcp_fin_timeout = TCP_FIN_TIMEOUT;
	net->ipv4.sysctl_tcp_notsent_lowat = UINT_MAX;
	net->ipv4.sysctl_tcp_tw_reuse = 2;

	cnt = tcp_hashinfo.ehash_mask + 1;
	net->ipv4.tcp_death_row.sysctl_max_tw_buckets = cnt / 2;
	net->ipv4.tcp_death_row.hashinfo = &tcp_hashinfo;

	net->ipv4.sysctl_max_syn_backlog = max(128, cnt / 256);
	net->ipv4.sysctl_tcp_sack = 1;
	net->ipv4.sysctl_tcp_window_scaling = 1;
	net->ipv4.sysctl_tcp_timestamps = 1;
	net->ipv4.sysctl_tcp_early_retrans = 3;
	net->ipv4.sysctl_tcp_recovery = TCP_RACK_LOSS_DETECTION;
	net->ipv4.sysctl_tcp_slow_start_after_idle = 1; /* By default, RFC2861 behavior.  */
	net->ipv4.sysctl_tcp_retrans_collapse = 1;
	net->ipv4.sysctl_tcp_max_reordering = 300;
	net->ipv4.sysctl_tcp_dsack = 1;
	net->ipv4.sysctl_tcp_app_win = 31;
	net->ipv4.sysctl_tcp_adv_win_scale = 1;
	net->ipv4.sysctl_tcp_frto = 2;
	net->ipv4.sysctl_tcp_moderate_rcvbuf = 1;
	/* This limits the percentage of the congestion window which we
	 * will allow a single TSO frame to consume.  Building TSO frames
	 * which are too large can cause TCP streams to be bursty.
	 */
	net->ipv4.sysctl_tcp_tso_win_divisor = 3;
	/* Default TSQ limit of 16 TSO segments */
	net->ipv4.sysctl_tcp_limit_output_bytes = 16 * 65536;
	/* rfc5961 challenge ack rate limiting */
	net->ipv4.sysctl_tcp_challenge_ack_limit = 1000;
	net->ipv4.sysctl_tcp_min_tso_segs = 2;
	net->ipv4.sysctl_tcp_min_rtt_wlen = 300;
	net->ipv4.sysctl_tcp_autocorking = 1;
	net->ipv4.sysctl_tcp_invalid_ratelimit = HZ/2;
	net->ipv4.sysctl_tcp_pacing_ss_ratio = 200;
	net->ipv4.sysctl_tcp_pacing_ca_ratio = 120;
	if (net != &init_net) {
		memcpy(net->ipv4.sysctl_tcp_rmem,
		       init_net.ipv4.sysctl_tcp_rmem,
		       sizeof(init_net.ipv4.sysctl_tcp_rmem));
		memcpy(net->ipv4.sysctl_tcp_wmem,
		       init_net.ipv4.sysctl_tcp_wmem,
		       sizeof(init_net.ipv4.sysctl_tcp_wmem));
	}
	net->ipv4.sysctl_tcp_comp_sack_delay_ns = NSEC_PER_MSEC;
	net->ipv4.sysctl_tcp_comp_sack_nr = 44;
	net->ipv4.sysctl_tcp_fastopen = TFO_CLIENT_ENABLE;
	spin_lock_init(&net->ipv4.tcp_fastopen_ctx_lock);
	net->ipv4.sysctl_tcp_fastopen_blackhole_timeout = 60 * 60;
	atomic_set(&net->ipv4.tfo_active_disable_times, 0);

	/* Reno is always built in */
	if (!net_eq(net, &init_net) &&
	    try_module_get(init_net.ipv4.tcp_congestion_control->owner))
		net->ipv4.tcp_congestion_control = init_net.ipv4.tcp_congestion_control;
	else
		net->ipv4.tcp_congestion_control = &tcp_reno;

	return 0;
fail:
	tcp_sk_exit(net);

	return res;
}

static void __net_exit tcp_sk_exit_batch(struct list_head *net_exit_list)
{
	struct net *net;

	inet_twsk_purge(&tcp_hashinfo, AF_INET);

	list_for_each_entry(net, net_exit_list, exit_list)
		tcp_fastopen_ctx_destroy(net);
}

static struct pernet_operations __net_initdata tcp_sk_ops = {
       .init	   = tcp_sk_init,
       .exit	   = tcp_sk_exit,
       .exit_batch = tcp_sk_exit_batch,
};

void __init tcp_v4_init(void)
{
	if (register_pernet_subsys(&tcp_sk_ops))
		panic("Failed to create the TCP control socket.\n");
}<|MERGE_RESOLUTION|>--- conflicted
+++ resolved
@@ -1977,27 +1977,18 @@
 	}
 	tcp_segs_in(tcp_sk(sk), skb);
 	ret = 0;
-<<<<<<< HEAD
 	if (!sock_owned_by_user(meta_sk)) {
-		ret = tcp_v4_do_rcv(sk, skb);
-	} else if (tcp_add_backlog(meta_sk, skb)) {
-		goto discard_and_relse;
-	}
-	bh_unlock_sock(meta_sk);
-=======
-	if (!sock_owned_by_user(sk)) {
 		skb_to_free = sk->sk_rx_skb_cache;
 		sk->sk_rx_skb_cache = NULL;
 		ret = tcp_v4_do_rcv(sk, skb);
 	} else {
-		if (tcp_add_backlog(sk, skb))
+		if (tcp_add_backlog(meta_sk, skb))
 			goto discard_and_relse;
 		skb_to_free = NULL;
 	}
-	bh_unlock_sock(sk);
+	bh_unlock_sock(meta_sk);
 	if (skb_to_free)
 		__kfree_skb(skb_to_free);
->>>>>>> 4d856f72
 
 put_and_return:
 	if (refcounted)
