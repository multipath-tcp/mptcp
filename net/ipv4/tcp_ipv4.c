--- conflicted
+++ resolved
@@ -1649,6 +1649,10 @@
 	TCP_SKB_CB(skb)->end_seq = (TCP_SKB_CB(skb)->seq + th->syn + th->fin +
 				    skb->len - th->doff * 4);
 	TCP_SKB_CB(skb)->ack_seq = ntohl(th->ack_seq);
+#ifdef CONFIG_MPTCP
+	TCP_SKB_CB(skb)->mptcp_flags = 0;
+	TCP_SKB_CB(skb)->dss_off = 0;
+#endif
 	TCP_SKB_CB(skb)->tcp_flags = tcp_flag_byte(th);
 	TCP_SKB_CB(skb)->tcp_tw_isn = 0;
 	TCP_SKB_CB(skb)->ip_dsfield = ipv4_get_dsfield(iph);
@@ -1697,31 +1701,6 @@
 
 	th = (const struct tcphdr *)skb->data;
 	iph = ip_hdr(skb);
-<<<<<<< HEAD
-	/* This is tricky : We move IPCB at its correct location into TCP_SKB_CB()
-	 * barrier() makes sure compiler wont play fool^Waliasing games.
-	 */
-	memmove(&TCP_SKB_CB(skb)->header.h4, IPCB(skb),
-		sizeof(struct inet_skb_parm));
-	barrier();
-
-	TCP_SKB_CB(skb)->seq = ntohl(th->seq);
-	TCP_SKB_CB(skb)->end_seq = (TCP_SKB_CB(skb)->seq + th->syn + th->fin +
-				    skb->len - th->doff * 4);
-	TCP_SKB_CB(skb)->ack_seq = ntohl(th->ack_seq);
-#ifdef CONFIG_MPTCP
-	TCP_SKB_CB(skb)->mptcp_flags = 0;
-	TCP_SKB_CB(skb)->dss_off = 0;
-#endif
-	TCP_SKB_CB(skb)->tcp_flags = tcp_flag_byte(th);
-	TCP_SKB_CB(skb)->tcp_tw_isn = 0;
-	TCP_SKB_CB(skb)->ip_dsfield = ipv4_get_dsfield(iph);
-	TCP_SKB_CB(skb)->sacked	 = 0;
-	TCP_SKB_CB(skb)->has_rxtstamp =
-			skb->tstamp || skb_hwtstamps(skb)->hwtstamp;
-
-=======
->>>>>>> 8d577afd
 lookup:
 	sk = __inet_lookup_skb(&tcp_hashinfo, skb, __tcp_hdrlen(th), th->source,
 			       th->dest, sdif, &refcounted);
@@ -1797,12 +1776,9 @@
 		}
 		if (nsk == sk) {
 			reqsk_put(req);
-<<<<<<< HEAD
+			tcp_v4_restore_cb(skb);
 			if (is_meta_sk(sk))
 				bh_unlock_sock(sk);
-=======
-			tcp_v4_restore_cb(skb);
->>>>>>> 8d577afd
 		} else if (tcp_child_process(sk, nsk, skb)) {
 			tcp_v4_send_reset(nsk, skb);
 			goto discard_and_relse;
@@ -1868,7 +1844,8 @@
 	if (!xfrm4_policy_check(NULL, XFRM_POLICY_IN, skb))
 		goto discard_it;
 
-<<<<<<< HEAD
+	tcp_v4_fill_cb(skb, iph, th);
+
 #ifdef CONFIG_MPTCP
 	if (!sk && th->syn && !th->ack) {
 		int ret = mptcp_lookup_join(skb, NULL);
@@ -1881,9 +1858,6 @@
 		}
 	}
 #endif
-=======
-	tcp_v4_fill_cb(skb, iph, th);
->>>>>>> 8d577afd
 
 	if (tcp_checksum_complete(skb)) {
 csum_error:
