--- conflicted
+++ resolved
@@ -2679,6 +2679,8 @@
 	tp->snd_ssthresh = TCP_INFINITE_SSTHRESH;
 	tp->snd_cwnd = TCP_INIT_CWND;
 	tp->snd_cwnd_cnt = 0;
+	tp->is_cwnd_limited = 0;
+	tp->max_packets_out = 0;
 	tp->delivered = 0;
 	tp->delivered_ce = 0;
 	tp->is_sack_reneg = 0;
@@ -2759,16 +2761,6 @@
 	icsk->icsk_backoff = 0;
 	tp->snd_cwnd = 2;
 	icsk->icsk_probes_out = 0;
-<<<<<<< HEAD
-=======
-	icsk->icsk_probes_tstamp = 0;
-	icsk->icsk_rto = TCP_TIMEOUT_INIT;
-	tp->snd_ssthresh = TCP_INFINITE_SSTHRESH;
-	tp->snd_cwnd = TCP_INIT_CWND;
-	tp->snd_cwnd_cnt = 0;
-	tp->is_cwnd_limited = 0;
-	tp->max_packets_out = 0;
->>>>>>> a0d93849
 	tp->window_clamp = 0;
 
 	tcp_reset_vars(sk);
