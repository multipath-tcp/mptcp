// SPDX-License-Identifier: GPL-2.0-or-later
/*
 * INET		An implementation of the TCP/IP protocol suite for the LINUX
 *		operating system.  INET is implemented using the  BSD Socket
 *		interface as the means of communication with the user level.
 *
 *		Implementation of the Transmission Control Protocol(TCP).
 *
 * Authors:	Ross Biro
 *		Fred N. van Kempen, <waltje@uWalt.NL.Mugnet.ORG>
 *		Mark Evans, <evansmp@uhura.aston.ac.uk>
 *		Corey Minyard <wf-rch!minyard@relay.EU.net>
 *		Florian La Roche, <flla@stud.uni-sb.de>
 *		Charles Hedrick, <hedrick@klinzhai.rutgers.edu>
 *		Linus Torvalds, <torvalds@cs.helsinki.fi>
 *		Alan Cox, <gw4pts@gw4pts.ampr.org>
 *		Matthew Dillon, <dillon@apollo.west.oic.com>
 *		Arnt Gulbrandsen, <agulbra@nvg.unit.no>
 *		Jorge Cwik, <jorge@laser.satlink.net>
 *
 * Fixes:
 *		Alan Cox	:	Numerous verify_area() calls
 *		Alan Cox	:	Set the ACK bit on a reset
 *		Alan Cox	:	Stopped it crashing if it closed while
 *					sk->inuse=1 and was trying to connect
 *					(tcp_err()).
 *		Alan Cox	:	All icmp error handling was broken
 *					pointers passed where wrong and the
 *					socket was looked up backwards. Nobody
 *					tested any icmp error code obviously.
 *		Alan Cox	:	tcp_err() now handled properly. It
 *					wakes people on errors. poll
 *					behaves and the icmp error race
 *					has gone by moving it into sock.c
 *		Alan Cox	:	tcp_send_reset() fixed to work for
 *					everything not just packets for
 *					unknown sockets.
 *		Alan Cox	:	tcp option processing.
 *		Alan Cox	:	Reset tweaked (still not 100%) [Had
 *					syn rule wrong]
 *		Herp Rosmanith  :	More reset fixes
 *		Alan Cox	:	No longer acks invalid rst frames.
 *					Acking any kind of RST is right out.
 *		Alan Cox	:	Sets an ignore me flag on an rst
 *					receive otherwise odd bits of prattle
 *					escape still
 *		Alan Cox	:	Fixed another acking RST frame bug.
 *					Should stop LAN workplace lockups.
 *		Alan Cox	: 	Some tidyups using the new skb list
 *					facilities
 *		Alan Cox	:	sk->keepopen now seems to work
 *		Alan Cox	:	Pulls options out correctly on accepts
 *		Alan Cox	:	Fixed assorted sk->rqueue->next errors
 *		Alan Cox	:	PSH doesn't end a TCP read. Switched a
 *					bit to skb ops.
 *		Alan Cox	:	Tidied tcp_data to avoid a potential
 *					nasty.
 *		Alan Cox	:	Added some better commenting, as the
 *					tcp is hard to follow
 *		Alan Cox	:	Removed incorrect check for 20 * psh
 *	Michael O'Reilly	:	ack < copied bug fix.
 *	Johannes Stille		:	Misc tcp fixes (not all in yet).
 *		Alan Cox	:	FIN with no memory -> CRASH
 *		Alan Cox	:	Added socket option proto entries.
 *					Also added awareness of them to accept.
 *		Alan Cox	:	Added TCP options (SOL_TCP)
 *		Alan Cox	:	Switched wakeup calls to callbacks,
 *					so the kernel can layer network
 *					sockets.
 *		Alan Cox	:	Use ip_tos/ip_ttl settings.
 *		Alan Cox	:	Handle FIN (more) properly (we hope).
 *		Alan Cox	:	RST frames sent on unsynchronised
 *					state ack error.
 *		Alan Cox	:	Put in missing check for SYN bit.
 *		Alan Cox	:	Added tcp_select_window() aka NET2E
 *					window non shrink trick.
 *		Alan Cox	:	Added a couple of small NET2E timer
 *					fixes
 *		Charles Hedrick :	TCP fixes
 *		Toomas Tamm	:	TCP window fixes
 *		Alan Cox	:	Small URG fix to rlogin ^C ack fight
 *		Charles Hedrick	:	Rewrote most of it to actually work
 *		Linus		:	Rewrote tcp_read() and URG handling
 *					completely
 *		Gerhard Koerting:	Fixed some missing timer handling
 *		Matthew Dillon  :	Reworked TCP machine states as per RFC
 *		Gerhard Koerting:	PC/TCP workarounds
 *		Adam Caldwell	:	Assorted timer/timing errors
 *		Matthew Dillon	:	Fixed another RST bug
 *		Alan Cox	:	Move to kernel side addressing changes.
 *		Alan Cox	:	Beginning work on TCP fastpathing
 *					(not yet usable)
 *		Arnt Gulbrandsen:	Turbocharged tcp_check() routine.
 *		Alan Cox	:	TCP fast path debugging
 *		Alan Cox	:	Window clamping
 *		Michael Riepe	:	Bug in tcp_check()
 *		Matt Dillon	:	More TCP improvements and RST bug fixes
 *		Matt Dillon	:	Yet more small nasties remove from the
 *					TCP code (Be very nice to this man if
 *					tcp finally works 100%) 8)
 *		Alan Cox	:	BSD accept semantics.
 *		Alan Cox	:	Reset on closedown bug.
 *	Peter De Schrijver	:	ENOTCONN check missing in tcp_sendto().
 *		Michael Pall	:	Handle poll() after URG properly in
 *					all cases.
 *		Michael Pall	:	Undo the last fix in tcp_read_urg()
 *					(multi URG PUSH broke rlogin).
 *		Michael Pall	:	Fix the multi URG PUSH problem in
 *					tcp_readable(), poll() after URG
 *					works now.
 *		Michael Pall	:	recv(...,MSG_OOB) never blocks in the
 *					BSD api.
 *		Alan Cox	:	Changed the semantics of sk->socket to
 *					fix a race and a signal problem with
 *					accept() and async I/O.
 *		Alan Cox	:	Relaxed the rules on tcp_sendto().
 *		Yury Shevchuk	:	Really fixed accept() blocking problem.
 *		Craig I. Hagan  :	Allow for BSD compatible TIME_WAIT for
 *					clients/servers which listen in on
 *					fixed ports.
 *		Alan Cox	:	Cleaned the above up and shrank it to
 *					a sensible code size.
 *		Alan Cox	:	Self connect lockup fix.
 *		Alan Cox	:	No connect to multicast.
 *		Ross Biro	:	Close unaccepted children on master
 *					socket close.
 *		Alan Cox	:	Reset tracing code.
 *		Alan Cox	:	Spurious resets on shutdown.
 *		Alan Cox	:	Giant 15 minute/60 second timer error
 *		Alan Cox	:	Small whoops in polling before an
 *					accept.
 *		Alan Cox	:	Kept the state trace facility since
 *					it's handy for debugging.
 *		Alan Cox	:	More reset handler fixes.
 *		Alan Cox	:	Started rewriting the code based on
 *					the RFC's for other useful protocol
 *					references see: Comer, KA9Q NOS, and
 *					for a reference on the difference
 *					between specifications and how BSD
 *					works see the 4.4lite source.
 *		A.N.Kuznetsov	:	Don't time wait on completion of tidy
 *					close.
 *		Linus Torvalds	:	Fin/Shutdown & copied_seq changes.
 *		Linus Torvalds	:	Fixed BSD port reuse to work first syn
 *		Alan Cox	:	Reimplemented timers as per the RFC
 *					and using multiple timers for sanity.
 *		Alan Cox	:	Small bug fixes, and a lot of new
 *					comments.
 *		Alan Cox	:	Fixed dual reader crash by locking
 *					the buffers (much like datagram.c)
 *		Alan Cox	:	Fixed stuck sockets in probe. A probe
 *					now gets fed up of retrying without
 *					(even a no space) answer.
 *		Alan Cox	:	Extracted closing code better
 *		Alan Cox	:	Fixed the closing state machine to
 *					resemble the RFC.
 *		Alan Cox	:	More 'per spec' fixes.
 *		Jorge Cwik	:	Even faster checksumming.
 *		Alan Cox	:	tcp_data() doesn't ack illegal PSH
 *					only frames. At least one pc tcp stack
 *					generates them.
 *		Alan Cox	:	Cache last socket.
 *		Alan Cox	:	Per route irtt.
 *		Matt Day	:	poll()->select() match BSD precisely on error
 *		Alan Cox	:	New buffers
 *		Marc Tamsky	:	Various sk->prot->retransmits and
 *					sk->retransmits misupdating fixed.
 *					Fixed tcp_write_timeout: stuck close,
 *					and TCP syn retries gets used now.
 *		Mark Yarvis	:	In tcp_read_wakeup(), don't send an
 *					ack if state is TCP_CLOSED.
 *		Alan Cox	:	Look up device on a retransmit - routes may
 *					change. Doesn't yet cope with MSS shrink right
 *					but it's a start!
 *		Marc Tamsky	:	Closing in closing fixes.
 *		Mike Shaver	:	RFC1122 verifications.
 *		Alan Cox	:	rcv_saddr errors.
 *		Alan Cox	:	Block double connect().
 *		Alan Cox	:	Small hooks for enSKIP.
 *		Alexey Kuznetsov:	Path MTU discovery.
 *		Alan Cox	:	Support soft errors.
 *		Alan Cox	:	Fix MTU discovery pathological case
 *					when the remote claims no mtu!
 *		Marc Tamsky	:	TCP_CLOSE fix.
 *		Colin (G3TNE)	:	Send a reset on syn ack replies in
 *					window but wrong (fixes NT lpd problems)
 *		Pedro Roque	:	Better TCP window handling, delayed ack.
 *		Joerg Reuter	:	No modification of locked buffers in
 *					tcp_do_retransmit()
 *		Eric Schenk	:	Changed receiver side silly window
 *					avoidance algorithm to BSD style
 *					algorithm. This doubles throughput
 *					against machines running Solaris,
 *					and seems to result in general
 *					improvement.
 *	Stefan Magdalinski	:	adjusted tcp_readable() to fix FIONREAD
 *	Willy Konynenberg	:	Transparent proxying support.
 *	Mike McLagan		:	Routing by source
 *		Keith Owens	:	Do proper merging with partial SKB's in
 *					tcp_do_sendmsg to avoid burstiness.
 *		Eric Schenk	:	Fix fast close down bug with
 *					shutdown() followed by close().
 *		Andi Kleen 	:	Make poll agree with SIGIO
 *	Salvatore Sanfilippo	:	Support SO_LINGER with linger == 1 and
 *					lingertime == 0 (RFC 793 ABORT Call)
 *	Hirokazu Takahashi	:	Use copy_from_user() instead of
 *					csum_and_copy_from_user() if possible.
 *
 * Description of States:
 *
 *	TCP_SYN_SENT		sent a connection request, waiting for ack
 *
 *	TCP_SYN_RECV		received a connection request, sent ack,
 *				waiting for final ack in three-way handshake.
 *
 *	TCP_ESTABLISHED		connection established
 *
 *	TCP_FIN_WAIT1		our side has shutdown, waiting to complete
 *				transmission of remaining buffered data
 *
 *	TCP_FIN_WAIT2		all buffered data sent, waiting for remote
 *				to shutdown
 *
 *	TCP_CLOSING		both sides have shutdown but we still have
 *				data we have to finish sending
 *
 *	TCP_TIME_WAIT		timeout to catch resent junk before entering
 *				closed, can only be entered from FIN_WAIT2
 *				or CLOSING.  Required because the other end
 *				may not have gotten our last ACK causing it
 *				to retransmit the data packet (which we ignore)
 *
 *	TCP_CLOSE_WAIT		remote side has shutdown and is waiting for
 *				us to finish writing our data and to shutdown
 *				(we have to close() to move on to LAST_ACK)
 *
 *	TCP_LAST_ACK		out side has shutdown after remote has
 *				shutdown.  There may still be data in our
 *				buffer that we have to finish sending
 *
 *	TCP_CLOSE		socket is finished
 */

#define pr_fmt(fmt) "TCP: " fmt

#include <crypto/hash.h>
#include <linux/kernel.h>
#include <linux/module.h>
#include <linux/types.h>
#include <linux/fcntl.h>
#include <linux/poll.h>
#include <linux/inet_diag.h>
#include <linux/init.h>
#include <linux/fs.h>
#include <linux/skbuff.h>
#include <linux/scatterlist.h>
#include <linux/splice.h>
#include <linux/net.h>
#include <linux/socket.h>
#include <linux/random.h>
#include <linux/memblock.h>
#include <linux/highmem.h>
#include <linux/swap.h>
#include <linux/cache.h>
#include <linux/err.h>
#include <linux/time.h>
#include <linux/slab.h>
#include <linux/errqueue.h>
#include <linux/static_key.h>

#include <net/icmp.h>
#include <net/inet_common.h>
#include <net/mptcp.h>
#include <net/tcp.h>
#include <net/xfrm.h>
#include <net/ip.h>
#include <net/sock.h>

#include <linux/uaccess.h>
#include <asm/ioctls.h>
#include <net/busy_poll.h>

struct percpu_counter tcp_orphan_count;
EXPORT_SYMBOL_GPL(tcp_orphan_count);

long sysctl_tcp_mem[3] __read_mostly;
EXPORT_SYMBOL(sysctl_tcp_mem);

atomic_long_t tcp_memory_allocated;	/* Current allocated memory. */
EXPORT_SYMBOL(tcp_memory_allocated);

#if IS_ENABLED(CONFIG_SMC)
DEFINE_STATIC_KEY_FALSE(tcp_have_smc);
EXPORT_SYMBOL(tcp_have_smc);
#endif

/*
 * Current number of TCP sockets.
 */
struct percpu_counter tcp_sockets_allocated;
EXPORT_SYMBOL(tcp_sockets_allocated);

/*
 * TCP splice context
 */
struct tcp_splice_state {
	struct pipe_inode_info *pipe;
	size_t len;
	unsigned int flags;
};

/*
 * Pressure flag: try to collapse.
 * Technical note: it is used by multiple contexts non atomically.
 * All the __sk_mem_schedule() is of this nature: accounting
 * is strict, actions are advisory and have some latency.
 */
unsigned long tcp_memory_pressure __read_mostly;
EXPORT_SYMBOL_GPL(tcp_memory_pressure);

DEFINE_STATIC_KEY_FALSE(tcp_rx_skb_cache_key);
EXPORT_SYMBOL(tcp_rx_skb_cache_key);

DEFINE_STATIC_KEY_FALSE(tcp_tx_skb_cache_key);

void tcp_enter_memory_pressure(struct sock *sk)
{
	unsigned long val;

	if (READ_ONCE(tcp_memory_pressure))
		return;
	val = jiffies;

	if (!val)
		val--;
	if (!cmpxchg(&tcp_memory_pressure, 0, val))
		NET_INC_STATS(sock_net(sk), LINUX_MIB_TCPMEMORYPRESSURES);
}
EXPORT_SYMBOL_GPL(tcp_enter_memory_pressure);

void tcp_leave_memory_pressure(struct sock *sk)
{
	unsigned long val;

	if (!READ_ONCE(tcp_memory_pressure))
		return;
	val = xchg(&tcp_memory_pressure, 0);
	if (val)
		NET_ADD_STATS(sock_net(sk), LINUX_MIB_TCPMEMORYPRESSURESCHRONO,
			      jiffies_to_msecs(jiffies - val));
}
EXPORT_SYMBOL_GPL(tcp_leave_memory_pressure);

/* Convert seconds to retransmits based on initial and max timeout */
static u8 secs_to_retrans(int seconds, int timeout, int rto_max)
{
	u8 res = 0;

	if (seconds > 0) {
		int period = timeout;

		res = 1;
		while (seconds > period && res < 255) {
			res++;
			timeout <<= 1;
			if (timeout > rto_max)
				timeout = rto_max;
			period += timeout;
		}
	}
	return res;
}

/* Convert retransmits to seconds based on initial and max timeout */
static int retrans_to_secs(u8 retrans, int timeout, int rto_max)
{
	int period = 0;

	if (retrans > 0) {
		period = timeout;
		while (--retrans) {
			timeout <<= 1;
			if (timeout > rto_max)
				timeout = rto_max;
			period += timeout;
		}
	}
	return period;
}

static u64 tcp_compute_delivery_rate(const struct tcp_sock *tp)
{
	u32 rate = READ_ONCE(tp->rate_delivered);
	u32 intv = READ_ONCE(tp->rate_interval_us);
	u64 rate64 = 0;

	if (rate && intv) {
		rate64 = (u64)rate * tp->mss_cache * USEC_PER_SEC;
		do_div(rate64, intv);
	}
	return rate64;
}

const struct tcp_sock_ops tcp_specific = {
	.__select_window		= __tcp_select_window,
	.select_window			= tcp_select_window,
	.select_initial_window		= tcp_select_initial_window,
	.init_buffer_space		= tcp_init_buffer_space,
	.set_rto			= tcp_set_rto,
	.should_expand_sndbuf		= tcp_should_expand_sndbuf,
	.send_fin			= tcp_send_fin,
	.write_xmit			= tcp_write_xmit,
	.send_active_reset		= tcp_send_active_reset,
	.write_wakeup			= tcp_write_wakeup,
	.retransmit_timer		= tcp_retransmit_timer,
	.time_wait			= tcp_time_wait,
	.cleanup_rbuf			= tcp_cleanup_rbuf,
	.cwnd_validate			= tcp_cwnd_validate,
	.set_cong_ctrl			= __tcp_set_congestion_control,
};

/* Address-family independent initialization for a tcp_sock.
 *
 * NOTE: A lot of things set to zero explicitly by call to
 *       sk_alloc() so need not be done here.
 */
void tcp_init_sock(struct sock *sk)
{
	struct inet_connection_sock *icsk = inet_csk(sk);
	struct tcp_sock *tp = tcp_sk(sk);

	tp->out_of_order_queue = RB_ROOT;
	sk->tcp_rtx_queue = RB_ROOT;
	tcp_init_xmit_timers(sk);
	INIT_LIST_HEAD(&tp->tsq_node);
	INIT_LIST_HEAD(&tp->tsorted_sent_queue);

	icsk->icsk_rto = TCP_TIMEOUT_INIT;
	tp->mdev_us = jiffies_to_usecs(TCP_TIMEOUT_INIT);
	minmax_reset(&tp->rtt_min, tcp_jiffies32, ~0U);

	/* So many TCP implementations out there (incorrectly) count the
	 * initial SYN frame in their delayed-ACK and congestion control
	 * algorithms that we must have the following bandaid to talk
	 * efficiently to them.  -DaveM
	 */
	tp->snd_cwnd = TCP_INIT_CWND;

	/* There's a bubble in the pipe until at least the first ACK. */
	tp->app_limited = ~0U;

	/* See draft-stevens-tcpca-spec-01 for discussion of the
	 * initialization of these values.
	 */
	tp->snd_ssthresh = TCP_INFINITE_SSTHRESH;
	tp->snd_cwnd_clamp = ~0;
	tp->mss_cache = TCP_MSS_DEFAULT;

	tp->reordering = sock_net(sk)->ipv4.sysctl_tcp_reordering;
	tcp_assign_congestion_control(sk);

	tp->tsoffset = 0;
	tp->rack.reo_wnd_steps = 1;

	sk->sk_state = TCP_CLOSE;

	sk->sk_write_space = sk_stream_write_space;
	sock_set_flag(sk, SOCK_USE_WRITE_QUEUE);

	icsk->icsk_sync_mss = tcp_sync_mss;

	WRITE_ONCE(sk->sk_sndbuf, sock_net(sk)->ipv4.sysctl_tcp_wmem[1]);
	WRITE_ONCE(sk->sk_rcvbuf, sock_net(sk)->ipv4.sysctl_tcp_rmem[1]);

	tp->ops = &tcp_specific;

	/* Initialize MPTCP-specific stuff and function-pointers */
	mptcp_init_tcp_sock(sk);

	sk_sockets_allocated_inc(sk);
	sk->sk_route_forced_caps = NETIF_F_GSO;
}
EXPORT_SYMBOL(tcp_init_sock);

static void tcp_tx_timestamp(struct sock *sk, u16 tsflags)
{
	struct sk_buff *skb = tcp_write_queue_tail(sk);

	if (tsflags && skb) {
		struct skb_shared_info *shinfo = skb_shinfo(skb);
		struct tcp_skb_cb *tcb = TCP_SKB_CB(skb);

		sock_tx_timestamp(sk, tsflags, &shinfo->tx_flags);
		if (tsflags & SOF_TIMESTAMPING_TX_ACK)
			tcb->txstamp_ack = 1;
		if (tsflags & SOF_TIMESTAMPING_TX_RECORD_MASK)
			shinfo->tskey = TCP_SKB_CB(skb)->seq + skb->len - 1;
	}
}

static inline bool tcp_stream_is_readable(const struct tcp_sock *tp,
					  int target, struct sock *sk)
{
	return (READ_ONCE(tp->rcv_nxt) - READ_ONCE(tp->copied_seq) >= target) ||
		(sk->sk_prot->stream_memory_read ?
		sk->sk_prot->stream_memory_read(sk) : false);
}

/*
 *	Wait for a TCP event.
 *
 *	Note that we don't need to lock the socket, as the upper poll layers
 *	take care of normal races (between the test and the event) and we don't
 *	go look at any of the socket buffers directly.
 */
__poll_t tcp_poll(struct file *file, struct socket *sock, poll_table *wait)
{
	__poll_t mask;
	struct sock *sk = sock->sk;
	const struct tcp_sock *tp = tcp_sk(sk);
	int state;

	sock_poll_wait(file, sock, wait);

	state = inet_sk_state_load(sk);
	if (state == TCP_LISTEN)
		return inet_csk_listen_poll(sk);

	/* Socket is not locked. We are protected from async events
	 * by poll logic and correct handling of state changes
	 * made by other threads is impossible in any case.
	 */

	mask = 0;

	/*
	 * EPOLLHUP is certainly not done right. But poll() doesn't
	 * have a notion of HUP in just one direction, and for a
	 * socket the read side is more interesting.
	 *
	 * Some poll() documentation says that EPOLLHUP is incompatible
	 * with the EPOLLOUT/POLLWR flags, so somebody should check this
	 * all. But careful, it tends to be safer to return too many
	 * bits than too few, and you can easily break real applications
	 * if you don't tell them that something has hung up!
	 *
	 * Check-me.
	 *
	 * Check number 1. EPOLLHUP is _UNMASKABLE_ event (see UNIX98 and
	 * our fs/select.c). It means that after we received EOF,
	 * poll always returns immediately, making impossible poll() on write()
	 * in state CLOSE_WAIT. One solution is evident --- to set EPOLLHUP
	 * if and only if shutdown has been made in both directions.
	 * Actually, it is interesting to look how Solaris and DUX
	 * solve this dilemma. I would prefer, if EPOLLHUP were maskable,
	 * then we could set it on SND_SHUTDOWN. BTW examples given
	 * in Stevens' books assume exactly this behaviour, it explains
	 * why EPOLLHUP is incompatible with EPOLLOUT.	--ANK
	 *
	 * NOTE. Check for TCP_CLOSE is added. The goal is to prevent
	 * blocking on fresh not-connected or disconnected socket. --ANK
	 */
	if (sk->sk_shutdown == SHUTDOWN_MASK || state == TCP_CLOSE)
		mask |= EPOLLHUP;
	if (sk->sk_shutdown & RCV_SHUTDOWN)
		mask |= EPOLLIN | EPOLLRDNORM | EPOLLRDHUP;

	/* Connected or passive Fast Open socket? */
	if (state != TCP_SYN_SENT &&
	    (state != TCP_SYN_RECV || rcu_access_pointer(tp->fastopen_rsk))) {
		int target = sock_rcvlowat(sk, 0, INT_MAX);

		if (READ_ONCE(tp->urg_seq) == READ_ONCE(tp->copied_seq) &&
		    !sock_flag(sk, SOCK_URGINLINE) &&
		    tp->urg_data)
			target++;

		if (tcp_stream_is_readable(tp, target, sk))
			mask |= EPOLLIN | EPOLLRDNORM;

		if (!(sk->sk_shutdown & SEND_SHUTDOWN)) {
			if (sk_stream_is_writeable(sk)) {
				mask |= EPOLLOUT | EPOLLWRNORM;
			} else {  /* send SIGIO later */
				sk_set_bit(SOCKWQ_ASYNC_NOSPACE, sk);
				set_bit(SOCK_NOSPACE, &sk->sk_socket->flags);

				/* Race breaker. If space is freed after
				 * wspace test but before the flags are set,
				 * IO signal will be lost. Memory barrier
				 * pairs with the input side.
				 */
				smp_mb__after_atomic();
				if (sk_stream_is_writeable(sk))
					mask |= EPOLLOUT | EPOLLWRNORM;
			}
		} else
			mask |= EPOLLOUT | EPOLLWRNORM;

		if (tp->urg_data & TCP_URG_VALID)
			mask |= EPOLLPRI;
	} else if (state == TCP_SYN_SENT && inet_sk(sk)->defer_connect) {
		/* Active TCP fastopen socket with defer_connect
		 * Return EPOLLOUT so application can call write()
		 * in order for kernel to generate SYN+data
		 */
		mask |= EPOLLOUT | EPOLLWRNORM;
	}
	/* This barrier is coupled with smp_wmb() in tcp_reset() */
	smp_rmb();
	if (sk->sk_err || !skb_queue_empty_lockless(&sk->sk_error_queue))
		mask |= EPOLLERR;

	return mask;
}
EXPORT_SYMBOL(tcp_poll);

int tcp_ioctl(struct sock *sk, int cmd, unsigned long arg)
{
	struct tcp_sock *tp = tcp_sk(sk);
	int answ;
	bool slow;

	switch (cmd) {
	case SIOCINQ:
		if (sk->sk_state == TCP_LISTEN)
			return -EINVAL;

		slow = lock_sock_fast(sk);
		answ = tcp_inq(sk);
		unlock_sock_fast(sk, slow);
		break;
	case SIOCATMARK:
		answ = tp->urg_data &&
		       READ_ONCE(tp->urg_seq) == READ_ONCE(tp->copied_seq);
		break;
	case SIOCOUTQ:
		if (sk->sk_state == TCP_LISTEN)
			return -EINVAL;

		if ((1 << sk->sk_state) & (TCPF_SYN_SENT | TCPF_SYN_RECV))
			answ = 0;
		else
			answ = READ_ONCE(tp->write_seq) - tp->snd_una;
		break;
	case SIOCOUTQNSD:
		if (sk->sk_state == TCP_LISTEN)
			return -EINVAL;

		if ((1 << sk->sk_state) & (TCPF_SYN_SENT | TCPF_SYN_RECV))
			answ = 0;
		else
			answ = READ_ONCE(tp->write_seq) -
			       READ_ONCE(tp->snd_nxt);
		break;
	default:
		return -ENOIOCTLCMD;
	}

	return put_user(answ, (int __user *)arg);
}
EXPORT_SYMBOL(tcp_ioctl);

static inline void tcp_mark_push(struct tcp_sock *tp, struct sk_buff *skb)
{
	TCP_SKB_CB(skb)->tcp_flags |= TCPHDR_PSH;
	tp->pushed_seq = tp->write_seq;
}

static inline bool forced_push(const struct tcp_sock *tp)
{
	return after(tp->write_seq, tp->pushed_seq + (tp->max_window >> 1));
}

static void skb_entail(struct sock *sk, struct sk_buff *skb)
{
	struct tcp_sock *tp = tcp_sk(sk);
	struct tcp_skb_cb *tcb = TCP_SKB_CB(skb);

	skb->csum    = 0;
	tcb->seq     = tcb->end_seq = tp->write_seq;
	tcb->tcp_flags = TCPHDR_ACK;
	tcb->sacked  = 0;
	__skb_header_release(skb);
	tcp_add_write_queue_tail(sk, skb);
	sk_wmem_queued_add(sk, skb->truesize);
	sk_mem_charge(sk, skb->truesize);
	if (tp->nonagle & TCP_NAGLE_PUSH)
		tp->nonagle &= ~TCP_NAGLE_PUSH;

	tcp_slow_start_after_idle_check(sk);
}

static inline void tcp_mark_urg(struct tcp_sock *tp, int flags)
{
	if (flags & MSG_OOB)
		tp->snd_up = tp->write_seq;
}

/* If a not yet filled skb is pushed, do not send it if
 * we have data packets in Qdisc or NIC queues :
 * Because TX completion will happen shortly, it gives a chance
 * to coalesce future sendmsg() payload into this skb, without
 * need for a timer, and with no latency trade off.
 * As packets containing data payload have a bigger truesize
 * than pure acks (dataless) packets, the last checks prevent
 * autocorking if we only have an ACK in Qdisc/NIC queues,
 * or if TX completion was delayed after we processed ACK packet.
 */
static bool tcp_should_autocork(struct sock *sk, struct sk_buff *skb,
				int size_goal)
{
	return skb->len < size_goal &&
	       sock_net(sk)->ipv4.sysctl_tcp_autocorking &&
	       !tcp_rtx_queue_empty(sk) &&
	       refcount_read(&sk->sk_wmem_alloc) > skb->truesize;
}

static void tcp_push(struct sock *sk, int flags, int mss_now,
		     int nonagle, int size_goal)
{
	struct tcp_sock *tp = tcp_sk(sk);
	struct sk_buff *skb;

	skb = tcp_write_queue_tail(sk);
	if (!skb)
		return;
	if (!(flags & MSG_MORE) || forced_push(tp))
		tcp_mark_push(tp, skb);

	tcp_mark_urg(tp, flags);

	if (tcp_should_autocork(sk, skb, size_goal)) {

		/* avoid atomic op if TSQ_THROTTLED bit is already set */
		if (!test_bit(TSQ_THROTTLED, &sk->sk_tsq_flags)) {
			NET_INC_STATS(sock_net(sk), LINUX_MIB_TCPAUTOCORKING);
			set_bit(TSQ_THROTTLED, &sk->sk_tsq_flags);
		}
		/* It is possible TX completion already happened
		 * before we set TSQ_THROTTLED.
		 */
		if (refcount_read(&sk->sk_wmem_alloc) > skb->truesize)
			return;
	}

	if (flags & MSG_MORE)
		nonagle = TCP_NAGLE_CORK;

	__tcp_push_pending_frames(sk, mss_now, nonagle);
}

static int tcp_splice_data_recv(read_descriptor_t *rd_desc, struct sk_buff *skb,
				unsigned int offset, size_t len)
{
	struct tcp_splice_state *tss = rd_desc->arg.data;
	int ret;

	ret = skb_splice_bits(skb, skb->sk, offset, tss->pipe,
			      min(rd_desc->count, len), tss->flags);
	if (ret > 0)
		rd_desc->count -= ret;
	return ret;
}

static int __tcp_splice_read(struct sock *sk, struct tcp_splice_state *tss)
{
	/* Store TCP splice context information in read_descriptor_t. */
	read_descriptor_t rd_desc = {
		.arg.data = tss,
		.count	  = tss->len,
	};

	return tcp_read_sock(sk, &rd_desc, tcp_splice_data_recv);
}

/**
 *  tcp_splice_read - splice data from TCP socket to a pipe
 * @sock:	socket to splice from
 * @ppos:	position (not valid)
 * @pipe:	pipe to splice to
 * @len:	number of bytes to splice
 * @flags:	splice modifier flags
 *
 * Description:
 *    Will read pages from given socket and fill them into a pipe.
 *
 **/
ssize_t tcp_splice_read(struct socket *sock, loff_t *ppos,
			struct pipe_inode_info *pipe, size_t len,
			unsigned int flags)
{
	struct sock *sk = sock->sk;
	struct tcp_splice_state tss = {
		.pipe = pipe,
		.len = len,
		.flags = flags,
	};
	long timeo;
	ssize_t spliced;
	int ret;

	sock_rps_record_flow(sk);

	/*
	 * We can't seek on a socket input
	 */
	if (unlikely(*ppos))
		return -ESPIPE;

	ret = spliced = 0;

	lock_sock(sk);

#ifdef CONFIG_MPTCP
	if (mptcp(tcp_sk(sk))) {
		struct mptcp_tcp_sock *mptcp;

		mptcp_for_each_sub(tcp_sk(sk)->mpcb, mptcp) {
			sock_rps_record_flow(mptcp_to_sock(mptcp));
		}
	}
#endif

	timeo = sock_rcvtimeo(sk, sock->file->f_flags & O_NONBLOCK);
	while (tss.len) {
		ret = __tcp_splice_read(sk, &tss);
		if (ret < 0)
			break;
		else if (!ret) {
			if (spliced)
				break;
			if (sock_flag(sk, SOCK_DONE))
				break;
			if (sk->sk_err) {
				ret = sock_error(sk);
				break;
			}
			if (sk->sk_shutdown & RCV_SHUTDOWN)
				break;
			if (sk->sk_state == TCP_CLOSE) {
				/*
				 * This occurs when user tries to read
				 * from never connected socket.
				 */
				ret = -ENOTCONN;
				break;
			}
			if (!timeo) {
				ret = -EAGAIN;
				break;
			}
			/* if __tcp_splice_read() got nothing while we have
			 * an skb in receive queue, we do not want to loop.
			 * This might happen with URG data.
			 */
			if (!skb_queue_empty(&sk->sk_receive_queue))
				break;
			sk_wait_data(sk, &timeo, NULL);
			if (signal_pending(current)) {
				ret = sock_intr_errno(timeo);
				break;
			}
			continue;
		}
		tss.len -= ret;
		spliced += ret;

		if (!timeo)
			break;
		release_sock(sk);
		lock_sock(sk);

		if (sk->sk_err || sk->sk_state == TCP_CLOSE ||
		    (sk->sk_shutdown & RCV_SHUTDOWN) ||
		    signal_pending(current))
			break;
	}

	release_sock(sk);

	if (spliced)
		return spliced;

	return ret;
}
EXPORT_SYMBOL(tcp_splice_read);

struct sk_buff *sk_stream_alloc_skb(struct sock *sk, int size, gfp_t gfp,
				    bool force_schedule)
{
	struct sk_buff *skb;

	if (likely(!size)) {
		skb = sk->sk_tx_skb_cache;
		if (skb) {
			skb->truesize = SKB_TRUESIZE(skb_end_offset(skb));
			sk->sk_tx_skb_cache = NULL;
			pskb_trim(skb, 0);
			INIT_LIST_HEAD(&skb->tcp_tsorted_anchor);
			skb_shinfo(skb)->tx_flags = 0;
			memset(TCP_SKB_CB(skb), 0, sizeof(struct tcp_skb_cb));
			return skb;
		}
	}
	/* The TCP header must be at least 32-bit aligned.  */
	size = ALIGN(size, 4);

	if (unlikely(tcp_under_memory_pressure(sk)))
		sk_mem_reclaim_partial(sk);

	skb = alloc_skb_fclone(size + sk->sk_prot->max_header, gfp);
	if (likely(skb)) {
		bool mem_scheduled;

		if (force_schedule) {
			mem_scheduled = true;
			sk_forced_mem_schedule(sk, skb->truesize);
		} else {
			mem_scheduled = sk_wmem_schedule(sk, skb->truesize);
		}
		if (likely(mem_scheduled)) {
			skb_reserve(skb, sk->sk_prot->max_header);
			/*
			 * Make sure that we have exactly size bytes
			 * available to the caller, no more, no less.
			 */
			skb->reserved_tailroom = skb->end - skb->tail - size;
			INIT_LIST_HEAD(&skb->tcp_tsorted_anchor);
			return skb;
		}
		__kfree_skb(skb);
	} else {
		sk->sk_prot->enter_memory_pressure(sk);
		sk_stream_moderate_sndbuf(sk);
	}
	return NULL;
}

unsigned int tcp_xmit_size_goal(struct sock *sk, u32 mss_now, int large_allowed)
{
	struct tcp_sock *tp = tcp_sk(sk);
	u32 new_size_goal, size_goal;

	if (!large_allowed)
		return mss_now;

	/* Note : tcp_tso_autosize() will eventually split this later */
	new_size_goal = sk->sk_gso_max_size - 1 - MAX_TCP_HEADER;
	new_size_goal = tcp_bound_to_half_wnd(tp, new_size_goal);

	/* We try hard to avoid divides here */
	size_goal = tp->gso_segs * mss_now;
	if (unlikely(new_size_goal < size_goal ||
		     new_size_goal >= size_goal + mss_now)) {
		tp->gso_segs = min_t(u16, new_size_goal / mss_now,
				     sk->sk_gso_max_segs);
		size_goal = tp->gso_segs * mss_now;
	}

	return max(size_goal, mss_now);
}

static int tcp_send_mss(struct sock *sk, int *size_goal, int flags)
{
	int mss_now;

	if (mptcp(tcp_sk(sk))) {
		mss_now = mptcp_current_mss(sk);
		*size_goal = mptcp_xmit_size_goal(sk, mss_now, !(flags & MSG_OOB));
	} else {
		mss_now = tcp_current_mss(sk);
		*size_goal = tcp_xmit_size_goal(sk, mss_now, !(flags & MSG_OOB));
	}

	return mss_now;
}

/* In some cases, both sendpage() and sendmsg() could have added
 * an skb to the write queue, but failed adding payload on it.
 * We need to remove it to consume less memory, but more
 * importantly be able to generate EPOLLOUT for Edge Trigger epoll()
 * users.
 */
static void tcp_remove_empty_skb(struct sock *sk, struct sk_buff *skb)
{
	if (skb && !skb->len) {
		tcp_unlink_write_queue(skb, sk);
		if (tcp_write_queue_empty(sk))
			tcp_chrono_stop(sk, TCP_CHRONO_BUSY);
		sk_wmem_free_skb(sk, skb);
	}
}

ssize_t do_tcp_sendpages(struct sock *sk, struct page *page, int offset,
			 size_t size, int flags)
{
	struct tcp_sock *tp = tcp_sk(sk);
	int mss_now, size_goal;
	int err;
	ssize_t copied;
	long timeo = sock_sndtimeo(sk, flags & MSG_DONTWAIT);

	if (IS_ENABLED(CONFIG_DEBUG_VM) &&
	    WARN_ONCE(PageSlab(page), "page must not be a Slab one"))
		return -EINVAL;

	/* Wait for a connection to finish. One exception is TCP Fast Open
	 * (passive side) where data is allowed to be sent before a connection
	 * is fully established.
	 */
	if (((1 << sk->sk_state) & ~(TCPF_ESTABLISHED | TCPF_CLOSE_WAIT)) &&
	    !tcp_passive_fastopen(mptcp(tp) && tp->mpcb->master_sk ?
				  tp->mpcb->master_sk : sk)) {
		err = sk_stream_wait_connect(sk, &timeo);
		if (err != 0)
			goto out_err;
	}

	if (mptcp(tp)) {
		struct mptcp_tcp_sock *mptcp;

		/* We must check this with socket-lock hold because we iterate
		 * over the subflows.
		 */
		if (!mptcp_can_sendpage(sk)) {
			ssize_t ret;

			release_sock(sk);
			ret = sock_no_sendpage(sk->sk_socket, page, offset,
					       size, flags);
			lock_sock(sk);
			return ret;
		}

		mptcp_for_each_sub(tp->mpcb, mptcp) {
			sock_rps_record_flow(mptcp_to_sock(mptcp));
		}
	}

	sk_clear_bit(SOCKWQ_ASYNC_NOSPACE, sk);

	mss_now = tcp_send_mss(sk, &size_goal, flags);
	copied = 0;

	err = -EPIPE;
	if (sk->sk_err || (sk->sk_shutdown & SEND_SHUTDOWN))
		goto out_err;

	while (size > 0) {
		struct sk_buff *skb = tcp_write_queue_tail(sk);
		int copy, i;
		bool can_coalesce;

		if (!skb || (copy = size_goal - skb->len) <= 0 ||
		    !tcp_skb_can_collapse_to(skb)) {
new_segment:
			if (!sk_stream_memory_free(sk))
				goto wait_for_sndbuf;

			skb = sk_stream_alloc_skb(sk, 0, sk->sk_allocation,
					tcp_rtx_and_write_queues_empty(sk));
			if (!skb)
				goto wait_for_memory;

#ifdef CONFIG_TLS_DEVICE
			skb->decrypted = !!(flags & MSG_SENDPAGE_DECRYPTED);
#endif
			skb_entail(sk, skb);
			copy = size_goal;
		}

		if (copy > size)
			copy = size;

		i = skb_shinfo(skb)->nr_frags;
		can_coalesce = skb_can_coalesce(skb, i, page, offset);
		if (!can_coalesce && i >= sysctl_max_skb_frags) {
			tcp_mark_push(tp, skb);
			goto new_segment;
		}
		if (!sk_wmem_schedule(sk, copy))
			goto wait_for_memory;

		if (can_coalesce) {
			skb_frag_size_add(&skb_shinfo(skb)->frags[i - 1], copy);
		} else {
			get_page(page);
			skb_fill_page_desc(skb, i, page, offset, copy);
		}

		if (!(flags & MSG_NO_SHARED_FRAGS))
			skb_shinfo(skb)->tx_flags |= SKBTX_SHARED_FRAG;

		skb->len += copy;
		skb->data_len += copy;
		skb->truesize += copy;
		sk_wmem_queued_add(sk, copy);
		sk_mem_charge(sk, copy);
		skb->ip_summed = CHECKSUM_PARTIAL;
		WRITE_ONCE(tp->write_seq, tp->write_seq + copy);
		TCP_SKB_CB(skb)->end_seq += copy;
		tcp_skb_pcount_set(skb, 0);

		if (!copied)
			TCP_SKB_CB(skb)->tcp_flags &= ~TCPHDR_PSH;

		copied += copy;
		offset += copy;
		size -= copy;
		if (!size)
			goto out;

		if (skb->len < size_goal || (flags & MSG_OOB))
			continue;

		if (forced_push(tp)) {
			tcp_mark_push(tp, skb);
			__tcp_push_pending_frames(sk, mss_now, TCP_NAGLE_PUSH);
		} else if (skb == tcp_send_head(sk))
			tcp_push_one(sk, mss_now);
		continue;

wait_for_sndbuf:
		set_bit(SOCK_NOSPACE, &sk->sk_socket->flags);
wait_for_memory:
		tcp_push(sk, flags & ~MSG_MORE, mss_now,
			 TCP_NAGLE_PUSH, size_goal);

		err = sk_stream_wait_memory(sk, &timeo);
		if (err != 0)
			goto do_error;

		mss_now = tcp_send_mss(sk, &size_goal, flags);
	}

out:
	if (copied) {
		tcp_tx_timestamp(sk, sk->sk_tsflags);
		if (!(flags & MSG_SENDPAGE_NOTLAST))
			tcp_push(sk, flags, mss_now, tp->nonagle, size_goal);
	}
	return copied;

do_error:
	tcp_remove_empty_skb(sk, tcp_write_queue_tail(sk));
	if (copied)
		goto out;
out_err:
	/* make sure we wake any epoll edge trigger waiter */
	if (unlikely(skb_queue_len(&sk->sk_write_queue) == 0 &&
		     err == -EAGAIN)) {
		sk->sk_write_space(sk);
		tcp_chrono_stop(sk, TCP_CHRONO_SNDBUF_LIMITED);
	}
	return sk_stream_error(sk, flags, err);
}
EXPORT_SYMBOL_GPL(do_tcp_sendpages);

int tcp_sendpage_locked(struct sock *sk, struct page *page, int offset,
			size_t size, int flags)
{
	/* If MPTCP is enabled, we check it later after establishment */
	if (!mptcp(tcp_sk(sk)) && !(sk->sk_route_caps & NETIF_F_SG))
		return sock_no_sendpage_locked(sk, page, offset, size, flags);

	tcp_rate_check_app_limited(sk);  /* is sending application-limited? */

	return do_tcp_sendpages(sk, page, offset, size, flags);
}
EXPORT_SYMBOL_GPL(tcp_sendpage_locked);

int tcp_sendpage(struct sock *sk, struct page *page, int offset,
		 size_t size, int flags)
{
	int ret;

	lock_sock(sk);
	ret = tcp_sendpage_locked(sk, page, offset, size, flags);
	release_sock(sk);

	return ret;
}
EXPORT_SYMBOL(tcp_sendpage);

void tcp_free_fastopen_req(struct tcp_sock *tp)
{
	if (tp->fastopen_req) {
		kfree(tp->fastopen_req);
		tp->fastopen_req = NULL;
	}
}

static int tcp_sendmsg_fastopen(struct sock *sk, struct msghdr *msg,
				int *copied, size_t size,
				struct ubuf_info *uarg)
{
	struct tcp_sock *tp = tcp_sk(sk);
	struct inet_sock *inet = inet_sk(sk);
	struct sockaddr *uaddr = msg->msg_name;
	int err, flags;

	if (!(sock_net(sk)->ipv4.sysctl_tcp_fastopen & TFO_CLIENT_ENABLE) ||
	    (uaddr && msg->msg_namelen >= sizeof(uaddr->sa_family) &&
	     uaddr->sa_family == AF_UNSPEC))
		return -EOPNOTSUPP;
	if (tp->fastopen_req)
		return -EALREADY; /* Another Fast Open is in progress */

	tp->fastopen_req = kzalloc(sizeof(struct tcp_fastopen_request),
				   sk->sk_allocation);
	if (unlikely(!tp->fastopen_req))
		return -ENOBUFS;
	tp->fastopen_req->data = msg;
	tp->fastopen_req->size = size;
	tp->fastopen_req->uarg = uarg;

	if (inet->defer_connect) {
		err = tcp_connect(sk);
		/* Same failure procedure as in tcp_v4/6_connect */
		if (err) {
			tcp_set_state(sk, TCP_CLOSE);
			inet->inet_dport = 0;
			sk->sk_route_caps = 0;
		}
	}
	flags = (msg->msg_flags & MSG_DONTWAIT) ? O_NONBLOCK : 0;
	err = __inet_stream_connect(sk->sk_socket, uaddr,
				    msg->msg_namelen, flags, 1);
	/* fastopen_req could already be freed in __inet_stream_connect
	 * if the connection times out or gets rst
	 */
	if (tp->fastopen_req) {
		*copied = tp->fastopen_req->copied;
		tcp_free_fastopen_req(tp);
		inet->defer_connect = 0;
	}
	return err;
}

int tcp_sendmsg_locked(struct sock *sk, struct msghdr *msg, size_t size)
{
	struct tcp_sock *tp = tcp_sk(sk);
	struct ubuf_info *uarg = NULL;
	struct sk_buff *skb;
	struct sockcm_cookie sockc;
	int flags, err, copied = 0;
	int mss_now = 0, size_goal, copied_syn = 0;
	int process_backlog = 0;
	bool zc = false;
	long timeo;

	flags = msg->msg_flags;

	if (flags & MSG_ZEROCOPY && size && sock_flag(sk, SOCK_ZEROCOPY)) {
		skb = tcp_write_queue_tail(sk);
		uarg = sock_zerocopy_realloc(sk, size, skb_zcopy(skb));
		if (!uarg) {
			err = -ENOBUFS;
			goto out_err;
		}

		zc = sk->sk_route_caps & NETIF_F_SG;
		if (!zc)
			uarg->zerocopy = 0;
	}

	if (unlikely(flags & MSG_FASTOPEN || inet_sk(sk)->defer_connect) &&
	    !tp->repair) {
		err = tcp_sendmsg_fastopen(sk, msg, &copied_syn, size, uarg);
		if (err == -EINPROGRESS && copied_syn > 0)
			goto out;
		else if (err)
			goto out_err;
	}

	timeo = sock_sndtimeo(sk, flags & MSG_DONTWAIT);

	tcp_rate_check_app_limited(sk);  /* is sending application-limited? */

	/* Wait for a connection to finish. One exception is TCP Fast Open
	 * (passive side) where data is allowed to be sent before a connection
	 * is fully established.
	 */
	if (((1 << sk->sk_state) & ~(TCPF_ESTABLISHED | TCPF_CLOSE_WAIT)) &&
	    !tcp_passive_fastopen(mptcp(tp) && tp->mpcb->master_sk ?
				  tp->mpcb->master_sk : sk)) {
		err = sk_stream_wait_connect(sk, &timeo);
		if (err != 0)
			goto do_error;
	}

	if (mptcp(tp)) {
		struct mptcp_tcp_sock *mptcp;

		mptcp_for_each_sub(tp->mpcb, mptcp) {
			sock_rps_record_flow(mptcp_to_sock(mptcp));
		}
	}

	if (unlikely(tp->repair)) {
		if (tp->repair_queue == TCP_RECV_QUEUE) {
			copied = tcp_send_rcvq(sk, msg, size);
			goto out_nopush;
		}

		err = -EINVAL;
		if (tp->repair_queue == TCP_NO_QUEUE)
			goto out_err;

		/* 'common' sending to sendq */
	}

	sockcm_init(&sockc, sk);
	if (msg->msg_controllen) {
		err = sock_cmsg_send(sk, msg, &sockc);
		if (unlikely(err)) {
			err = -EINVAL;
			goto out_err;
		}
	}

	/* This should be in poll */
	sk_clear_bit(SOCKWQ_ASYNC_NOSPACE, sk);

	/* Ok commence sending. */
	copied = 0;

restart:
	mss_now = tcp_send_mss(sk, &size_goal, flags);

	err = -EPIPE;
	if (sk->sk_err || (sk->sk_shutdown & SEND_SHUTDOWN))
		goto do_error;

	while (msg_data_left(msg)) {
		int copy = 0;

		skb = tcp_write_queue_tail(sk);
		if (skb)
			copy = size_goal - skb->len;

		if (copy <= 0 || !tcp_skb_can_collapse_to(skb)) {
			bool first_skb;

new_segment:
			if (!sk_stream_memory_free(sk))
				goto wait_for_sndbuf;

			if (unlikely(process_backlog >= 16)) {
				process_backlog = 0;
				if (sk_flush_backlog(sk))
					goto restart;
			}
			first_skb = tcp_rtx_and_write_queues_empty(sk);
			skb = sk_stream_alloc_skb(sk, 0, sk->sk_allocation,
						  first_skb);
			if (!skb)
				goto wait_for_memory;

			process_backlog++;
			skb->ip_summed = CHECKSUM_PARTIAL;

			skb_entail(sk, skb);
			copy = size_goal;

			/* All packets are restored as if they have
			 * already been sent. skb_mstamp_ns isn't set to
			 * avoid wrong rtt estimation.
			 */
			if (tp->repair)
				TCP_SKB_CB(skb)->sacked |= TCPCB_REPAIRED;
		}

		/* Try to append data to the end of skb. */
		if (copy > msg_data_left(msg))
			copy = msg_data_left(msg);

		/* Where to copy to? */
		if (skb_availroom(skb) > 0 && !zc) {
			/* We have some space in skb head. Superb! */
			copy = min_t(int, copy, skb_availroom(skb));
			err = skb_add_data_nocache(sk, skb, &msg->msg_iter, copy);
			if (err)
				goto do_fault;
		} else if (!zc) {
			bool merge = true;
			int i = skb_shinfo(skb)->nr_frags;
			struct page_frag *pfrag = sk_page_frag(sk);

			if (!sk_page_frag_refill(sk, pfrag))
				goto wait_for_memory;

			if (!skb_can_coalesce(skb, i, pfrag->page,
					      pfrag->offset)) {
				if (i >= sysctl_max_skb_frags) {
					tcp_mark_push(tp, skb);
					goto new_segment;
				}
				merge = false;
			}

			copy = min_t(int, copy, pfrag->size - pfrag->offset);

			if (!sk_wmem_schedule(sk, copy))
				goto wait_for_memory;

			err = skb_copy_to_page_nocache(sk, &msg->msg_iter, skb,
						       pfrag->page,
						       pfrag->offset,
						       copy);
			if (err)
				goto do_error;

			/* Update the skb. */
			if (merge) {
				skb_frag_size_add(&skb_shinfo(skb)->frags[i - 1], copy);
			} else {
				skb_fill_page_desc(skb, i, pfrag->page,
						   pfrag->offset, copy);
				page_ref_inc(pfrag->page);
			}
			pfrag->offset += copy;
		} else {
			err = skb_zerocopy_iter_stream(sk, skb, msg, copy, uarg);
			if (err == -EMSGSIZE || err == -EEXIST) {
				tcp_mark_push(tp, skb);
				goto new_segment;
			}
			if (err < 0)
				goto do_error;
			copy = err;
		}

		if (!copied)
			TCP_SKB_CB(skb)->tcp_flags &= ~TCPHDR_PSH;

		WRITE_ONCE(tp->write_seq, tp->write_seq + copy);
		TCP_SKB_CB(skb)->end_seq += copy;
		tcp_skb_pcount_set(skb, 0);

		copied += copy;
		if (!msg_data_left(msg)) {
			if (unlikely(flags & MSG_EOR))
				TCP_SKB_CB(skb)->eor = 1;
			goto out;
		}

		if (skb->len < size_goal || (flags & MSG_OOB) || unlikely(tp->repair))
			continue;

		if (forced_push(tp)) {
			tcp_mark_push(tp, skb);
			__tcp_push_pending_frames(sk, mss_now, TCP_NAGLE_PUSH);
		} else if (skb == tcp_send_head(sk))
			tcp_push_one(sk, mss_now);
		continue;

wait_for_sndbuf:
		set_bit(SOCK_NOSPACE, &sk->sk_socket->flags);
wait_for_memory:
		if (copied)
			tcp_push(sk, flags & ~MSG_MORE, mss_now,
				 TCP_NAGLE_PUSH, size_goal);

		err = sk_stream_wait_memory(sk, &timeo);
		if (err != 0)
			goto do_error;

		mss_now = tcp_send_mss(sk, &size_goal, flags);
	}

out:
	if (copied) {
		tcp_tx_timestamp(sk, sockc.tsflags);
		tcp_push(sk, flags, mss_now, tp->nonagle, size_goal);
	}
out_nopush:
	sock_zerocopy_put(uarg);
	return copied + copied_syn;

do_error:
	skb = tcp_write_queue_tail(sk);
do_fault:
	tcp_remove_empty_skb(sk, skb);

	if (copied + copied_syn)
		goto out;
out_err:
	sock_zerocopy_put_abort(uarg, true);
	err = sk_stream_error(sk, flags, err);
	/* make sure we wake any epoll edge trigger waiter */
	if (unlikely(skb_queue_len(&sk->sk_write_queue) == 0 &&
		     err == -EAGAIN)) {
		sk->sk_write_space(sk);
		tcp_chrono_stop(sk, TCP_CHRONO_SNDBUF_LIMITED);
	}
	return err;
}
EXPORT_SYMBOL_GPL(tcp_sendmsg_locked);

int tcp_sendmsg(struct sock *sk, struct msghdr *msg, size_t size)
{
	int ret;

	lock_sock(sk);
	ret = tcp_sendmsg_locked(sk, msg, size);
	release_sock(sk);

	return ret;
}
EXPORT_SYMBOL(tcp_sendmsg);

/*
 *	Handle reading urgent data. BSD has very simple semantics for
 *	this, no blocking and very strange errors 8)
 */

static int tcp_recv_urg(struct sock *sk, struct msghdr *msg, int len, int flags)
{
	struct tcp_sock *tp = tcp_sk(sk);

	/* No URG data to read. */
	if (sock_flag(sk, SOCK_URGINLINE) || !tp->urg_data ||
	    tp->urg_data == TCP_URG_READ)
		return -EINVAL;	/* Yes this is right ! */

	if (sk->sk_state == TCP_CLOSE && !sock_flag(sk, SOCK_DONE))
		return -ENOTCONN;

	if (tp->urg_data & TCP_URG_VALID) {
		int err = 0;
		char c = tp->urg_data;

		if (!(flags & MSG_PEEK))
			tp->urg_data = TCP_URG_READ;

		/* Read urgent data. */
		msg->msg_flags |= MSG_OOB;

		if (len > 0) {
			if (!(flags & MSG_TRUNC))
				err = memcpy_to_msg(msg, &c, 1);
			len = 1;
		} else
			msg->msg_flags |= MSG_TRUNC;

		return err ? -EFAULT : len;
	}

	if (sk->sk_state == TCP_CLOSE || (sk->sk_shutdown & RCV_SHUTDOWN))
		return 0;

	/* Fixed the recv(..., MSG_OOB) behaviour.  BSD docs and
	 * the available implementations agree in this case:
	 * this call should never block, independent of the
	 * blocking state of the socket.
	 * Mike <pall@rz.uni-karlsruhe.de>
	 */
	return -EAGAIN;
}

static int tcp_peek_sndq(struct sock *sk, struct msghdr *msg, int len)
{
	struct sk_buff *skb;
	int copied = 0, err = 0;

	/* XXX -- need to support SO_PEEK_OFF */

	skb_rbtree_walk(skb, &sk->tcp_rtx_queue) {
		err = skb_copy_datagram_msg(skb, 0, msg, skb->len);
		if (err)
			return err;
		copied += skb->len;
	}

	skb_queue_walk(&sk->sk_write_queue, skb) {
		err = skb_copy_datagram_msg(skb, 0, msg, skb->len);
		if (err)
			break;

		copied += skb->len;
	}

	return err ?: copied;
}

/* Clean up the receive buffer for full frames taken by the user,
 * then send an ACK if necessary.  COPIED is the number of bytes
 * tcp_recvmsg has given to the user so far, it speeds up the
 * calculation of whether or not we must ACK for the sake of
 * a window update.
 */
void tcp_cleanup_rbuf(struct sock *sk, int copied)
{
	struct tcp_sock *tp = tcp_sk(sk);
	bool time_to_ack = false;

	struct sk_buff *skb = skb_peek(&sk->sk_receive_queue);

	WARN(skb && !before(tp->copied_seq, TCP_SKB_CB(skb)->end_seq),
	     "cleanup rbuf bug: copied %X seq %X rcvnxt %X\n",
	     tp->copied_seq, TCP_SKB_CB(skb)->end_seq, tp->rcv_nxt);

	if (inet_csk_ack_scheduled(sk)) {
		const struct inet_connection_sock *icsk = inet_csk(sk);
		   /* Delayed ACKs frequently hit locked sockets during bulk
		    * receive. */
		if (icsk->icsk_ack.blocked ||
		    /* Once-per-two-segments ACK was not sent by tcp_input.c */
		    tp->rcv_nxt - tp->rcv_wup > icsk->icsk_ack.rcv_mss ||
		    /*
		     * If this read emptied read buffer, we send ACK, if
		     * connection is not bidirectional, user drained
		     * receive buffer and there was a small segment
		     * in queue.
		     */
		    (copied > 0 &&
		     ((icsk->icsk_ack.pending & ICSK_ACK_PUSHED2) ||
		      ((icsk->icsk_ack.pending & ICSK_ACK_PUSHED) &&
		       !inet_csk_in_pingpong_mode(sk))) &&
		      !atomic_read(&sk->sk_rmem_alloc)))
			time_to_ack = true;
	}

	/* We send an ACK if we can now advertise a non-zero window
	 * which has been raised "significantly".
	 *
	 * Even if window raised up to infinity, do not send window open ACK
	 * in states, where we will not receive more. It is useless.
	 */
	if (copied > 0 && !time_to_ack && !(sk->sk_shutdown & RCV_SHUTDOWN)) {
		__u32 rcv_window_now = tcp_receive_window(tp);

		/* Optimize, __tcp_select_window() is not cheap. */
		if (2*rcv_window_now <= tp->window_clamp) {
			__u32 new_window = tp->ops->__select_window(sk);

			/* Send ACK now, if this read freed lots of space
			 * in our buffer. Certainly, new_window is new window.
			 * We can advertise it now, if it is not less than current one.
			 * "Lots" means "at least twice" here.
			 */
			if (new_window && new_window >= 2 * rcv_window_now)
				time_to_ack = true;
		}
	}
	if (time_to_ack)
		tcp_send_ack(sk);
}

static struct sk_buff *tcp_recv_skb(struct sock *sk, u32 seq, u32 *off)
{
	struct sk_buff *skb;
	u32 offset;

	while ((skb = skb_peek(&sk->sk_receive_queue)) != NULL) {
		offset = seq - TCP_SKB_CB(skb)->seq;
		if (unlikely(TCP_SKB_CB(skb)->tcp_flags & TCPHDR_SYN)) {
			pr_err_once("%s: found a SYN, please report !\n", __func__);
			offset--;
		}
		if (offset < skb->len || (TCP_SKB_CB(skb)->tcp_flags & TCPHDR_FIN)) {
			*off = offset;
			return skb;
		}
		/* This looks weird, but this can happen if TCP collapsing
		 * splitted a fat GRO packet, while we released socket lock
		 * in skb_splice_bits()
		 */
		sk_eat_skb(sk, skb);
	}
	return NULL;
}

/*
 * This routine provides an alternative to tcp_recvmsg() for routines
 * that would like to handle copying from skbuffs directly in 'sendfile'
 * fashion.
 * Note:
 *	- It is assumed that the socket was locked by the caller.
 *	- The routine does not block.
 *	- At present, there is no support for reading OOB data
 *	  or for 'peeking' the socket using this routine
 *	  (although both would be easy to implement).
 */
int tcp_read_sock(struct sock *sk, read_descriptor_t *desc,
		  sk_read_actor_t recv_actor)
{
	struct sk_buff *skb;
	struct tcp_sock *tp = tcp_sk(sk);
	u32 seq = tp->copied_seq;
	u32 offset;
	int copied = 0;

	if (sk->sk_state == TCP_LISTEN)
		return -ENOTCONN;
	while ((skb = tcp_recv_skb(sk, seq, &offset)) != NULL) {
		if (offset < skb->len) {
			int used;
			size_t len;

			len = skb->len - offset;
			/* Stop reading if we hit a patch of urgent data */
			if (tp->urg_data) {
				u32 urg_offset = tp->urg_seq - seq;
				if (urg_offset < len)
					len = urg_offset;
				if (!len)
					break;
			}
			used = recv_actor(desc, skb, offset, len);
			if (used <= 0) {
				if (!copied)
					copied = used;
				break;
			} else if (used <= len) {
				seq += used;
				copied += used;
				offset += used;
			}
			/* If recv_actor drops the lock (e.g. TCP splice
			 * receive) the skb pointer might be invalid when
			 * getting here: tcp_collapse might have deleted it
			 * while aggregating skbs from the socket queue.
			 */
			skb = tcp_recv_skb(sk, seq - 1, &offset);
			if (!skb)
				break;
			/* TCP coalescing might have appended data to the skb.
			 * Try to splice more frags
			 */
			if (offset + 1 != skb->len)
				continue;
		}
		if (TCP_SKB_CB(skb)->tcp_flags & TCPHDR_FIN) {
			sk_eat_skb(sk, skb);
			++seq;
			break;
		}
		sk_eat_skb(sk, skb);
		if (!desc->count)
			break;
		WRITE_ONCE(tp->copied_seq, seq);
	}
	WRITE_ONCE(tp->copied_seq, seq);

	tcp_rcv_space_adjust(sk);

	/* Clean up data we have read: This will do ACK frames. */
	if (copied > 0) {
		tcp_recv_skb(sk, seq, &offset);
		tp->ops->cleanup_rbuf(sk, copied);
	}
	return copied;
}
EXPORT_SYMBOL(tcp_read_sock);

int tcp_peek_len(struct socket *sock)
{
	return tcp_inq(sock->sk);
}
EXPORT_SYMBOL(tcp_peek_len);

/* Make sure sk_rcvbuf is big enough to satisfy SO_RCVLOWAT hint */
int tcp_set_rcvlowat(struct sock *sk, int val)
{
	int cap;

	if (sk->sk_userlocks & SOCK_RCVBUF_LOCK)
		cap = sk->sk_rcvbuf >> 1;
	else
		cap = sock_net(sk)->ipv4.sysctl_tcp_rmem[2] >> 1;
	val = min(val, cap);
	WRITE_ONCE(sk->sk_rcvlowat, val ? : 1);

	/* Check if we need to signal EPOLLIN right now */
	tcp_data_ready(sk);

	if (sk->sk_userlocks & SOCK_RCVBUF_LOCK)
		return 0;

	val <<= 1;
	if (val > sk->sk_rcvbuf) {
		WRITE_ONCE(sk->sk_rcvbuf, val);
		tcp_sk(sk)->window_clamp = tcp_win_from_space(sk, val);
	}
	return 0;
}
EXPORT_SYMBOL(tcp_set_rcvlowat);

#ifdef CONFIG_MMU
static const struct vm_operations_struct tcp_vm_ops = {
};

int tcp_mmap(struct file *file, struct socket *sock,
	     struct vm_area_struct *vma)
{
	if (vma->vm_flags & (VM_WRITE | VM_EXEC))
		return -EPERM;
	vma->vm_flags &= ~(VM_MAYWRITE | VM_MAYEXEC);

	/* Instruct vm_insert_page() to not down_read(mmap_sem) */
	vma->vm_flags |= VM_MIXEDMAP;

	vma->vm_ops = &tcp_vm_ops;
	return 0;
}
EXPORT_SYMBOL(tcp_mmap);

static int tcp_zerocopy_receive(struct sock *sk,
				struct tcp_zerocopy_receive *zc)
{
	unsigned long address = (unsigned long)zc->address;
	const skb_frag_t *frags = NULL;
	u32 length = 0, seq, offset;
	struct vm_area_struct *vma;
	struct sk_buff *skb = NULL;
	struct tcp_sock *tp;
	int inq;
	int ret;

	if (address & (PAGE_SIZE - 1) || address != zc->address)
		return -EINVAL;

	if (sk->sk_state == TCP_LISTEN)
		return -ENOTCONN;

	sock_rps_record_flow(sk);

	down_read(&current->mm->mmap_sem);

	ret = -EINVAL;
	vma = find_vma(current->mm, address);
	if (!vma || vma->vm_start > address || vma->vm_ops != &tcp_vm_ops)
		goto out;
	zc->length = min_t(unsigned long, zc->length, vma->vm_end - address);

	tp = tcp_sk(sk);
	seq = tp->copied_seq;
	inq = tcp_inq(sk);
	zc->length = min_t(u32, zc->length, inq);
	zc->length &= ~(PAGE_SIZE - 1);
	if (zc->length) {
		zap_page_range(vma, address, zc->length);
		zc->recv_skip_hint = 0;
	} else {
		zc->recv_skip_hint = inq;
	}
	ret = 0;
	while (length + PAGE_SIZE <= zc->length) {
		if (zc->recv_skip_hint < PAGE_SIZE) {
			if (skb) {
				skb = skb->next;
				offset = seq - TCP_SKB_CB(skb)->seq;
			} else {
				skb = tcp_recv_skb(sk, seq, &offset);
			}

			zc->recv_skip_hint = skb->len - offset;
			offset -= skb_headlen(skb);
			if ((int)offset < 0 || skb_has_frag_list(skb))
				break;
			frags = skb_shinfo(skb)->frags;
			while (offset) {
				if (skb_frag_size(frags) > offset)
					goto out;
				offset -= skb_frag_size(frags);
				frags++;
			}
		}
		if (skb_frag_size(frags) != PAGE_SIZE || skb_frag_off(frags)) {
			int remaining = zc->recv_skip_hint;

			while (remaining && (skb_frag_size(frags) != PAGE_SIZE ||
					     skb_frag_off(frags))) {
				remaining -= skb_frag_size(frags);
				frags++;
			}
			zc->recv_skip_hint -= remaining;
			break;
		}
		ret = vm_insert_page(vma, address + length,
				     skb_frag_page(frags));
		if (ret)
			break;
		length += PAGE_SIZE;
		seq += PAGE_SIZE;
		zc->recv_skip_hint -= PAGE_SIZE;
		frags++;
	}
out:
	up_read(&current->mm->mmap_sem);
	if (length) {
		WRITE_ONCE(tp->copied_seq, seq);
		tcp_rcv_space_adjust(sk);

		/* Clean up data we have read: This will do ACK frames. */
		tcp_recv_skb(sk, seq, &offset);
		tcp_cleanup_rbuf(sk, length);
		ret = 0;
		if (length == zc->length)
			zc->recv_skip_hint = 0;
	} else {
		if (!zc->recv_skip_hint && sock_flag(sk, SOCK_DONE))
			ret = -EIO;
	}
	zc->length = length;
	return ret;
}
#endif

static void tcp_update_recv_tstamps(struct sk_buff *skb,
				    struct scm_timestamping_internal *tss)
{
	if (skb->tstamp)
		tss->ts[0] = ktime_to_timespec64(skb->tstamp);
	else
		tss->ts[0] = (struct timespec64) {0};

	if (skb_hwtstamps(skb)->hwtstamp)
		tss->ts[2] = ktime_to_timespec64(skb_hwtstamps(skb)->hwtstamp);
	else
		tss->ts[2] = (struct timespec64) {0};
}

/* Similar to __sock_recv_timestamp, but does not require an skb */
static void tcp_recv_timestamp(struct msghdr *msg, const struct sock *sk,
			       struct scm_timestamping_internal *tss)
{
	int new_tstamp = sock_flag(sk, SOCK_TSTAMP_NEW);
	bool has_timestamping = false;

	if (tss->ts[0].tv_sec || tss->ts[0].tv_nsec) {
		if (sock_flag(sk, SOCK_RCVTSTAMP)) {
			if (sock_flag(sk, SOCK_RCVTSTAMPNS)) {
				if (new_tstamp) {
					struct __kernel_timespec kts = {tss->ts[0].tv_sec, tss->ts[0].tv_nsec};

					put_cmsg(msg, SOL_SOCKET, SO_TIMESTAMPNS_NEW,
						 sizeof(kts), &kts);
				} else {
					struct timespec ts_old = timespec64_to_timespec(tss->ts[0]);

					put_cmsg(msg, SOL_SOCKET, SO_TIMESTAMPNS_OLD,
						 sizeof(ts_old), &ts_old);
				}
			} else {
				if (new_tstamp) {
					struct __kernel_sock_timeval stv;

					stv.tv_sec = tss->ts[0].tv_sec;
					stv.tv_usec = tss->ts[0].tv_nsec / 1000;
					put_cmsg(msg, SOL_SOCKET, SO_TIMESTAMP_NEW,
						 sizeof(stv), &stv);
				} else {
					struct __kernel_old_timeval tv;

					tv.tv_sec = tss->ts[0].tv_sec;
					tv.tv_usec = tss->ts[0].tv_nsec / 1000;
					put_cmsg(msg, SOL_SOCKET, SO_TIMESTAMP_OLD,
						 sizeof(tv), &tv);
				}
			}
		}

		if (sk->sk_tsflags & SOF_TIMESTAMPING_SOFTWARE)
			has_timestamping = true;
		else
			tss->ts[0] = (struct timespec64) {0};
	}

	if (tss->ts[2].tv_sec || tss->ts[2].tv_nsec) {
		if (sk->sk_tsflags & SOF_TIMESTAMPING_RAW_HARDWARE)
			has_timestamping = true;
		else
			tss->ts[2] = (struct timespec64) {0};
	}

	if (has_timestamping) {
		tss->ts[1] = (struct timespec64) {0};
		if (sock_flag(sk, SOCK_TSTAMP_NEW))
			put_cmsg_scm_timestamping64(msg, tss);
		else
			put_cmsg_scm_timestamping(msg, tss);
	}
}

static int tcp_inq_hint(struct sock *sk)
{
	const struct tcp_sock *tp = tcp_sk(sk);
	u32 copied_seq = READ_ONCE(tp->copied_seq);
	u32 rcv_nxt = READ_ONCE(tp->rcv_nxt);
	int inq;

	inq = rcv_nxt - copied_seq;
	if (unlikely(inq < 0 || copied_seq != READ_ONCE(tp->copied_seq))) {
		lock_sock(sk);
		inq = tp->rcv_nxt - tp->copied_seq;
		release_sock(sk);
	}
	/* After receiving a FIN, tell the user-space to continue reading
	 * by returning a non-zero inq.
	 */
	if (inq == 0 && sock_flag(sk, SOCK_DONE))
		inq = 1;
	return inq;
}

/*
 *	This routine copies from a sock struct into the user buffer.
 *
 *	Technical note: in 2.3 we work on _locked_ socket, so that
 *	tricks with *seq access order and skb->users are not required.
 *	Probably, code can be easily improved even more.
 */

int tcp_recvmsg(struct sock *sk, struct msghdr *msg, size_t len, int nonblock,
		int flags, int *addr_len)
{
	struct tcp_sock *tp = tcp_sk(sk);
	int copied = 0;
	u32 peek_seq;
	u32 *seq;
	unsigned long used;
	int err, inq;
	int target;		/* Read at least this many bytes */
	long timeo;
	struct sk_buff *skb, *last;
	u32 urg_hole = 0;
	struct scm_timestamping_internal tss;
	bool has_tss = false;
	bool has_cmsg;

	if (unlikely(flags & MSG_ERRQUEUE))
		return inet_recv_error(sk, msg, len, addr_len);

	if (sk_can_busy_loop(sk) && skb_queue_empty_lockless(&sk->sk_receive_queue) &&
	    (sk->sk_state == TCP_ESTABLISHED))
		sk_busy_loop(sk, nonblock);

	lock_sock(sk);

#ifdef CONFIG_MPTCP
	if (mptcp(tp)) {
		struct mptcp_tcp_sock *mptcp;

		mptcp_for_each_sub(tp->mpcb, mptcp) {
			sock_rps_record_flow(mptcp_to_sock(mptcp));
		}
	}
#endif

	err = -ENOTCONN;
	if (sk->sk_state == TCP_LISTEN)
		goto out;

	has_cmsg = tp->recvmsg_inq;
	timeo = sock_rcvtimeo(sk, nonblock);

	/* Urgent data needs to be handled specially. */
	if (flags & MSG_OOB)
		goto recv_urg;

	if (unlikely(tp->repair)) {
		err = -EPERM;
		if (!(flags & MSG_PEEK))
			goto out;

		if (tp->repair_queue == TCP_SEND_QUEUE)
			goto recv_sndq;

		err = -EINVAL;
		if (tp->repair_queue == TCP_NO_QUEUE)
			goto out;

		/* 'common' recv queue MSG_PEEK-ing */
	}

	seq = &tp->copied_seq;
	if (flags & MSG_PEEK) {
		peek_seq = tp->copied_seq;
		seq = &peek_seq;
	}

	target = sock_rcvlowat(sk, flags & MSG_WAITALL, len);

	do {
		u32 offset;

		/* Are we at urgent data? Stop if we have read anything or have SIGURG pending. */
		if (tp->urg_data && tp->urg_seq == *seq) {
			if (copied)
				break;
			if (signal_pending(current)) {
				copied = timeo ? sock_intr_errno(timeo) : -EAGAIN;
				break;
			}
		}

		/* Next get a buffer. */

		last = skb_peek_tail(&sk->sk_receive_queue);
		skb_queue_walk(&sk->sk_receive_queue, skb) {
			last = skb;
			/* Now that we have two receive queues this
			 * shouldn't happen.
			 */
			if (WARN(before(*seq, TCP_SKB_CB(skb)->seq),
				 "TCP recvmsg seq # bug: copied %X, seq %X, rcvnxt %X, fl %X\n",
				 *seq, TCP_SKB_CB(skb)->seq, tp->rcv_nxt,
				 flags))
				break;

			offset = *seq - TCP_SKB_CB(skb)->seq;
			if (unlikely(TCP_SKB_CB(skb)->tcp_flags & TCPHDR_SYN)) {
				pr_err_once("%s: found a SYN, please report !\n", __func__);
				offset--;
			}
			if (offset < skb->len)
				goto found_ok_skb;
			if (TCP_SKB_CB(skb)->tcp_flags & TCPHDR_FIN)
				goto found_fin_ok;
			WARN(!(flags & MSG_PEEK),
			     "TCP recvmsg seq # bug 2: copied %X, seq %X, rcvnxt %X, fl %X\n",
			     *seq, TCP_SKB_CB(skb)->seq, tp->rcv_nxt, flags);
		}

		/* Well, if we have backlog, try to process it now yet. */

		if (copied >= target && !sk->sk_backlog.tail)
			break;

		if (copied) {
			if (sk->sk_err ||
			    sk->sk_state == TCP_CLOSE ||
			    (sk->sk_shutdown & RCV_SHUTDOWN) ||
			    !timeo ||
			    signal_pending(current))
				break;
		} else {
			if (sock_flag(sk, SOCK_DONE))
				break;

			if (sk->sk_err) {
				copied = sock_error(sk);
				break;
			}

			if (sk->sk_shutdown & RCV_SHUTDOWN)
				break;

			if (sk->sk_state == TCP_CLOSE) {
				/* This occurs when user tries to read
				 * from never connected socket.
				 */
				copied = -ENOTCONN;
				break;
			}

			if (!timeo) {
				copied = -EAGAIN;
				break;
			}

			if (signal_pending(current)) {
				copied = sock_intr_errno(timeo);
				break;
			}
		}

		tp->ops->cleanup_rbuf(sk, copied);

		if (copied >= target) {
			/* Do not sleep, just process backlog. */
			release_sock(sk);
			lock_sock(sk);
		} else {
			sk_wait_data(sk, &timeo, last);
		}

		if ((flags & MSG_PEEK) &&
		    (peek_seq - copied - urg_hole != tp->copied_seq)) {
			net_dbg_ratelimited("TCP(%s:%d): Application bug, race in MSG_PEEK\n",
					    current->comm,
					    task_pid_nr(current));
			peek_seq = tp->copied_seq;
		}
		continue;

found_ok_skb:
		/* Ok so how much can we use? */
		used = skb->len - offset;
		if (len < used)
			used = len;

		/* Do we have urgent data here? */
		if (tp->urg_data) {
			u32 urg_offset = tp->urg_seq - *seq;
			if (urg_offset < used) {
				if (!urg_offset) {
					if (!sock_flag(sk, SOCK_URGINLINE)) {
						WRITE_ONCE(*seq, *seq + 1);
						urg_hole++;
						offset++;
						used--;
						if (!used)
							goto skip_copy;
					}
				} else
					used = urg_offset;
			}
		}

		if (!(flags & MSG_TRUNC)) {
			err = skb_copy_datagram_msg(skb, offset, msg, used);
			if (err) {
				/* Exception. Bailout! */
				if (!copied)
					copied = -EFAULT;
				break;
			}
		}

		WRITE_ONCE(*seq, *seq + used);
		copied += used;
		len -= used;

		tcp_rcv_space_adjust(sk);

skip_copy:
		if (tp->urg_data && after(tp->copied_seq, tp->urg_seq)) {
			tp->urg_data = 0;
			tcp_fast_path_check(sk);
		}
		if (used + offset < skb->len)
			continue;

		if (TCP_SKB_CB(skb)->has_rxtstamp) {
			tcp_update_recv_tstamps(skb, &tss);
			has_tss = true;
			has_cmsg = true;
		}
		if (TCP_SKB_CB(skb)->tcp_flags & TCPHDR_FIN)
			goto found_fin_ok;
		if (!(flags & MSG_PEEK))
			sk_eat_skb(sk, skb);
		continue;

found_fin_ok:
		/* Process the FIN. */
		WRITE_ONCE(*seq, *seq + 1);
		if (!(flags & MSG_PEEK))
			sk_eat_skb(sk, skb);
		break;
	} while (len > 0);

	/* According to UNIX98, msg_name/msg_namelen are ignored
	 * on connected socket. I was just happy when found this 8) --ANK
	 */

	/* Clean up data we have read: This will do ACK frames. */
	tp->ops->cleanup_rbuf(sk, copied);

	release_sock(sk);

	if (has_cmsg) {
		if (has_tss)
			tcp_recv_timestamp(msg, sk, &tss);
		if (tp->recvmsg_inq) {
			inq = tcp_inq_hint(sk);
			put_cmsg(msg, SOL_TCP, TCP_CM_INQ, sizeof(inq), &inq);
		}
	}

	return copied;

out:
	release_sock(sk);
	return err;

recv_urg:
	err = tcp_recv_urg(sk, msg, len, flags);
	goto out;

recv_sndq:
	err = tcp_peek_sndq(sk, msg, len);
	goto out;
}
EXPORT_SYMBOL(tcp_recvmsg);

void tcp_set_state(struct sock *sk, int state)
{
	int oldstate = sk->sk_state;

	/* We defined a new enum for TCP states that are exported in BPF
	 * so as not force the internal TCP states to be frozen. The
	 * following checks will detect if an internal state value ever
	 * differs from the BPF value. If this ever happens, then we will
	 * need to remap the internal value to the BPF value before calling
	 * tcp_call_bpf_2arg.
	 */
	BUILD_BUG_ON((int)BPF_TCP_ESTABLISHED != (int)TCP_ESTABLISHED);
	BUILD_BUG_ON((int)BPF_TCP_SYN_SENT != (int)TCP_SYN_SENT);
	BUILD_BUG_ON((int)BPF_TCP_SYN_RECV != (int)TCP_SYN_RECV);
	BUILD_BUG_ON((int)BPF_TCP_FIN_WAIT1 != (int)TCP_FIN_WAIT1);
	BUILD_BUG_ON((int)BPF_TCP_FIN_WAIT2 != (int)TCP_FIN_WAIT2);
	BUILD_BUG_ON((int)BPF_TCP_TIME_WAIT != (int)TCP_TIME_WAIT);
	BUILD_BUG_ON((int)BPF_TCP_CLOSE != (int)TCP_CLOSE);
	BUILD_BUG_ON((int)BPF_TCP_CLOSE_WAIT != (int)TCP_CLOSE_WAIT);
	BUILD_BUG_ON((int)BPF_TCP_LAST_ACK != (int)TCP_LAST_ACK);
	BUILD_BUG_ON((int)BPF_TCP_LISTEN != (int)TCP_LISTEN);
	BUILD_BUG_ON((int)BPF_TCP_CLOSING != (int)TCP_CLOSING);
	BUILD_BUG_ON((int)BPF_TCP_NEW_SYN_RECV != (int)TCP_NEW_SYN_RECV);
	BUILD_BUG_ON((int)BPF_TCP_MAX_STATES != (int)TCP_MAX_STATES);

	if (BPF_SOCK_OPS_TEST_FLAG(tcp_sk(sk), BPF_SOCK_OPS_STATE_CB_FLAG))
		tcp_call_bpf_2arg(sk, BPF_SOCK_OPS_STATE_CB, oldstate, state);

	switch (state) {
	case TCP_ESTABLISHED:
		if (oldstate != TCP_ESTABLISHED)
			TCP_INC_STATS(sock_net(sk), TCP_MIB_CURRESTAB);
		break;

	case TCP_CLOSE:
		if (oldstate == TCP_CLOSE_WAIT || oldstate == TCP_ESTABLISHED)
			TCP_INC_STATS(sock_net(sk), TCP_MIB_ESTABRESETS);

		sk->sk_prot->unhash(sk);
		if (inet_csk(sk)->icsk_bind_hash &&
		    !(sk->sk_userlocks & SOCK_BINDPORT_LOCK))
			inet_put_port(sk);
		/* fall through */
	default:
		if (oldstate == TCP_ESTABLISHED)
			TCP_DEC_STATS(sock_net(sk), TCP_MIB_CURRESTAB);
	}

	/* Change state AFTER socket is unhashed to avoid closed
	 * socket sitting in hash tables.
	 */
	inet_sk_state_store(sk, state);
}
EXPORT_SYMBOL_GPL(tcp_set_state);

/*
 *	State processing on a close. This implements the state shift for
 *	sending our FIN frame. Note that we only send a FIN for some
 *	states. A shutdown() may have already sent the FIN, or we may be
 *	closed.
 */

static const unsigned char new_state[16] = {
  /* current state:        new state:      action:	*/
  [0 /* (Invalid) */]	= TCP_CLOSE,
  [TCP_ESTABLISHED]	= TCP_FIN_WAIT1 | TCP_ACTION_FIN,
  [TCP_SYN_SENT]	= TCP_CLOSE,
  [TCP_SYN_RECV]	= TCP_FIN_WAIT1 | TCP_ACTION_FIN,
  [TCP_FIN_WAIT1]	= TCP_FIN_WAIT1,
  [TCP_FIN_WAIT2]	= TCP_FIN_WAIT2,
  [TCP_TIME_WAIT]	= TCP_CLOSE,
  [TCP_CLOSE]		= TCP_CLOSE,
  [TCP_CLOSE_WAIT]	= TCP_LAST_ACK  | TCP_ACTION_FIN,
  [TCP_LAST_ACK]	= TCP_LAST_ACK,
  [TCP_LISTEN]		= TCP_CLOSE,
  [TCP_CLOSING]		= TCP_CLOSING,
  [TCP_NEW_SYN_RECV]	= TCP_CLOSE,	/* should not happen ! */
};

int tcp_close_state(struct sock *sk)
{
	int next = (int)new_state[sk->sk_state];
	int ns = next & TCP_STATE_MASK;

	tcp_set_state(sk, ns);

	return next & TCP_ACTION_FIN;
}

/*
 *	Shutdown the sending side of a connection. Much like close except
 *	that we don't receive shut down or sock_set_flag(sk, SOCK_DEAD).
 */

void tcp_shutdown(struct sock *sk, int how)
{
	/*	We need to grab some memory, and put together a FIN,
	 *	and then put it into the queue to be sent.
	 *		Tim MacKenzie(tym@dibbler.cs.monash.edu.au) 4 Dec '92.
	 */
	if (!(how & SEND_SHUTDOWN))
		return;

	/* If we've already sent a FIN, or it's a closed state, skip this. */
	if ((1 << sk->sk_state) &
	    (TCPF_ESTABLISHED | TCPF_SYN_SENT |
	     TCPF_SYN_RECV | TCPF_CLOSE_WAIT)) {
		/* Clear out any half completed packets.  FIN if needed. */
		if (tcp_close_state(sk))
			tcp_sk(sk)->ops->send_fin(sk);
	}
}
EXPORT_SYMBOL(tcp_shutdown);

bool tcp_check_oom(struct sock *sk, int shift)
{
	bool too_many_orphans, out_of_socket_memory;

	too_many_orphans = tcp_too_many_orphans(sk, shift);
	out_of_socket_memory = tcp_out_of_memory(sk);

	if (too_many_orphans)
		net_info_ratelimited("too many orphaned sockets\n");
	if (out_of_socket_memory)
		net_info_ratelimited("out of memory -- consider tuning tcp_mem\n");
	return too_many_orphans || out_of_socket_memory;
}

void tcp_close(struct sock *sk, long timeout)
{
	struct sk_buff *skb;
	int data_was_unread = 0;
	int state;

	if (is_meta_sk(sk)) {
		/* TODO: Currently forcing timeout to 0 because
		 * sk_stream_wait_close will complain during lockdep because
		 * of the mpcb_mutex (circular lock dependency through
		 * inet_csk_listen_stop()).
		 * We should find a way to get rid of the mpcb_mutex.
		 */
		mptcp_close(sk, 0);
		return;
	}

	lock_sock(sk);
	sk->sk_shutdown = SHUTDOWN_MASK;

	if (sk->sk_state == TCP_LISTEN) {
		tcp_set_state(sk, TCP_CLOSE);

		/* Special case. */
		inet_csk_listen_stop(sk);

		goto adjudge_to_death;
	}

	/*  We need to flush the recv. buffs.  We do this only on the
	 *  descriptor close, not protocol-sourced closes, because the
	 *  reader process may not have drained the data yet!
	 */
	while ((skb = __skb_dequeue(&sk->sk_receive_queue)) != NULL) {
		u32 len = TCP_SKB_CB(skb)->end_seq - TCP_SKB_CB(skb)->seq;

		if (TCP_SKB_CB(skb)->tcp_flags & TCPHDR_FIN)
			len--;
		data_was_unread += len;
		__kfree_skb(skb);
	}

	sk_mem_reclaim(sk);

	/* If socket has been already reset (e.g. in tcp_reset()) - kill it. */
	if (sk->sk_state == TCP_CLOSE)
		goto adjudge_to_death;

	/* As outlined in RFC 2525, section 2.17, we send a RST here because
	 * data was lost. To witness the awful effects of the old behavior of
	 * always doing a FIN, run an older 2.1.x kernel or 2.0.x, start a bulk
	 * GET in an FTP client, suspend the process, wait for the client to
	 * advertise a zero window, then kill -9 the FTP client, wheee...
	 * Note: timeout is always zero in such a case.
	 */
	if (unlikely(tcp_sk(sk)->repair)) {
		sk->sk_prot->disconnect(sk, 0);
	} else if (data_was_unread) {
		/* Unread data was tossed, zap the connection. */
		NET_INC_STATS(sock_net(sk), LINUX_MIB_TCPABORTONCLOSE);
		tcp_set_state(sk, TCP_CLOSE);
		tcp_sk(sk)->ops->send_active_reset(sk, sk->sk_allocation);
	} else if (sock_flag(sk, SOCK_LINGER) && !sk->sk_lingertime) {
		/* Check zero linger _after_ checking for unread data. */
		sk->sk_prot->disconnect(sk, 0);
		NET_INC_STATS(sock_net(sk), LINUX_MIB_TCPABORTONDATA);
	} else if (tcp_close_state(sk)) {
		/* We FIN if the application ate all the data before
		 * zapping the connection.
		 */

		/* RED-PEN. Formally speaking, we have broken TCP state
		 * machine. State transitions:
		 *
		 * TCP_ESTABLISHED -> TCP_FIN_WAIT1
		 * TCP_SYN_RECV	-> TCP_FIN_WAIT1 (forget it, it's impossible)
		 * TCP_CLOSE_WAIT -> TCP_LAST_ACK
		 *
		 * are legal only when FIN has been sent (i.e. in window),
		 * rather than queued out of window. Purists blame.
		 *
		 * F.e. "RFC state" is ESTABLISHED,
		 * if Linux state is FIN-WAIT-1, but FIN is still not sent.
		 *
		 * The visible declinations are that sometimes
		 * we enter time-wait state, when it is not required really
		 * (harmless), do not send active resets, when they are
		 * required by specs (TCP_ESTABLISHED, TCP_CLOSE_WAIT, when
		 * they look as CLOSING or LAST_ACK for Linux)
		 * Probably, I missed some more holelets.
		 * 						--ANK
		 * XXX (TFO) - To start off we don't support SYN+ACK+FIN
		 * in a single packet! (May consider it later but will
		 * probably need API support or TCP_CORK SYN-ACK until
		 * data is written and socket is closed.)
		 */
		tcp_send_fin(sk);
	}

	sk_stream_wait_close(sk, timeout);

adjudge_to_death:
	state = sk->sk_state;
	sock_hold(sk);
	sock_orphan(sk);

	local_bh_disable();
	bh_lock_sock(sk);
	/* remove backlog if any, without releasing ownership. */
	__release_sock(sk);

	percpu_counter_inc(sk->sk_prot->orphan_count);

	/* Have we already been destroyed by a softirq or backlog? */
	if (state != TCP_CLOSE && sk->sk_state == TCP_CLOSE)
		goto out;

	/*	This is a (useful) BSD violating of the RFC. There is a
	 *	problem with TCP as specified in that the other end could
	 *	keep a socket open forever with no application left this end.
	 *	We use a 1 minute timeout (about the same as BSD) then kill
	 *	our end. If they send after that then tough - BUT: long enough
	 *	that we won't make the old 4*rto = almost no time - whoops
	 *	reset mistake.
	 *
	 *	Nope, it was not mistake. It is really desired behaviour
	 *	f.e. on http servers, when such sockets are useless, but
	 *	consume significant resources. Let's do it with special
	 *	linger2	option.					--ANK
	 */

	if (sk->sk_state == TCP_FIN_WAIT2) {
		struct tcp_sock *tp = tcp_sk(sk);
		if (tp->linger2 < 0) {
			tcp_set_state(sk, TCP_CLOSE);
			tp->ops->send_active_reset(sk, GFP_ATOMIC);
			__NET_INC_STATS(sock_net(sk),
					LINUX_MIB_TCPABORTONLINGER);
		} else {
			const int tmo = tcp_fin_time(sk);

			if (tmo > TCP_TIMEWAIT_LEN) {
				inet_csk_reset_keepalive_timer(sk,
						tmo - TCP_TIMEWAIT_LEN);
			} else {
				tcp_sk(sk)->ops->time_wait(sk, TCP_FIN_WAIT2,
							   tmo);
				goto out;
			}
		}
	}
	if (sk->sk_state != TCP_CLOSE) {
		sk_mem_reclaim(sk);
		if (tcp_check_oom(sk, 0)) {
			tcp_set_state(sk, TCP_CLOSE);
			tcp_sk(sk)->ops->send_active_reset(sk, GFP_ATOMIC);
			__NET_INC_STATS(sock_net(sk),
					LINUX_MIB_TCPABORTONMEMORY);
		} else if (!check_net(sock_net(sk))) {
			/* Not possible to send reset; just close */
			tcp_set_state(sk, TCP_CLOSE);
		}
	}

	if (sk->sk_state == TCP_CLOSE) {
		struct request_sock *req;

		req = rcu_dereference_protected(tcp_sk(sk)->fastopen_rsk,
						lockdep_sock_is_held(sk));
		/* We could get here with a non-NULL req if the socket is
		 * aborted (e.g., closed with unread data) before 3WHS
		 * finishes.
		 */
		if (req)
			reqsk_fastopen_remove(sk, req, false);
		inet_csk_destroy_sock(sk);
	}
	/* Otherwise, socket is reprieved until protocol close. */

out:
	bh_unlock_sock(sk);
	local_bh_enable();
	release_sock(sk);
	sock_put(sk);
}
EXPORT_SYMBOL(tcp_close);

static void tcp_rtx_queue_purge(struct sock *sk)
{
	struct rb_node *p = rb_first(&sk->tcp_rtx_queue);

	while (p) {
		struct sk_buff *skb = rb_to_skb(p);

		p = rb_next(p);
		/* Since we are deleting whole queue, no need to
		 * list_del(&skb->tcp_tsorted_anchor)
		 */
		tcp_rtx_queue_unlink(skb, sk);
		sk_wmem_free_skb(sk, skb);
	}
}

void tcp_write_queue_purge(struct sock *sk)
{
	struct sk_buff *skb;

	if (mptcp(tcp_sk(sk)) && !is_meta_sk(sk) &&
	    !tcp_rtx_and_write_queues_empty(sk))
		mptcp_reinject_data(sk, 0);

	tcp_chrono_stop(sk, TCP_CHRONO_BUSY);
	while ((skb = __skb_dequeue(&sk->sk_write_queue)) != NULL) {
		tcp_skb_tsorted_anchor_cleanup(skb);
		sk_wmem_free_skb(sk, skb);
	}
	tcp_rtx_queue_purge(sk);
	skb = sk->sk_tx_skb_cache;
	if (skb) {
		__kfree_skb(skb);
		sk->sk_tx_skb_cache = NULL;
	}
	INIT_LIST_HEAD(&tcp_sk(sk)->tsorted_sent_queue);
	sk_mem_reclaim(sk);
	tcp_clear_all_retrans_hints(tcp_sk(sk));
	tcp_sk(sk)->packets_out = 0;
	inet_csk(sk)->icsk_backoff = 0;
}

void tcp_reset_vars(struct sock *sk)
{
	struct inet_connection_sock *icsk = inet_csk(sk);
	struct tcp_sock *tp = tcp_sk(sk);

	tp->srtt_us = 0;
	tp->mdev_us = jiffies_to_usecs(TCP_TIMEOUT_INIT);
	tp->rcv_rtt_last_tsecr = 0;
	icsk->icsk_rto = TCP_TIMEOUT_INIT;
	tp->snd_ssthresh = TCP_INFINITE_SSTHRESH;
	tp->snd_cwnd = TCP_INIT_CWND;
	tp->snd_cwnd_cnt = 0;
	tp->delivered_ce = 0;
	tp->is_sack_reneg = 0;
	tcp_clear_retrans(tp);
	tp->bytes_sent = 0;
	tp->bytes_acked = 0;
	tp->bytes_received = 0;
	tp->bytes_retrans = 0;
	/* There's a bubble in the pipe until at least the first ACK. */
	tp->app_limited = ~0U;
}

int tcp_disconnect(struct sock *sk, int flags)
{
	struct inet_sock *inet = inet_sk(sk);
	struct inet_connection_sock *icsk = inet_csk(sk);
	struct tcp_sock *tp = tcp_sk(sk);
	int old_state = sk->sk_state;
	u32 seq;

	if (old_state != TCP_CLOSE)
		tcp_set_state(sk, TCP_CLOSE);

	/* ABORT function of RFC793 */
	if (old_state == TCP_LISTEN) {
		inet_csk_listen_stop(sk);
	} else if (unlikely(tp->repair)) {
		sk->sk_err = ECONNABORTED;
	} else if (tcp_need_reset(old_state) ||
		   (tp->snd_nxt != tp->write_seq &&
		    (1 << old_state) & (TCPF_CLOSING | TCPF_LAST_ACK))) {
		/* The last check adjusts for discrepancy of Linux wrt. RFC
		 * states
		 */
		tp->ops->send_active_reset(sk, gfp_any());
		sk->sk_err = ECONNRESET;
	} else if (old_state == TCP_SYN_SENT)
		sk->sk_err = ECONNRESET;

	tcp_clear_xmit_timers(sk);
	__skb_queue_purge(&sk->sk_receive_queue);
	if (sk->sk_rx_skb_cache) {
		__kfree_skb(sk->sk_rx_skb_cache);
		sk->sk_rx_skb_cache = NULL;
	}
	WRITE_ONCE(tp->copied_seq, tp->rcv_nxt);
	tp->urg_data = 0;
	tcp_write_queue_purge(sk);
	tcp_fastopen_active_disable_ofo_check(sk);
	skb_rbtree_purge(&tp->out_of_order_queue);

	inet->inet_dport = 0;

	if (!(sk->sk_userlocks & SOCK_BINDADDR_LOCK))
		inet_reset_saddr(sk);

	if (is_meta_sk(sk)) {
		mptcp_disconnect(sk);
	} else {
		if (tp->inside_tk_table)
			mptcp_hash_remove_bh(tp);
	}

	sk->sk_shutdown = 0;
	sock_reset_flag(sk, SOCK_DONE);
<<<<<<< HEAD
	tp->write_seq += tp->max_window + 2;
	if (tp->write_seq == 0)
		tp->write_seq = 1;
=======
	tp->srtt_us = 0;
	tp->mdev_us = jiffies_to_usecs(TCP_TIMEOUT_INIT);
	tp->rcv_rtt_last_tsecr = 0;

	seq = tp->write_seq + tp->max_window + 2;
	if (!seq)
		seq = 1;
	WRITE_ONCE(tp->write_seq, seq);

>>>>>>> 219d5433
	icsk->icsk_backoff = 0;
	tp->snd_cwnd = 2;
	icsk->icsk_probes_out = 0;
	tp->window_clamp = 0;

	tcp_reset_vars(sk);

	tcp_set_ca_state(sk, TCP_CA_Open);
	inet_csk_delack_init(sk);
	/* Initialize rcv_mss to TCP_MIN_MSS to avoid division by 0
	 * issue in __tcp_select_window()
	 */
	icsk->icsk_ack.rcv_mss = TCP_MIN_MSS;
	memset(&tp->rx_opt, 0, sizeof(tp->rx_opt));
	__sk_dst_reset(sk);
	dst_release(sk->sk_rx_dst);
	sk->sk_rx_dst = NULL;
	tcp_saved_syn_free(tp);
	tp->compressed_ack = 0;
	tp->duplicate_sack[0].start_seq = 0;
	tp->duplicate_sack[0].end_seq = 0;
	tp->dsack_dups = 0;
	tp->reord_seen = 0;
	tp->retrans_out = 0;
	tp->sacked_out = 0;
	tp->tlp_high_seq = 0;
	tp->last_oow_ack_time = 0;
	tp->rack.mstamp = 0;
	tp->rack.advanced = 0;
	tp->rack.reo_wnd_steps = 1;
	tp->rack.last_delivered = 0;
	tp->rack.reo_wnd_persist = 0;
	tp->rack.dsack_seen = 0;
	tp->syn_data_acked = 0;
	tp->rx_opt.saw_tstamp = 0;
	tp->rx_opt.dsack = 0;
	tp->rx_opt.num_sacks = 0;
	tp->rcv_ooopack = 0;


	/* Clean up fastopen related fields */
	tcp_free_fastopen_req(tp);
	inet->defer_connect = 0;

	WARN_ON(inet->inet_num && !icsk->icsk_bind_hash);

	if (sk->sk_frag.page) {
		put_page(sk->sk_frag.page);
		sk->sk_frag.page = NULL;
		sk->sk_frag.offset = 0;
	}

	sk->sk_error_report(sk);
	return 0;
}
EXPORT_SYMBOL(tcp_disconnect);

static inline bool tcp_can_repair_sock(const struct sock *sk)
{
	return ns_capable(sock_net(sk)->user_ns, CAP_NET_ADMIN) &&
		(sk->sk_state != TCP_LISTEN) && !sock_flag(sk, SOCK_MPTCP);
}

static int tcp_repair_set_window(struct tcp_sock *tp, char __user *optbuf, int len)
{
	struct tcp_repair_window opt;

	if (!tp->repair)
		return -EPERM;

	if (len != sizeof(opt))
		return -EINVAL;

	if (copy_from_user(&opt, optbuf, sizeof(opt)))
		return -EFAULT;

	if (opt.max_window < opt.snd_wnd)
		return -EINVAL;

	if (after(opt.snd_wl1, tp->rcv_nxt + opt.rcv_wnd))
		return -EINVAL;

	if (after(opt.rcv_wup, tp->rcv_nxt))
		return -EINVAL;

	tp->snd_wl1	= opt.snd_wl1;
	tp->snd_wnd	= opt.snd_wnd;
	tp->max_window	= opt.max_window;

	tp->rcv_wnd	= opt.rcv_wnd;
	tp->rcv_wup	= opt.rcv_wup;

	return 0;
}

static int tcp_repair_options_est(struct sock *sk,
		struct tcp_repair_opt __user *optbuf, unsigned int len)
{
	struct tcp_sock *tp = tcp_sk(sk);
	struct tcp_repair_opt opt;

	while (len >= sizeof(opt)) {
		if (copy_from_user(&opt, optbuf, sizeof(opt)))
			return -EFAULT;

		optbuf++;
		len -= sizeof(opt);

		switch (opt.opt_code) {
		case TCPOPT_MSS:
			tp->rx_opt.mss_clamp = opt.opt_val;
			tcp_mtup_init(sk);
			break;
		case TCPOPT_WINDOW:
			{
				u16 snd_wscale = opt.opt_val & 0xFFFF;
				u16 rcv_wscale = opt.opt_val >> 16;

				if (snd_wscale > TCP_MAX_WSCALE || rcv_wscale > TCP_MAX_WSCALE)
					return -EFBIG;

				tp->rx_opt.snd_wscale = snd_wscale;
				tp->rx_opt.rcv_wscale = rcv_wscale;
				tp->rx_opt.wscale_ok = 1;
			}
			break;
		case TCPOPT_SACK_PERM:
			if (opt.opt_val != 0)
				return -EINVAL;

			tp->rx_opt.sack_ok |= TCP_SACK_SEEN;
			break;
		case TCPOPT_TIMESTAMP:
			if (opt.opt_val != 0)
				return -EINVAL;

			tp->rx_opt.tstamp_ok = 1;
			break;
		}
	}

	return 0;
}

DEFINE_STATIC_KEY_FALSE(tcp_tx_delay_enabled);
EXPORT_SYMBOL(tcp_tx_delay_enabled);

static void tcp_enable_tx_delay(void)
{
	if (!static_branch_unlikely(&tcp_tx_delay_enabled)) {
		static int __tcp_tx_delay_enabled = 0;

		if (cmpxchg(&__tcp_tx_delay_enabled, 0, 1) == 0) {
			static_branch_enable(&tcp_tx_delay_enabled);
			pr_info("TCP_TX_DELAY enabled\n");
		}
	}
}

/*
 *	Socket option code for TCP.
 */
static int do_tcp_setsockopt(struct sock *sk, int level,
		int optname, char __user *optval, unsigned int optlen)
{
	struct tcp_sock *tp = tcp_sk(sk);
	struct inet_connection_sock *icsk = inet_csk(sk);
	struct net *net = sock_net(sk);
	int val;
	int err = 0;

	/* These are data/string values, all the others are ints */
	switch (optname) {
	case TCP_CONGESTION: {
		char name[TCP_CA_NAME_MAX];

		if (optlen < 1)
			return -EINVAL;

		val = strncpy_from_user(name, optval,
					min_t(long, TCP_CA_NAME_MAX-1, optlen));
		if (val < 0)
			return -EFAULT;
		name[val] = 0;

		lock_sock(sk);
		err = tcp_set_congestion_control(sk, name, true, true,
						 ns_capable(sock_net(sk)->user_ns,
							    CAP_NET_ADMIN));
		release_sock(sk);
		return err;
	}
	case TCP_ULP: {
		char name[TCP_ULP_NAME_MAX];

		if (optlen < 1)
			return -EINVAL;

		val = strncpy_from_user(name, optval,
					min_t(long, TCP_ULP_NAME_MAX - 1,
					      optlen));
		if (val < 0)
			return -EFAULT;
		name[val] = 0;

		lock_sock(sk);
		err = tcp_set_ulp(sk, name);
		release_sock(sk);
		return err;
	}
	case TCP_FASTOPEN_KEY: {
		__u8 key[TCP_FASTOPEN_KEY_BUF_LENGTH];
		__u8 *backup_key = NULL;

		/* Allow a backup key as well to facilitate key rotation
		 * First key is the active one.
		 */
		if (optlen != TCP_FASTOPEN_KEY_LENGTH &&
		    optlen != TCP_FASTOPEN_KEY_BUF_LENGTH)
			return -EINVAL;

		if (copy_from_user(key, optval, optlen))
			return -EFAULT;

		if (optlen == TCP_FASTOPEN_KEY_BUF_LENGTH)
			backup_key = key + TCP_FASTOPEN_KEY_LENGTH;

		return tcp_fastopen_reset_cipher(net, sk, key, backup_key);
	}
#ifdef CONFIG_MPTCP
	case MPTCP_SCHEDULER: {
		char name[MPTCP_SCHED_NAME_MAX];

		if (optlen < 1)
			return -EINVAL;

		/* Cannot be used if MPTCP is not used or we already have
		 * established an MPTCP-connection.
		 */
		if (mptcp_init_failed || !sysctl_mptcp_enabled ||
		    sk->sk_state != TCP_CLOSE)
			return -EPERM;

		val = strncpy_from_user(name, optval,
					min_t(long, MPTCP_SCHED_NAME_MAX - 1,
					      optlen));

		if (val < 0)
			return -EFAULT;
		name[val] = 0;

		lock_sock(sk);
		err = mptcp_set_scheduler(sk, name);
		release_sock(sk);
		return err;
	}

	case MPTCP_PATH_MANAGER: {
		char name[MPTCP_PM_NAME_MAX];

		if (optlen < 1)
			return -EINVAL;

		/* Cannot be used if MPTCP is not used or we already have
		 * established an MPTCP-connection.
		 */
		if (mptcp_init_failed || !sysctl_mptcp_enabled ||
		    sk->sk_state != TCP_CLOSE)
			return -EPERM;

		val = strncpy_from_user(name, optval,
					min_t(long, MPTCP_PM_NAME_MAX - 1,
					      optlen));

		if (val < 0)
			return -EFAULT;
		name[val] = 0;

		lock_sock(sk);
		err = mptcp_set_path_manager(sk, name);
		release_sock(sk);
		return err;
	}
#endif
	default:
		/* fallthru */
		break;
	}

	if (optlen < sizeof(int))
		return -EINVAL;

	if (get_user(val, (int __user *)optval))
		return -EFAULT;

	lock_sock(sk);

	switch (optname) {
	case TCP_MAXSEG:
		/* Values greater than interface MTU won't take effect. However
		 * at the point when this call is done we typically don't yet
		 * know which interface is going to be used
		 */
		if (val && (val < TCP_MIN_MSS || val > MAX_TCP_WINDOW)) {
			err = -EINVAL;
			break;
		}
		tp->rx_opt.user_mss = val;
		break;

	case TCP_NODELAY:
		if (val) {
			/* TCP_NODELAY is weaker than TCP_CORK, so that
			 * this option on corked socket is remembered, but
			 * it is not activated until cork is cleared.
			 *
			 * However, when TCP_NODELAY is set we make
			 * an explicit push, which overrides even TCP_CORK
			 * for currently queued segments.
			 */
			tp->nonagle |= TCP_NAGLE_OFF|TCP_NAGLE_PUSH;
			tcp_push_pending_frames(sk);
		} else {
			tp->nonagle &= ~TCP_NAGLE_OFF;
		}
		break;

	case TCP_THIN_LINEAR_TIMEOUTS:
		if (val < 0 || val > 1)
			err = -EINVAL;
		else
			tp->thin_lto = val;
		break;

	case TCP_THIN_DUPACK:
		if (val < 0 || val > 1)
			err = -EINVAL;
		break;

	case TCP_REPAIR:
		if (!tcp_can_repair_sock(sk))
			err = -EPERM;
		else if (val == TCP_REPAIR_ON) {
			tp->repair = 1;
			sk->sk_reuse = SK_FORCE_REUSE;
			tp->repair_queue = TCP_NO_QUEUE;
		} else if (val == TCP_REPAIR_OFF) {
			tp->repair = 0;
			sk->sk_reuse = SK_NO_REUSE;
			tcp_send_window_probe(sk);
		} else if (val == TCP_REPAIR_OFF_NO_WP) {
			tp->repair = 0;
			sk->sk_reuse = SK_NO_REUSE;
		} else
			err = -EINVAL;

		break;

	case TCP_REPAIR_QUEUE:
		if (!tp->repair)
			err = -EPERM;
		else if ((unsigned int)val < TCP_QUEUES_NR)
			tp->repair_queue = val;
		else
			err = -EINVAL;
		break;

	case TCP_QUEUE_SEQ:
		if (sk->sk_state != TCP_CLOSE)
			err = -EPERM;
		else if (tp->repair_queue == TCP_SEND_QUEUE)
			WRITE_ONCE(tp->write_seq, val);
		else if (tp->repair_queue == TCP_RECV_QUEUE)
			WRITE_ONCE(tp->rcv_nxt, val);
		else
			err = -EINVAL;
		break;

	case TCP_REPAIR_OPTIONS:
		if (!tp->repair)
			err = -EINVAL;
		else if (sk->sk_state == TCP_ESTABLISHED)
			err = tcp_repair_options_est(sk,
					(struct tcp_repair_opt __user *)optval,
					optlen);
		else
			err = -EPERM;
		break;

	case TCP_CORK:
		/* When set indicates to always queue non-full frames.
		 * Later the user clears this option and we transmit
		 * any pending partial frames in the queue.  This is
		 * meant to be used alongside sendfile() to get properly
		 * filled frames when the user (for example) must write
		 * out headers with a write() call first and then use
		 * sendfile to send out the data parts.
		 *
		 * TCP_CORK can be set together with TCP_NODELAY and it is
		 * stronger than TCP_NODELAY.
		 */
		if (val) {
			tp->nonagle |= TCP_NAGLE_CORK;
		} else {
			tp->nonagle &= ~TCP_NAGLE_CORK;
			if (tp->nonagle&TCP_NAGLE_OFF)
				tp->nonagle |= TCP_NAGLE_PUSH;
			tcp_push_pending_frames(sk);
		}
		break;

	case TCP_KEEPIDLE:
		if (val < 1 || val > MAX_TCP_KEEPIDLE)
			err = -EINVAL;
		else {
			tp->keepalive_time = val * HZ;
			if (sock_flag(sk, SOCK_KEEPOPEN) &&
			    !((1 << sk->sk_state) &
			      (TCPF_CLOSE | TCPF_LISTEN))) {
				u32 elapsed = keepalive_time_elapsed(tp);
				if (tp->keepalive_time > elapsed)
					elapsed = tp->keepalive_time - elapsed;
				else
					elapsed = 0;
				inet_csk_reset_keepalive_timer(sk, elapsed);
			}
		}
		break;
	case TCP_KEEPINTVL:
		if (val < 1 || val > MAX_TCP_KEEPINTVL)
			err = -EINVAL;
		else
			tp->keepalive_intvl = val * HZ;
		break;
	case TCP_KEEPCNT:
		if (val < 1 || val > MAX_TCP_KEEPCNT)
			err = -EINVAL;
		else
			tp->keepalive_probes = val;
		break;
	case TCP_SYNCNT:
		if (val < 1 || val > MAX_TCP_SYNCNT)
			err = -EINVAL;
		else
			icsk->icsk_syn_retries = val;
		break;

	case TCP_SAVE_SYN:
		if (val < 0 || val > 1)
			err = -EINVAL;
		else
			tp->save_syn = val;
		break;

	case TCP_LINGER2:
		if (val < 0)
			tp->linger2 = -1;
		else if (val > net->ipv4.sysctl_tcp_fin_timeout / HZ)
			tp->linger2 = 0;
		else
			tp->linger2 = val * HZ;
		break;

	case TCP_DEFER_ACCEPT:
		/* An established MPTCP-connection (mptcp(tp) only returns true
		 * if the socket is established) should not use DEFER on new
		 * subflows.
		 */
		if (mptcp(tp))
			break;
		/* Translate value in seconds to number of retransmits */
		icsk->icsk_accept_queue.rskq_defer_accept =
			secs_to_retrans(val, TCP_TIMEOUT_INIT / HZ,
					TCP_RTO_MAX / HZ);
		break;

	case TCP_WINDOW_CLAMP:
		if (!val) {
			if (sk->sk_state != TCP_CLOSE) {
				err = -EINVAL;
				break;
			}
			tp->window_clamp = 0;
		} else
			tp->window_clamp = val < SOCK_MIN_RCVBUF / 2 ?
						SOCK_MIN_RCVBUF / 2 : val;
		break;

	case TCP_QUICKACK:
		if (!val) {
			inet_csk_enter_pingpong_mode(sk);
		} else {
			inet_csk_exit_pingpong_mode(sk);
			if ((1 << sk->sk_state) &
			    (TCPF_ESTABLISHED | TCPF_CLOSE_WAIT) &&
			    inet_csk_ack_scheduled(sk)) {
				icsk->icsk_ack.pending |= ICSK_ACK_PUSHED;
				tp->ops->cleanup_rbuf(sk, 1);
				if (!(val & 1))
					inet_csk_enter_pingpong_mode(sk);
			}
		}
		break;

#ifdef CONFIG_TCP_MD5SIG
	case TCP_MD5SIG:
	case TCP_MD5SIG_EXT:
		if ((1 << sk->sk_state) & (TCPF_CLOSE | TCPF_LISTEN) && !sock_flag(sk, SOCK_MPTCP))
			err = tp->af_specific->md5_parse(sk, optname, optval, optlen);
		else
			err = -EINVAL;
		break;
#endif
	case TCP_USER_TIMEOUT:
		/* Cap the max time in ms TCP will retry or probe the window
		 * before giving up and aborting (ETIMEDOUT) a connection.
		 */
		if (val < 0)
			err = -EINVAL;
		else
			icsk->icsk_user_timeout = val;
		break;

	case TCP_FASTOPEN:
		if (val >= 0 && ((1 << sk->sk_state) & (TCPF_CLOSE |
		    TCPF_LISTEN))) {
			tcp_fastopen_init_key_once(net);

			fastopen_queue_tune(sk, val);
		} else {
			err = -EINVAL;
		}
		break;
	case TCP_FASTOPEN_CONNECT:
		if (val > 1 || val < 0) {
			err = -EINVAL;
		} else if (net->ipv4.sysctl_tcp_fastopen & TFO_CLIENT_ENABLE) {
			if (sk->sk_state == TCP_CLOSE)
				tp->fastopen_connect = val;
			else
				err = -EINVAL;
		} else {
			err = -EOPNOTSUPP;
		}
		break;
	case TCP_FASTOPEN_NO_COOKIE:
		if (val > 1 || val < 0)
			err = -EINVAL;
		else if (!((1 << sk->sk_state) & (TCPF_CLOSE | TCPF_LISTEN)))
			err = -EINVAL;
		else
			tp->fastopen_no_cookie = val;
		break;
	case TCP_TIMESTAMP:
		if (!tp->repair)
			err = -EPERM;
		else
			tp->tsoffset = val - tcp_time_stamp_raw();
		break;
	case TCP_REPAIR_WINDOW:
		err = tcp_repair_set_window(tp, optval, optlen);
		break;
	case TCP_NOTSENT_LOWAT:
		tp->notsent_lowat = val;
		sk->sk_write_space(sk);
		break;
#ifdef CONFIG_MPTCP
	case MPTCP_ENABLED:
		if (mptcp_init_failed || !sysctl_mptcp_enabled ||
		    sk->sk_state != TCP_CLOSE
#ifdef CONFIG_TCP_MD5SIG
		    || tp->md5sig_info
#endif
								) {
			err = -EPERM;
			break;
		}

		if (val)
			mptcp_enable_sock(sk);
		else
			mptcp_disable_sock(sk);
		break;
	case MPTCP_INFO:
		if (mptcp_init_failed || !sysctl_mptcp_enabled) {
			err = -EPERM;
			break;
		}

		tp->record_master_info = !!(val & MPTCP_INFO_FLAG_SAVE_MASTER);
		break;
#endif
	case TCP_INQ:
		if (val > 1 || val < 0)
			err = -EINVAL;
		else
			tp->recvmsg_inq = val;
		break;
	case TCP_TX_DELAY:
		if (val)
			tcp_enable_tx_delay();
		tp->tcp_tx_delay = val;
		break;
	default:
		err = -ENOPROTOOPT;
		break;
	}

	release_sock(sk);
	return err;
}

int tcp_setsockopt(struct sock *sk, int level, int optname, char __user *optval,
		   unsigned int optlen)
{
	const struct inet_connection_sock *icsk = inet_csk(sk);

	if (level != SOL_TCP)
		return icsk->icsk_af_ops->setsockopt(sk, level, optname,
						     optval, optlen);
	return do_tcp_setsockopt(sk, level, optname, optval, optlen);
}
EXPORT_SYMBOL(tcp_setsockopt);

#ifdef CONFIG_COMPAT
int compat_tcp_setsockopt(struct sock *sk, int level, int optname,
			  char __user *optval, unsigned int optlen)
{
	if (level != SOL_TCP)
		return inet_csk_compat_setsockopt(sk, level, optname,
						  optval, optlen);
	return do_tcp_setsockopt(sk, level, optname, optval, optlen);
}
EXPORT_SYMBOL(compat_tcp_setsockopt);
#endif

static void tcp_get_info_chrono_stats(const struct tcp_sock *tp,
				      struct tcp_info *info)
{
	u64 stats[__TCP_CHRONO_MAX], total = 0;
	enum tcp_chrono i;

	for (i = TCP_CHRONO_BUSY; i < __TCP_CHRONO_MAX; ++i) {
		stats[i] = tp->chrono_stat[i - 1];
		if (i == tp->chrono_type)
			stats[i] += tcp_jiffies32 - tp->chrono_start;
		stats[i] *= USEC_PER_SEC / HZ;
		total += stats[i];
	}

	info->tcpi_busy_time = total;
	info->tcpi_rwnd_limited = stats[TCP_CHRONO_RWND_LIMITED];
	info->tcpi_sndbuf_limited = stats[TCP_CHRONO_SNDBUF_LIMITED];
}

/* Return information about state of tcp endpoint in API format. */
void tcp_get_info(struct sock *sk, struct tcp_info *info, bool no_lock)
{
	const struct tcp_sock *tp = tcp_sk(sk); /* iff sk_type == SOCK_STREAM */
	const struct inet_connection_sock *icsk = inet_csk(sk);
	unsigned long rate;
	u32 now;
	u64 rate64;
	bool slow;

	memset(info, 0, sizeof(*info));
	if (sk->sk_type != SOCK_STREAM)
		return;

	info->tcpi_state = inet_sk_state_load(sk);

	/* Report meaningful fields for all TCP states, including listeners */
	rate = READ_ONCE(sk->sk_pacing_rate);
	rate64 = (rate != ~0UL) ? rate : ~0ULL;
	info->tcpi_pacing_rate = rate64;

	rate = READ_ONCE(sk->sk_max_pacing_rate);
	rate64 = (rate != ~0UL) ? rate : ~0ULL;
	info->tcpi_max_pacing_rate = rate64;

	info->tcpi_reordering = tp->reordering;
	info->tcpi_snd_cwnd = tp->snd_cwnd;

	if (info->tcpi_state == TCP_LISTEN) {
		/* listeners aliased fields :
		 * tcpi_unacked -> Number of children ready for accept()
		 * tcpi_sacked  -> max backlog
		 */
		info->tcpi_unacked = sk->sk_ack_backlog;
		info->tcpi_sacked = sk->sk_max_ack_backlog;
		return;
	}

	if (!no_lock)
		slow = lock_sock_fast(sk);

	info->tcpi_ca_state = icsk->icsk_ca_state;
	info->tcpi_retransmits = icsk->icsk_retransmits;
	info->tcpi_probes = icsk->icsk_probes_out;
	info->tcpi_backoff = icsk->icsk_backoff;

	if (tp->rx_opt.tstamp_ok)
		info->tcpi_options |= TCPI_OPT_TIMESTAMPS;
	if (tcp_is_sack(tp))
		info->tcpi_options |= TCPI_OPT_SACK;
	if (tp->rx_opt.wscale_ok) {
		info->tcpi_options |= TCPI_OPT_WSCALE;
		info->tcpi_snd_wscale = tp->rx_opt.snd_wscale;
		info->tcpi_rcv_wscale = tp->rx_opt.rcv_wscale;
	}

	if (tp->ecn_flags & TCP_ECN_OK)
		info->tcpi_options |= TCPI_OPT_ECN;
	if (tp->ecn_flags & TCP_ECN_SEEN)
		info->tcpi_options |= TCPI_OPT_ECN_SEEN;
	if (tp->syn_data_acked)
		info->tcpi_options |= TCPI_OPT_SYN_DATA;

	info->tcpi_rto = jiffies_to_usecs(icsk->icsk_rto);
	info->tcpi_ato = jiffies_to_usecs(icsk->icsk_ack.ato);
	info->tcpi_snd_mss = tp->mss_cache;
	info->tcpi_rcv_mss = icsk->icsk_ack.rcv_mss;

	info->tcpi_unacked = tp->packets_out;
	info->tcpi_sacked = tp->sacked_out;

	info->tcpi_lost = tp->lost_out;
	info->tcpi_retrans = tp->retrans_out;

	now = tcp_jiffies32;
	info->tcpi_last_data_sent = jiffies_to_msecs(now - tp->lsndtime);
	info->tcpi_last_data_recv = jiffies_to_msecs(now - icsk->icsk_ack.lrcvtime);
	info->tcpi_last_ack_recv = jiffies_to_msecs(now - tp->rcv_tstamp);

	info->tcpi_pmtu = icsk->icsk_pmtu_cookie;
	info->tcpi_rcv_ssthresh = tp->rcv_ssthresh;
	info->tcpi_rtt = tp->srtt_us >> 3;
	info->tcpi_rttvar = tp->mdev_us >> 2;
	info->tcpi_snd_ssthresh = tp->snd_ssthresh;
	info->tcpi_advmss = tp->advmss;

	info->tcpi_rcv_rtt = tp->rcv_rtt_est.rtt_us >> 3;
	info->tcpi_rcv_space = tp->rcvq_space.space;

	info->tcpi_total_retrans = tp->total_retrans;

	info->tcpi_bytes_acked = tp->bytes_acked;
	info->tcpi_bytes_received = tp->bytes_received;
	info->tcpi_notsent_bytes = max_t(int, 0, tp->write_seq - tp->snd_nxt);
	tcp_get_info_chrono_stats(tp, info);

	info->tcpi_segs_out = tp->segs_out;
	info->tcpi_segs_in = tp->segs_in;

	info->tcpi_min_rtt = tcp_min_rtt(tp);
	info->tcpi_data_segs_in = tp->data_segs_in;
	info->tcpi_data_segs_out = tp->data_segs_out;

	info->tcpi_delivery_rate_app_limited = tp->rate_app_limited ? 1 : 0;
	rate64 = tcp_compute_delivery_rate(tp);
	if (rate64)
		info->tcpi_delivery_rate = rate64;
	info->tcpi_delivered = tp->delivered;
	info->tcpi_delivered_ce = tp->delivered_ce;
	info->tcpi_bytes_sent = tp->bytes_sent;
	info->tcpi_bytes_retrans = tp->bytes_retrans;
	info->tcpi_dsack_dups = tp->dsack_dups;
	info->tcpi_reord_seen = tp->reord_seen;
<<<<<<< HEAD

	if (!no_lock)
		unlock_sock_fast(sk, slow);
=======
	info->tcpi_rcv_ooopack = tp->rcv_ooopack;
	info->tcpi_snd_wnd = tp->snd_wnd;
	unlock_sock_fast(sk, slow);
>>>>>>> 219d5433
}
EXPORT_SYMBOL_GPL(tcp_get_info);

static size_t tcp_opt_stats_get_size(void)
{
	return
		nla_total_size_64bit(sizeof(u64)) + /* TCP_NLA_BUSY */
		nla_total_size_64bit(sizeof(u64)) + /* TCP_NLA_RWND_LIMITED */
		nla_total_size_64bit(sizeof(u64)) + /* TCP_NLA_SNDBUF_LIMITED */
		nla_total_size_64bit(sizeof(u64)) + /* TCP_NLA_DATA_SEGS_OUT */
		nla_total_size_64bit(sizeof(u64)) + /* TCP_NLA_TOTAL_RETRANS */
		nla_total_size_64bit(sizeof(u64)) + /* TCP_NLA_PACING_RATE */
		nla_total_size_64bit(sizeof(u64)) + /* TCP_NLA_DELIVERY_RATE */
		nla_total_size(sizeof(u32)) + /* TCP_NLA_SND_CWND */
		nla_total_size(sizeof(u32)) + /* TCP_NLA_REORDERING */
		nla_total_size(sizeof(u32)) + /* TCP_NLA_MIN_RTT */
		nla_total_size(sizeof(u8)) + /* TCP_NLA_RECUR_RETRANS */
		nla_total_size(sizeof(u8)) + /* TCP_NLA_DELIVERY_RATE_APP_LMT */
		nla_total_size(sizeof(u32)) + /* TCP_NLA_SNDQ_SIZE */
		nla_total_size(sizeof(u8)) + /* TCP_NLA_CA_STATE */
		nla_total_size(sizeof(u32)) + /* TCP_NLA_SND_SSTHRESH */
		nla_total_size(sizeof(u32)) + /* TCP_NLA_DELIVERED */
		nla_total_size(sizeof(u32)) + /* TCP_NLA_DELIVERED_CE */
		nla_total_size_64bit(sizeof(u64)) + /* TCP_NLA_BYTES_SENT */
		nla_total_size_64bit(sizeof(u64)) + /* TCP_NLA_BYTES_RETRANS */
		nla_total_size(sizeof(u32)) + /* TCP_NLA_DSACK_DUPS */
		nla_total_size(sizeof(u32)) + /* TCP_NLA_REORD_SEEN */
		nla_total_size(sizeof(u32)) + /* TCP_NLA_SRTT */
		0;
}

struct sk_buff *tcp_get_timestamping_opt_stats(const struct sock *sk)
{
	const struct tcp_sock *tp = tcp_sk(sk);
	struct sk_buff *stats;
	struct tcp_info info;
	unsigned long rate;
	u64 rate64;

	stats = alloc_skb(tcp_opt_stats_get_size(), GFP_ATOMIC);
	if (!stats)
		return NULL;

	tcp_get_info_chrono_stats(tp, &info);
	nla_put_u64_64bit(stats, TCP_NLA_BUSY,
			  info.tcpi_busy_time, TCP_NLA_PAD);
	nla_put_u64_64bit(stats, TCP_NLA_RWND_LIMITED,
			  info.tcpi_rwnd_limited, TCP_NLA_PAD);
	nla_put_u64_64bit(stats, TCP_NLA_SNDBUF_LIMITED,
			  info.tcpi_sndbuf_limited, TCP_NLA_PAD);
	nla_put_u64_64bit(stats, TCP_NLA_DATA_SEGS_OUT,
			  tp->data_segs_out, TCP_NLA_PAD);
	nla_put_u64_64bit(stats, TCP_NLA_TOTAL_RETRANS,
			  tp->total_retrans, TCP_NLA_PAD);

	rate = READ_ONCE(sk->sk_pacing_rate);
	rate64 = (rate != ~0UL) ? rate : ~0ULL;
	nla_put_u64_64bit(stats, TCP_NLA_PACING_RATE, rate64, TCP_NLA_PAD);

	rate64 = tcp_compute_delivery_rate(tp);
	nla_put_u64_64bit(stats, TCP_NLA_DELIVERY_RATE, rate64, TCP_NLA_PAD);

	nla_put_u32(stats, TCP_NLA_SND_CWND, tp->snd_cwnd);
	nla_put_u32(stats, TCP_NLA_REORDERING, tp->reordering);
	nla_put_u32(stats, TCP_NLA_MIN_RTT, tcp_min_rtt(tp));

	nla_put_u8(stats, TCP_NLA_RECUR_RETRANS, inet_csk(sk)->icsk_retransmits);
	nla_put_u8(stats, TCP_NLA_DELIVERY_RATE_APP_LMT, !!tp->rate_app_limited);
	nla_put_u32(stats, TCP_NLA_SND_SSTHRESH, tp->snd_ssthresh);
	nla_put_u32(stats, TCP_NLA_DELIVERED, tp->delivered);
	nla_put_u32(stats, TCP_NLA_DELIVERED_CE, tp->delivered_ce);

	nla_put_u32(stats, TCP_NLA_SNDQ_SIZE, tp->write_seq - tp->snd_una);
	nla_put_u8(stats, TCP_NLA_CA_STATE, inet_csk(sk)->icsk_ca_state);

	nla_put_u64_64bit(stats, TCP_NLA_BYTES_SENT, tp->bytes_sent,
			  TCP_NLA_PAD);
	nla_put_u64_64bit(stats, TCP_NLA_BYTES_RETRANS, tp->bytes_retrans,
			  TCP_NLA_PAD);
	nla_put_u32(stats, TCP_NLA_DSACK_DUPS, tp->dsack_dups);
	nla_put_u32(stats, TCP_NLA_REORD_SEEN, tp->reord_seen);
	nla_put_u32(stats, TCP_NLA_SRTT, tp->srtt_us >> 3);

	return stats;
}

static int do_tcp_getsockopt(struct sock *sk, int level,
		int optname, char __user *optval, int __user *optlen)
{
	struct inet_connection_sock *icsk = inet_csk(sk);
	struct tcp_sock *tp = tcp_sk(sk);
	struct net *net = sock_net(sk);
	int val, len;

	if (get_user(len, optlen))
		return -EFAULT;

	len = min_t(unsigned int, len, sizeof(int));

	if (len < 0)
		return -EINVAL;

	switch (optname) {
	case TCP_MAXSEG:
		val = tp->mss_cache;
		if (!val && ((1 << sk->sk_state) & (TCPF_CLOSE | TCPF_LISTEN)))
			val = tp->rx_opt.user_mss;
		if (tp->repair)
			val = tp->rx_opt.mss_clamp;
		break;
	case TCP_NODELAY:
		val = !!(tp->nonagle&TCP_NAGLE_OFF);
		break;
	case TCP_CORK:
		val = !!(tp->nonagle&TCP_NAGLE_CORK);
		break;
	case TCP_KEEPIDLE:
		val = keepalive_time_when(tp) / HZ;
		break;
	case TCP_KEEPINTVL:
		val = keepalive_intvl_when(tp) / HZ;
		break;
	case TCP_KEEPCNT:
		val = keepalive_probes(tp);
		break;
	case TCP_SYNCNT:
		val = icsk->icsk_syn_retries ? : net->ipv4.sysctl_tcp_syn_retries;
		break;
	case TCP_LINGER2:
		val = tp->linger2;
		if (val >= 0)
			val = (val ? : net->ipv4.sysctl_tcp_fin_timeout) / HZ;
		break;
	case TCP_DEFER_ACCEPT:
		val = retrans_to_secs(icsk->icsk_accept_queue.rskq_defer_accept,
				      TCP_TIMEOUT_INIT / HZ, TCP_RTO_MAX / HZ);
		break;
	case TCP_WINDOW_CLAMP:
		val = tp->window_clamp;
		break;
	case TCP_INFO: {
		struct tcp_info info;

		if (get_user(len, optlen))
			return -EFAULT;

		tcp_get_info(sk, &info, false);

		len = min_t(unsigned int, len, sizeof(info));
		if (put_user(len, optlen))
			return -EFAULT;
		if (copy_to_user(optval, &info, len))
			return -EFAULT;
		return 0;
	}
	case TCP_CC_INFO: {
		const struct tcp_congestion_ops *ca_ops;
		union tcp_cc_info info;
		size_t sz = 0;
		int attr;

		if (get_user(len, optlen))
			return -EFAULT;

		ca_ops = icsk->icsk_ca_ops;
		if (ca_ops && ca_ops->get_info)
			sz = ca_ops->get_info(sk, ~0U, &attr, &info);

		len = min_t(unsigned int, len, sz);
		if (put_user(len, optlen))
			return -EFAULT;
		if (copy_to_user(optval, &info, len))
			return -EFAULT;
		return 0;
	}
	case TCP_QUICKACK:
		val = !inet_csk_in_pingpong_mode(sk);
		break;

	case TCP_CONGESTION:
		if (get_user(len, optlen))
			return -EFAULT;
		len = min_t(unsigned int, len, TCP_CA_NAME_MAX);
		if (put_user(len, optlen))
			return -EFAULT;
		if (copy_to_user(optval, icsk->icsk_ca_ops->name, len))
			return -EFAULT;
		return 0;

	case TCP_ULP:
		if (get_user(len, optlen))
			return -EFAULT;
		len = min_t(unsigned int, len, TCP_ULP_NAME_MAX);
		if (!icsk->icsk_ulp_ops) {
			if (put_user(0, optlen))
				return -EFAULT;
			return 0;
		}
		if (put_user(len, optlen))
			return -EFAULT;
		if (copy_to_user(optval, icsk->icsk_ulp_ops->name, len))
			return -EFAULT;
		return 0;

	case TCP_FASTOPEN_KEY: {
		__u8 key[TCP_FASTOPEN_KEY_BUF_LENGTH];
		struct tcp_fastopen_context *ctx;
		unsigned int key_len = 0;

		if (get_user(len, optlen))
			return -EFAULT;

		rcu_read_lock();
		ctx = rcu_dereference(icsk->icsk_accept_queue.fastopenq.ctx);
		if (ctx) {
			key_len = tcp_fastopen_context_len(ctx) *
					TCP_FASTOPEN_KEY_LENGTH;
			memcpy(&key[0], &ctx->key[0], key_len);
		}
		rcu_read_unlock();

		len = min_t(unsigned int, len, key_len);
		if (put_user(len, optlen))
			return -EFAULT;
		if (copy_to_user(optval, key, len))
			return -EFAULT;
		return 0;
	}
	case TCP_THIN_LINEAR_TIMEOUTS:
		val = tp->thin_lto;
		break;

	case TCP_THIN_DUPACK:
		val = 0;
		break;

	case TCP_REPAIR:
		val = tp->repair;
		break;

	case TCP_REPAIR_QUEUE:
		if (tp->repair)
			val = tp->repair_queue;
		else
			return -EINVAL;
		break;

	case TCP_REPAIR_WINDOW: {
		struct tcp_repair_window opt;

		if (get_user(len, optlen))
			return -EFAULT;

		if (len != sizeof(opt))
			return -EINVAL;

		if (!tp->repair)
			return -EPERM;

		opt.snd_wl1	= tp->snd_wl1;
		opt.snd_wnd	= tp->snd_wnd;
		opt.max_window	= tp->max_window;
		opt.rcv_wnd	= tp->rcv_wnd;
		opt.rcv_wup	= tp->rcv_wup;

		if (copy_to_user(optval, &opt, len))
			return -EFAULT;
		return 0;
	}
	case TCP_QUEUE_SEQ:
		if (tp->repair_queue == TCP_SEND_QUEUE)
			val = tp->write_seq;
		else if (tp->repair_queue == TCP_RECV_QUEUE)
			val = tp->rcv_nxt;
		else
			return -EINVAL;
		break;

	case TCP_USER_TIMEOUT:
		val = icsk->icsk_user_timeout;
		break;

	case TCP_FASTOPEN:
		val = icsk->icsk_accept_queue.fastopenq.max_qlen;
		break;

	case TCP_FASTOPEN_CONNECT:
		val = tp->fastopen_connect;
		break;

	case TCP_FASTOPEN_NO_COOKIE:
		val = tp->fastopen_no_cookie;
		break;

	case TCP_TX_DELAY:
		val = tp->tcp_tx_delay;
		break;

	case TCP_TIMESTAMP:
		val = tcp_time_stamp_raw() + tp->tsoffset;
		break;
	case TCP_NOTSENT_LOWAT:
		val = tp->notsent_lowat;
		break;
	case TCP_INQ:
		val = tp->recvmsg_inq;
		break;
	case TCP_SAVE_SYN:
		val = tp->save_syn;
		break;
	case TCP_SAVED_SYN: {
		if (get_user(len, optlen))
			return -EFAULT;

		lock_sock(sk);
		if (tp->saved_syn) {
			if (len < tp->saved_syn[0]) {
				if (put_user(tp->saved_syn[0], optlen)) {
					release_sock(sk);
					return -EFAULT;
				}
				release_sock(sk);
				return -EINVAL;
			}
			len = tp->saved_syn[0];
			if (put_user(len, optlen)) {
				release_sock(sk);
				return -EFAULT;
			}
			if (copy_to_user(optval, tp->saved_syn + 1, len)) {
				release_sock(sk);
				return -EFAULT;
			}
			tcp_saved_syn_free(tp);
			release_sock(sk);
		} else {
			release_sock(sk);
			len = 0;
			if (put_user(len, optlen))
				return -EFAULT;
		}
		return 0;
	}
#ifdef CONFIG_MPTCP
	case MPTCP_SCHEDULER:
		if (get_user(len, optlen))
			return -EFAULT;
		len = min_t(unsigned int, len, MPTCP_SCHED_NAME_MAX);
		if (put_user(len, optlen))
			return -EFAULT;

		lock_sock(sk);
		if (mptcp(tcp_sk(sk))) {
			struct mptcp_cb *mpcb = tcp_sk(mptcp_meta_sk(sk))->mpcb;

			if (copy_to_user(optval, mpcb->sched_ops->name, len)) {
				release_sock(sk);
				return -EFAULT;
			}
		} else {
			if (copy_to_user(optval, tcp_sk(sk)->mptcp_sched_name,
					 len)) {
				release_sock(sk);
				return -EFAULT;
			}
		}
		release_sock(sk);
		return 0;

	case MPTCP_PATH_MANAGER:
		if (get_user(len, optlen))
			return -EFAULT;
		len = min_t(unsigned int, len, MPTCP_PM_NAME_MAX);
		if (put_user(len, optlen))
			return -EFAULT;

		lock_sock(sk);
		if (mptcp(tcp_sk(sk))) {
			struct mptcp_cb *mpcb = tcp_sk(mptcp_meta_sk(sk))->mpcb;

			if (copy_to_user(optval, mpcb->pm_ops->name, len)) {
				release_sock(sk);
				return -EFAULT;
			}
		} else {
			if (copy_to_user(optval, tcp_sk(sk)->mptcp_pm_name,
					 len)) {
				release_sock(sk);
				return -EFAULT;
			}
		}
		release_sock(sk);
		return 0;

	case MPTCP_ENABLED:
		if (sk->sk_state != TCP_SYN_SENT)
			val = mptcp(tp) ? 1 : 0;
		else
			val = sock_flag(sk, SOCK_MPTCP) ? 1 : 0;
		break;
	case MPTCP_INFO:
	{
		int ret;

		if (!mptcp(tp))
			return -EINVAL;

		if (get_user(len, optlen))
			return -EFAULT;

		len = min_t(unsigned int, len, sizeof(struct mptcp_info));

		lock_sock(sk);
		ret = mptcp_get_info(sk, optval, len);
		release_sock(sk);

		if (ret)
			return ret;

		if (put_user(len, optlen))
			return -EFAULT;
		return 0;
	}
#endif
#ifdef CONFIG_MMU
	case TCP_ZEROCOPY_RECEIVE: {
		struct tcp_zerocopy_receive zc;
		int err;

		if (get_user(len, optlen))
			return -EFAULT;
		if (len != sizeof(zc))
			return -EINVAL;
		if (copy_from_user(&zc, optval, len))
			return -EFAULT;
		lock_sock(sk);
		err = tcp_zerocopy_receive(sk, &zc);
		release_sock(sk);
		if (!err && copy_to_user(optval, &zc, len))
			err = -EFAULT;
		return err;
	}
#endif
	default:
		return -ENOPROTOOPT;
	}

	if (put_user(len, optlen))
		return -EFAULT;
	if (copy_to_user(optval, &val, len))
		return -EFAULT;
	return 0;
}

int tcp_getsockopt(struct sock *sk, int level, int optname, char __user *optval,
		   int __user *optlen)
{
	struct inet_connection_sock *icsk = inet_csk(sk);

	if (level != SOL_TCP)
		return icsk->icsk_af_ops->getsockopt(sk, level, optname,
						     optval, optlen);
	return do_tcp_getsockopt(sk, level, optname, optval, optlen);
}
EXPORT_SYMBOL(tcp_getsockopt);

#ifdef CONFIG_COMPAT
int compat_tcp_getsockopt(struct sock *sk, int level, int optname,
			  char __user *optval, int __user *optlen)
{
	if (level != SOL_TCP)
		return inet_csk_compat_getsockopt(sk, level, optname,
						  optval, optlen);
	return do_tcp_getsockopt(sk, level, optname, optval, optlen);
}
EXPORT_SYMBOL(compat_tcp_getsockopt);
#endif

#ifdef CONFIG_TCP_MD5SIG
static DEFINE_PER_CPU(struct tcp_md5sig_pool, tcp_md5sig_pool);
static DEFINE_MUTEX(tcp_md5sig_mutex);
static bool tcp_md5sig_pool_populated = false;

static void __tcp_alloc_md5sig_pool(void)
{
	struct crypto_ahash *hash;
	int cpu;

	hash = crypto_alloc_ahash("md5", 0, CRYPTO_ALG_ASYNC);
	if (IS_ERR(hash))
		return;

	for_each_possible_cpu(cpu) {
		void *scratch = per_cpu(tcp_md5sig_pool, cpu).scratch;
		struct ahash_request *req;

		if (!scratch) {
			scratch = kmalloc_node(sizeof(union tcp_md5sum_block) +
					       sizeof(struct tcphdr),
					       GFP_KERNEL,
					       cpu_to_node(cpu));
			if (!scratch)
				return;
			per_cpu(tcp_md5sig_pool, cpu).scratch = scratch;
		}
		if (per_cpu(tcp_md5sig_pool, cpu).md5_req)
			continue;

		req = ahash_request_alloc(hash, GFP_KERNEL);
		if (!req)
			return;

		ahash_request_set_callback(req, 0, NULL, NULL);

		per_cpu(tcp_md5sig_pool, cpu).md5_req = req;
	}
	/* before setting tcp_md5sig_pool_populated, we must commit all writes
	 * to memory. See smp_rmb() in tcp_get_md5sig_pool()
	 */
	smp_wmb();
	tcp_md5sig_pool_populated = true;
}

bool tcp_alloc_md5sig_pool(void)
{
	if (unlikely(!tcp_md5sig_pool_populated)) {
		mutex_lock(&tcp_md5sig_mutex);

		if (!tcp_md5sig_pool_populated) {
			__tcp_alloc_md5sig_pool();
			if (tcp_md5sig_pool_populated)
				static_branch_inc(&tcp_md5_needed);
		}

		mutex_unlock(&tcp_md5sig_mutex);
	}
	return tcp_md5sig_pool_populated;
}
EXPORT_SYMBOL(tcp_alloc_md5sig_pool);


/**
 *	tcp_get_md5sig_pool - get md5sig_pool for this user
 *
 *	We use percpu structure, so if we succeed, we exit with preemption
 *	and BH disabled, to make sure another thread or softirq handling
 *	wont try to get same context.
 */
struct tcp_md5sig_pool *tcp_get_md5sig_pool(void)
{
	local_bh_disable();

	if (tcp_md5sig_pool_populated) {
		/* coupled with smp_wmb() in __tcp_alloc_md5sig_pool() */
		smp_rmb();
		return this_cpu_ptr(&tcp_md5sig_pool);
	}
	local_bh_enable();
	return NULL;
}
EXPORT_SYMBOL(tcp_get_md5sig_pool);

int tcp_md5_hash_skb_data(struct tcp_md5sig_pool *hp,
			  const struct sk_buff *skb, unsigned int header_len)
{
	struct scatterlist sg;
	const struct tcphdr *tp = tcp_hdr(skb);
	struct ahash_request *req = hp->md5_req;
	unsigned int i;
	const unsigned int head_data_len = skb_headlen(skb) > header_len ?
					   skb_headlen(skb) - header_len : 0;
	const struct skb_shared_info *shi = skb_shinfo(skb);
	struct sk_buff *frag_iter;

	sg_init_table(&sg, 1);

	sg_set_buf(&sg, ((u8 *) tp) + header_len, head_data_len);
	ahash_request_set_crypt(req, &sg, NULL, head_data_len);
	if (crypto_ahash_update(req))
		return 1;

	for (i = 0; i < shi->nr_frags; ++i) {
		const skb_frag_t *f = &shi->frags[i];
		unsigned int offset = skb_frag_off(f);
		struct page *page = skb_frag_page(f) + (offset >> PAGE_SHIFT);

		sg_set_page(&sg, page, skb_frag_size(f),
			    offset_in_page(offset));
		ahash_request_set_crypt(req, &sg, NULL, skb_frag_size(f));
		if (crypto_ahash_update(req))
			return 1;
	}

	skb_walk_frags(skb, frag_iter)
		if (tcp_md5_hash_skb_data(hp, frag_iter, 0))
			return 1;

	return 0;
}
EXPORT_SYMBOL(tcp_md5_hash_skb_data);

int tcp_md5_hash_key(struct tcp_md5sig_pool *hp, const struct tcp_md5sig_key *key)
{
	struct scatterlist sg;

	sg_init_one(&sg, key->key, key->keylen);
	ahash_request_set_crypt(hp->md5_req, &sg, NULL, key->keylen);
	return crypto_ahash_update(hp->md5_req);
}
EXPORT_SYMBOL(tcp_md5_hash_key);

#endif

void tcp_done(struct sock *sk)
{
	struct request_sock *req;

	/* We might be called with a new socket, after
	 * inet_csk_prepare_forced_close() has been called
	 * so we can not use lockdep_sock_is_held(sk)
	 */
	req = rcu_dereference_protected(tcp_sk(sk)->fastopen_rsk, 1);

	if (sk->sk_state == TCP_SYN_SENT || sk->sk_state == TCP_SYN_RECV)
		TCP_INC_STATS(sock_net(sk), TCP_MIB_ATTEMPTFAILS);

	WARN_ON(sk->sk_state == TCP_CLOSE);
	tcp_set_state(sk, TCP_CLOSE);

	tcp_clear_xmit_timers(sk);
	if (req)
		reqsk_fastopen_remove(sk, req, false);

	sk->sk_shutdown = SHUTDOWN_MASK;

	if (!sock_flag(sk, SOCK_DEAD))
		sk->sk_state_change(sk);
	else
		inet_csk_destroy_sock(sk);
}
EXPORT_SYMBOL_GPL(tcp_done);

int tcp_abort(struct sock *sk, int err)
{
	struct sock *meta_sk = mptcp(tcp_sk(sk)) ? mptcp_meta_sk(sk) : sk;

	if (!sk_fullsock(sk)) {
		if (sk->sk_state == TCP_NEW_SYN_RECV) {
			struct request_sock *req = inet_reqsk(sk);

			local_bh_disable();
			inet_csk_reqsk_queue_drop(req->rsk_listener, req);
			local_bh_enable();
			return 0;
		}
		return -EOPNOTSUPP;
	}

	/* Don't race with userspace socket closes such as tcp_close. */
	lock_sock(meta_sk);

	if (sk->sk_state == TCP_LISTEN) {
		tcp_set_state(sk, TCP_CLOSE);
		inet_csk_listen_stop(sk);
	}

	/* Don't race with BH socket closes such as inet_csk_listen_stop. */
	local_bh_disable();
	bh_lock_sock(meta_sk);

	if (!sock_flag(sk, SOCK_DEAD)) {
		sk->sk_err = err;
		/* This barrier is coupled with smp_rmb() in tcp_poll() */
		smp_wmb();
		sk->sk_error_report(sk);
		if (tcp_need_reset(sk->sk_state))
			tcp_sk(sk)->ops->send_active_reset(sk, GFP_ATOMIC);
		tcp_done(sk);
	}

	bh_unlock_sock(meta_sk);
	local_bh_enable();
	tcp_write_queue_purge(sk);
	release_sock(meta_sk);
	return 0;
}
EXPORT_SYMBOL_GPL(tcp_abort);

extern struct tcp_congestion_ops tcp_reno;

static __initdata unsigned long thash_entries;
static int __init set_thash_entries(char *str)
{
	ssize_t ret;

	if (!str)
		return 0;

	ret = kstrtoul(str, 0, &thash_entries);
	if (ret)
		return 0;

	return 1;
}
__setup("thash_entries=", set_thash_entries);

static void __init tcp_init_mem(void)
{
	unsigned long limit = nr_free_buffer_pages() / 16;

	limit = max(limit, 128UL);
	sysctl_tcp_mem[0] = limit / 4 * 3;		/* 4.68 % */
	sysctl_tcp_mem[1] = limit;			/* 6.25 % */
	sysctl_tcp_mem[2] = sysctl_tcp_mem[0] * 2;	/* 9.37 % */
}

void __init tcp_init(void)
{
	int max_rshare, max_wshare, cnt;
	unsigned long limit;
	unsigned int i;

	BUILD_BUG_ON(TCP_MIN_SND_MSS <= MAX_TCP_OPTION_SPACE);
	BUILD_BUG_ON(sizeof(struct tcp_skb_cb) >
		     FIELD_SIZEOF(struct sk_buff, cb));

	percpu_counter_init(&tcp_sockets_allocated, 0, GFP_KERNEL);
	percpu_counter_init(&tcp_orphan_count, 0, GFP_KERNEL);
	inet_hashinfo_init(&tcp_hashinfo);
	inet_hashinfo2_init(&tcp_hashinfo, "tcp_listen_portaddr_hash",
			    thash_entries, 21,  /* one slot per 2 MB*/
			    0, 64 * 1024);
	tcp_hashinfo.bind_bucket_cachep =
		kmem_cache_create("tcp_bind_bucket",
				  sizeof(struct inet_bind_bucket), 0,
				  SLAB_HWCACHE_ALIGN|SLAB_PANIC, NULL);

	/* Size and allocate the main established and bind bucket
	 * hash tables.
	 *
	 * The methodology is similar to that of the buffer cache.
	 */
	tcp_hashinfo.ehash =
		alloc_large_system_hash("TCP established",
					sizeof(struct inet_ehash_bucket),
					thash_entries,
					17, /* one slot per 128 KB of memory */
					0,
					NULL,
					&tcp_hashinfo.ehash_mask,
					0,
					thash_entries ? 0 : 512 * 1024);
	for (i = 0; i <= tcp_hashinfo.ehash_mask; i++)
		INIT_HLIST_NULLS_HEAD(&tcp_hashinfo.ehash[i].chain, i);

	if (inet_ehash_locks_alloc(&tcp_hashinfo))
		panic("TCP: failed to alloc ehash_locks");
	tcp_hashinfo.bhash =
		alloc_large_system_hash("TCP bind",
					sizeof(struct inet_bind_hashbucket),
					tcp_hashinfo.ehash_mask + 1,
					17, /* one slot per 128 KB of memory */
					0,
					&tcp_hashinfo.bhash_size,
					NULL,
					0,
					64 * 1024);
	tcp_hashinfo.bhash_size = 1U << tcp_hashinfo.bhash_size;
	for (i = 0; i < tcp_hashinfo.bhash_size; i++) {
		spin_lock_init(&tcp_hashinfo.bhash[i].lock);
		INIT_HLIST_HEAD(&tcp_hashinfo.bhash[i].chain);
	}


	cnt = tcp_hashinfo.ehash_mask + 1;
	sysctl_tcp_max_orphans = cnt / 2;

	tcp_init_mem();
	/* Set per-socket limits to no more than 1/128 the pressure threshold */
	limit = nr_free_buffer_pages() << (PAGE_SHIFT - 7);
	max_wshare = min(4UL*1024*1024, limit);
	max_rshare = min(6UL*1024*1024, limit);

	init_net.ipv4.sysctl_tcp_wmem[0] = SK_MEM_QUANTUM;
	init_net.ipv4.sysctl_tcp_wmem[1] = 16*1024;
	init_net.ipv4.sysctl_tcp_wmem[2] = max(64*1024, max_wshare);

	init_net.ipv4.sysctl_tcp_rmem[0] = SK_MEM_QUANTUM;
	init_net.ipv4.sysctl_tcp_rmem[1] = 131072;
	init_net.ipv4.sysctl_tcp_rmem[2] = max(131072, max_rshare);

	pr_info("Hash tables configured (established %u bind %u)\n",
		tcp_hashinfo.ehash_mask + 1, tcp_hashinfo.bhash_size);

	tcp_v4_init();
	tcp_metrics_init();
	BUG_ON(tcp_register_congestion_control(&tcp_reno) != 0);
	tcp_tasklet_init();
}<|MERGE_RESOLUTION|>--- conflicted
+++ resolved
@@ -2722,21 +2722,12 @@
 
 	sk->sk_shutdown = 0;
 	sock_reset_flag(sk, SOCK_DONE);
-<<<<<<< HEAD
-	tp->write_seq += tp->max_window + 2;
-	if (tp->write_seq == 0)
-		tp->write_seq = 1;
-=======
-	tp->srtt_us = 0;
-	tp->mdev_us = jiffies_to_usecs(TCP_TIMEOUT_INIT);
-	tp->rcv_rtt_last_tsecr = 0;
 
 	seq = tp->write_seq + tp->max_window + 2;
 	if (!seq)
 		seq = 1;
 	WRITE_ONCE(tp->write_seq, seq);
 
->>>>>>> 219d5433
 	icsk->icsk_backoff = 0;
 	tp->snd_cwnd = 2;
 	icsk->icsk_probes_out = 0;
@@ -3505,15 +3496,11 @@
 	info->tcpi_bytes_retrans = tp->bytes_retrans;
 	info->tcpi_dsack_dups = tp->dsack_dups;
 	info->tcpi_reord_seen = tp->reord_seen;
-<<<<<<< HEAD
+	info->tcpi_rcv_ooopack = tp->rcv_ooopack;
+	info->tcpi_snd_wnd = tp->snd_wnd;
 
 	if (!no_lock)
 		unlock_sock_fast(sk, slow);
-=======
-	info->tcpi_rcv_ooopack = tp->rcv_ooopack;
-	info->tcpi_snd_wnd = tp->snd_wnd;
-	unlock_sock_fast(sk, slow);
->>>>>>> 219d5433
 }
 EXPORT_SYMBOL_GPL(tcp_get_info);
 
