/*
 * INET		An implementation of the TCP/IP protocol suite for the LINUX
 *		operating system.  INET is implemented using the  BSD Socket
 *		interface as the means of communication with the user level.
 *
 *		Implementation of the Transmission Control Protocol(TCP).
 *
 * Authors:	Ross Biro
 *		Fred N. van Kempen, <waltje@uWalt.NL.Mugnet.ORG>
 *		Mark Evans, <evansmp@uhura.aston.ac.uk>
 *		Corey Minyard <wf-rch!minyard@relay.EU.net>
 *		Florian La Roche, <flla@stud.uni-sb.de>
 *		Charles Hedrick, <hedrick@klinzhai.rutgers.edu>
 *		Linus Torvalds, <torvalds@cs.helsinki.fi>
 *		Alan Cox, <gw4pts@gw4pts.ampr.org>
 *		Matthew Dillon, <dillon@apollo.west.oic.com>
 *		Arnt Gulbrandsen, <agulbra@nvg.unit.no>
 *		Jorge Cwik, <jorge@laser.satlink.net>
 */

/*
 * Changes:	Pedro Roque	:	Retransmit queue handled by TCP.
 *				:	Fragmentation on mtu decrease
 *				:	Segment collapse on retransmit
 *				:	AF independence
 *
 *		Linus Torvalds	:	send_delayed_ack
 *		David S. Miller	:	Charge memory using the right skb
 *					during syn/ack processing.
 *		David S. Miller :	Output engine completely rewritten.
 *		Andrea Arcangeli:	SYNACK carry ts_recent in tsecr.
 *		Cacophonix Gaul :	draft-minshall-nagle-01
 *		J Hadi Salim	:	ECN support
 *
 */

#define pr_fmt(fmt) "TCP: " fmt

#include <net/mptcp.h>
#include <net/mptcp_v4.h>
#if IS_ENABLED(CONFIG_IPV6)
#include <net/mptcp_v6.h>
#endif
#include <net/ipv6.h>
#include <net/tcp.h>

#include <linux/compiler.h>
#include <linux/gfp.h>
#include <linux/module.h>
#include <linux/static_key.h>

#include <trace/events/tcp.h>

<<<<<<< HEAD
=======
/* Refresh clocks of a TCP socket,
 * ensuring monotically increasing values.
 */
void tcp_mstamp_refresh(struct tcp_sock *tp)
{
	u64 val = tcp_clock_ns();

	if (val > tp->tcp_clock_cache)
		tp->tcp_clock_cache = val;

	val = div_u64(val, NSEC_PER_USEC);
	if (val > tp->tcp_mstamp)
		tp->tcp_mstamp = val;
}

static bool tcp_write_xmit(struct sock *sk, unsigned int mss_now, int nonagle,
			   int push_one, gfp_t gfp);

>>>>>>> 8fe28cb5
/* Account for new data that has been sent to the network. */
void tcp_event_new_data_sent(struct sock *sk, struct sk_buff *skb)
{
	struct inet_connection_sock *icsk = inet_csk(sk);
	struct tcp_sock *tp = tcp_sk(sk);
	unsigned int prior_packets = tp->packets_out;

	tp->snd_nxt = TCP_SKB_CB(skb)->end_seq;

	__skb_unlink(skb, &sk->sk_write_queue);
	tcp_rbtree_insert(&sk->tcp_rtx_queue, skb);

	tp->packets_out += tcp_skb_pcount(skb);
	if (!prior_packets || icsk->icsk_pending == ICSK_TIME_LOSS_PROBE)
		tcp_rearm_rto(sk);

	NET_ADD_STATS(sock_net(sk), LINUX_MIB_TCPORIGDATASENT,
		      tcp_skb_pcount(skb));
}

/* SND.NXT, if window was not shrunk or the amount of shrunk was less than one
 * window scaling factor due to loss of precision.
 * If window has been shrunk, what should we make? It is not clear at all.
 * Using SND.UNA we will fail to open window, SND.NXT is out of window. :-(
 * Anything in between SND.UNA...SND.UNA+SND.WND also can be already
 * invalid. OK, let's make this for now:
 */
static inline __u32 tcp_acceptable_seq(const struct sock *sk)
{
	const struct tcp_sock *tp = tcp_sk(sk);

	if (!before(tcp_wnd_end(tp), tp->snd_nxt) ||
	    (tp->rx_opt.wscale_ok &&
	     ((tp->snd_nxt - tcp_wnd_end(tp)) < (1 << tp->rx_opt.rcv_wscale))))
		return tp->snd_nxt;
	else
		return tcp_wnd_end(tp);
}

/* Calculate mss to advertise in SYN segment.
 * RFC1122, RFC1063, draft-ietf-tcpimpl-pmtud-01 state that:
 *
 * 1. It is independent of path mtu.
 * 2. Ideally, it is maximal possible segment size i.e. 65535-40.
 * 3. For IPv4 it is reasonable to calculate it from maximal MTU of
 *    attached devices, because some buggy hosts are confused by
 *    large MSS.
 * 4. We do not make 3, we advertise MSS, calculated from first
 *    hop device mtu, but allow to raise it to ip_rt_min_advmss.
 *    This may be overridden via information stored in routing table.
 * 5. Value 65535 for MSS is valid in IPv6 and means "as large as possible,
 *    probably even Jumbo".
 */
static __u16 tcp_advertise_mss(struct sock *sk)
{
	struct tcp_sock *tp = tcp_sk(sk);
	const struct dst_entry *dst = __sk_dst_get(sk);
	int mss = tp->advmss;

	if (dst) {
		unsigned int metric = dst_metric_advmss(dst);

		if (metric < mss) {
			mss = metric;
			tp->advmss = mss;
		}
	}

	return (__u16)mss;
}

/* RFC2861. Reset CWND after idle period longer RTO to "restart window".
 * This is the first part of cwnd validation mechanism.
 */
void tcp_cwnd_restart(struct sock *sk, s32 delta)
{
	struct tcp_sock *tp = tcp_sk(sk);
	u32 restart_cwnd = tcp_init_cwnd(tp, __sk_dst_get(sk));
	u32 cwnd = tp->snd_cwnd;

	tcp_ca_event(sk, CA_EVENT_CWND_RESTART);

	tp->snd_ssthresh = tcp_current_ssthresh(sk);
	restart_cwnd = min(restart_cwnd, cwnd);

	while ((delta -= inet_csk(sk)->icsk_rto) > 0 && cwnd > restart_cwnd)
		cwnd >>= 1;
	tp->snd_cwnd = max(cwnd, restart_cwnd);
	tp->snd_cwnd_stamp = tcp_jiffies32;
	tp->snd_cwnd_used = 0;
}

/* Congestion state accounting after a packet has been sent. */
static void tcp_event_data_sent(struct tcp_sock *tp,
				struct sock *sk)
{
	struct inet_connection_sock *icsk = inet_csk(sk);
	const u32 now = tcp_jiffies32;

	if (tcp_packets_in_flight(tp) == 0)
		tcp_ca_event(sk, CA_EVENT_TX_START);

	tp->lsndtime = now;

	/* If it is a reply for ato after last received
	 * packet, enter pingpong mode.
	 */
	if ((u32)(now - icsk->icsk_ack.lrcvtime) < icsk->icsk_ack.ato)
		icsk->icsk_ack.pingpong = 1;
}

/* Account for an ACK we sent. */
static inline void tcp_event_ack_sent(struct sock *sk, unsigned int pkts,
				      u32 rcv_nxt)
{
	struct tcp_sock *tp = tcp_sk(sk);

	if (unlikely(tp->compressed_ack > TCP_FASTRETRANS_THRESH)) {
		NET_ADD_STATS(sock_net(sk), LINUX_MIB_TCPACKCOMPRESSED,
			      tp->compressed_ack - TCP_FASTRETRANS_THRESH);
		tp->compressed_ack = TCP_FASTRETRANS_THRESH;
		if (hrtimer_try_to_cancel(&tp->compressed_ack_timer) == 1)
			__sock_put(sk);
	}

	if (unlikely(rcv_nxt != tp->rcv_nxt))
		return;  /* Special ACK sent by DCTCP to reflect ECN */
	tcp_dec_quickack_mode(sk, pkts);
	inet_csk_clear_xmit_timer(sk, ICSK_TIME_DACK);
}

/* Determine a window scaling and initial window to offer.
 * Based on the assumption that the given amount of space
 * will be offered. Store the results in the tp structure.
 * NOTE: for smooth operation initial space offering should
 * be a multiple of mss if possible. We assume here that mss >= 1.
 * This MUST be enforced by all callers.
 */
void tcp_select_initial_window(const struct sock *sk, int __space, __u32 mss,
			       __u32 *rcv_wnd, __u32 *window_clamp,
			       int wscale_ok, __u8 *rcv_wscale,
			       __u32 init_rcv_wnd)
{
	unsigned int space = (__space < 0 ? 0 : __space);

	/* If no clamp set the clamp to the max possible scaled window */
	if (*window_clamp == 0)
		(*window_clamp) = (U16_MAX << TCP_MAX_WSCALE);
	space = min(*window_clamp, space);

	/* Quantize space offering to a multiple of mss if possible. */
	if (space > mss)
		space = rounddown(space, mss);

	/* NOTE: offering an initial window larger than 32767
	 * will break some buggy TCP stacks. If the admin tells us
	 * it is likely we could be speaking with such a buggy stack
	 * we will truncate our initial window offering to 32K-1
	 * unless the remote has sent us a window scaling option,
	 * which we interpret as a sign the remote TCP is not
	 * misinterpreting the window field as a signed quantity.
	 */
	if (sock_net(sk)->ipv4.sysctl_tcp_workaround_signed_windows)
		(*rcv_wnd) = min(space, MAX_TCP_WINDOW);
	else
		(*rcv_wnd) = min_t(u32, space, U16_MAX);

	if (init_rcv_wnd)
		*rcv_wnd = min(*rcv_wnd, init_rcv_wnd * mss);

	(*rcv_wscale) = 0;
	if (wscale_ok) {
		/* Set window scaling on max possible window */
		space = max_t(u32, space, sock_net(sk)->ipv4.sysctl_tcp_rmem[2]);
		space = max_t(u32, space, sysctl_rmem_max);
		space = min_t(u32, space, *window_clamp);
		while (space > U16_MAX && (*rcv_wscale) < TCP_MAX_WSCALE) {
			space >>= 1;
			(*rcv_wscale)++;
		}
	}
	/* Set the clamp no higher than max representable value */
	(*window_clamp) = min_t(__u32, U16_MAX << (*rcv_wscale), *window_clamp);
}
EXPORT_SYMBOL(tcp_select_initial_window);

/* Chose a new window to advertise, update state in tcp_sock for the
 * socket, and return result with RFC1323 scaling applied.  The return
 * value can be stuffed directly into th->window for an outgoing
 * frame.
 */
u16 tcp_select_window(struct sock *sk)
{
	struct tcp_sock *tp = tcp_sk(sk);
	u32 old_win = tp->rcv_wnd;
	/* The window must never shrink at the meta-level. At the subflow we
	 * have to allow this. Otherwise we may announce a window too large
	 * for the current meta-level sk_rcvbuf.
	 */
	u32 cur_win = tcp_receive_window(mptcp(tp) ? tcp_sk(mptcp_meta_sk(sk)) : tp);
	u32 new_win = tp->ops->__select_window(sk);

	/* Never shrink the offered window */
	if (new_win < cur_win) {
		/* Danger Will Robinson!
		 * Don't update rcv_wup/rcv_wnd here or else
		 * we will not be able to advertise a zero
		 * window in time.  --DaveM
		 *
		 * Relax Will Robinson.
		 */
		if (new_win == 0)
			NET_INC_STATS(sock_net(sk),
				      LINUX_MIB_TCPWANTZEROWINDOWADV);
		new_win = ALIGN(cur_win, 1 << tp->rx_opt.rcv_wscale);
	}

	tp->rcv_wnd = new_win;
	tp->rcv_wup = tp->rcv_nxt;

	/* Make sure we do not exceed the maximum possible
	 * scaled window.
	 */
	if (!tp->rx_opt.rcv_wscale &&
	    sock_net(sk)->ipv4.sysctl_tcp_workaround_signed_windows)
		new_win = min(new_win, MAX_TCP_WINDOW);
	else
		new_win = min(new_win, (65535U << tp->rx_opt.rcv_wscale));

	/* RFC1323 scaling applied */
	new_win >>= tp->rx_opt.rcv_wscale;

	/* If we advertise zero window, disable fast path. */
	if (new_win == 0) {
		tp->pred_flags = 0;
		if (old_win)
			NET_INC_STATS(sock_net(sk),
				      LINUX_MIB_TCPTOZEROWINDOWADV);
	} else if (old_win == 0) {
		NET_INC_STATS(sock_net(sk), LINUX_MIB_TCPFROMZEROWINDOWADV);
	}

	return new_win;
}

/* Packet ECN state for a SYN-ACK */
static void tcp_ecn_send_synack(struct sock *sk, struct sk_buff *skb)
{
	const struct tcp_sock *tp = tcp_sk(sk);

	TCP_SKB_CB(skb)->tcp_flags &= ~TCPHDR_CWR;
	if (!(tp->ecn_flags & TCP_ECN_OK))
		TCP_SKB_CB(skb)->tcp_flags &= ~TCPHDR_ECE;
	else if (tcp_ca_needs_ecn(sk) ||
		 tcp_bpf_ca_needs_ecn(sk))
		INET_ECN_xmit(sk);
}

/* Packet ECN state for a SYN.  */
static void tcp_ecn_send_syn(struct sock *sk, struct sk_buff *skb)
{
	struct tcp_sock *tp = tcp_sk(sk);
	bool bpf_needs_ecn = tcp_bpf_ca_needs_ecn(sk);
	bool use_ecn = sock_net(sk)->ipv4.sysctl_tcp_ecn == 1 ||
		tcp_ca_needs_ecn(sk) || bpf_needs_ecn;

	if (!use_ecn) {
		const struct dst_entry *dst = __sk_dst_get(sk);

		if (dst && dst_feature(dst, RTAX_FEATURE_ECN))
			use_ecn = true;
	}

	tp->ecn_flags = 0;

	if (use_ecn) {
		TCP_SKB_CB(skb)->tcp_flags |= TCPHDR_ECE | TCPHDR_CWR;
		tp->ecn_flags = TCP_ECN_OK;
		if (tcp_ca_needs_ecn(sk) || bpf_needs_ecn)
			INET_ECN_xmit(sk);
	}
}

static void tcp_ecn_clear_syn(struct sock *sk, struct sk_buff *skb)
{
	if (sock_net(sk)->ipv4.sysctl_tcp_ecn_fallback)
		/* tp->ecn_flags are cleared at a later point in time when
		 * SYN ACK is ultimatively being received.
		 */
		TCP_SKB_CB(skb)->tcp_flags &= ~(TCPHDR_ECE | TCPHDR_CWR);
}

static void
tcp_ecn_make_synack(const struct request_sock *req, struct tcphdr *th)
{
	if (inet_rsk(req)->ecn_ok)
		th->ece = 1;
}

/* Set up ECN state for a packet on a ESTABLISHED socket that is about to
 * be sent.
 */
static void tcp_ecn_send(struct sock *sk, struct sk_buff *skb,
			 struct tcphdr *th, int tcp_header_len)
{
	struct tcp_sock *tp = tcp_sk(sk);

	if (tp->ecn_flags & TCP_ECN_OK) {
		/* Not-retransmitted data segment: set ECT and inject CWR. */
		if (skb->len != tcp_header_len &&
		    !before(TCP_SKB_CB(skb)->seq, tp->snd_nxt)) {
			INET_ECN_xmit(sk);
			if (tp->ecn_flags & TCP_ECN_QUEUE_CWR) {
				tp->ecn_flags &= ~TCP_ECN_QUEUE_CWR;
				th->cwr = 1;
				skb_shinfo(skb)->gso_type |= SKB_GSO_TCP_ECN;
			}
		} else if (!tcp_ca_needs_ecn(sk)) {
			/* ACK or retransmitted segment: clear ECT|CE */
			INET_ECN_dontxmit(sk);
		}
		if (tp->ecn_flags & TCP_ECN_DEMAND_CWR)
			th->ece = 1;
	}
}

/* Constructs common control bits of non-data skb. If SYN/FIN is present,
 * auto increment end seqno.
 */
void tcp_init_nondata_skb(struct sk_buff *skb, u32 seq, u8 flags)
{
	skb->ip_summed = CHECKSUM_PARTIAL;

	TCP_SKB_CB(skb)->tcp_flags = flags;
	TCP_SKB_CB(skb)->sacked = 0;

	tcp_skb_pcount_set(skb, 1);

	TCP_SKB_CB(skb)->seq = seq;
	if (flags & (TCPHDR_SYN | TCPHDR_FIN))
		seq++;
	TCP_SKB_CB(skb)->end_seq = seq;
}

bool tcp_urg_mode(const struct tcp_sock *tp)
{
	return tp->snd_una != tp->snd_up;
}

#define OPTION_SACK_ADVERTISE	(1 << 0)
#define OPTION_TS		(1 << 1)
#define OPTION_MD5		(1 << 2)
#define OPTION_WSCALE		(1 << 3)
#define OPTION_FAST_OPEN_COOKIE	(1 << 8)
#define OPTION_SMC		(1 << 9)
/* Before adding here - take a look at OPTION_MPTCP in include/net/mptcp.h */

static void smc_options_write(__be32 *ptr, u16 *options)
{
#if IS_ENABLED(CONFIG_SMC)
	if (static_branch_unlikely(&tcp_have_smc)) {
		if (unlikely(OPTION_SMC & *options)) {
			*ptr++ = htonl((TCPOPT_NOP  << 24) |
				       (TCPOPT_NOP  << 16) |
				       (TCPOPT_EXP <<  8) |
				       (TCPOLEN_EXP_SMC_BASE));
			*ptr++ = htonl(TCPOPT_SMC_MAGIC);
		}
	}
#endif
}

/* Write previously computed TCP options to the packet.
 *
 * Beware: Something in the Internet is very sensitive to the ordering of
 * TCP options, we learned this through the hard way, so be careful here.
 * Luckily we can at least blame others for their non-compliance but from
 * inter-operability perspective it seems that we're somewhat stuck with
 * the ordering which we have been using if we want to keep working with
 * those broken things (not that it currently hurts anybody as there isn't
 * particular reason why the ordering would need to be changed).
 *
 * At least SACK_PERM as the first option is known to lead to a disaster
 * (but it may well be that other scenarios fail similarly).
 */
static void tcp_options_write(__be32 *ptr, struct tcp_sock *tp,
			      struct tcp_out_options *opts, struct sk_buff *skb)
{
	u16 options = opts->options;	/* mungable copy */

	if (unlikely(OPTION_MD5 & options)) {
		*ptr++ = htonl((TCPOPT_NOP << 24) | (TCPOPT_NOP << 16) |
			       (TCPOPT_MD5SIG << 8) | TCPOLEN_MD5SIG);
		/* overload cookie hash location */
		opts->hash_location = (__u8 *)ptr;
		ptr += 4;
	}

	if (unlikely(opts->mss)) {
		*ptr++ = htonl((TCPOPT_MSS << 24) |
			       (TCPOLEN_MSS << 16) |
			       opts->mss);
	}

	if (likely(OPTION_TS & options)) {
		if (unlikely(OPTION_SACK_ADVERTISE & options)) {
			*ptr++ = htonl((TCPOPT_SACK_PERM << 24) |
				       (TCPOLEN_SACK_PERM << 16) |
				       (TCPOPT_TIMESTAMP << 8) |
				       TCPOLEN_TIMESTAMP);
			options &= ~OPTION_SACK_ADVERTISE;
		} else {
			*ptr++ = htonl((TCPOPT_NOP << 24) |
				       (TCPOPT_NOP << 16) |
				       (TCPOPT_TIMESTAMP << 8) |
				       TCPOLEN_TIMESTAMP);
		}
		*ptr++ = htonl(opts->tsval);
		*ptr++ = htonl(opts->tsecr);
	}

	if (unlikely(OPTION_SACK_ADVERTISE & options)) {
		*ptr++ = htonl((TCPOPT_NOP << 24) |
			       (TCPOPT_NOP << 16) |
			       (TCPOPT_SACK_PERM << 8) |
			       TCPOLEN_SACK_PERM);
	}

	if (unlikely(OPTION_WSCALE & options)) {
		*ptr++ = htonl((TCPOPT_NOP << 24) |
			       (TCPOPT_WINDOW << 16) |
			       (TCPOLEN_WINDOW << 8) |
			       opts->ws);
	}

	if (unlikely(opts->num_sack_blocks)) {
		struct tcp_sack_block *sp = tp->rx_opt.dsack ?
			tp->duplicate_sack : tp->selective_acks;
		int this_sack;

		*ptr++ = htonl((TCPOPT_NOP  << 24) |
			       (TCPOPT_NOP  << 16) |
			       (TCPOPT_SACK <<  8) |
			       (TCPOLEN_SACK_BASE + (opts->num_sack_blocks *
						     TCPOLEN_SACK_PERBLOCK)));

		for (this_sack = 0; this_sack < opts->num_sack_blocks;
		     ++this_sack) {
			*ptr++ = htonl(sp[this_sack].start_seq);
			*ptr++ = htonl(sp[this_sack].end_seq);
		}

		tp->rx_opt.dsack = 0;
	}

	if (unlikely(OPTION_FAST_OPEN_COOKIE & options)) {
		struct tcp_fastopen_cookie *foc = opts->fastopen_cookie;
		u8 *p = (u8 *)ptr;
		u32 len; /* Fast Open option length */

		if (foc->exp) {
			len = TCPOLEN_EXP_FASTOPEN_BASE + foc->len;
			*ptr = htonl((TCPOPT_EXP << 24) | (len << 16) |
				     TCPOPT_FASTOPEN_MAGIC);
			p += TCPOLEN_EXP_FASTOPEN_BASE;
		} else {
			len = TCPOLEN_FASTOPEN_BASE + foc->len;
			*p++ = TCPOPT_FASTOPEN;
			*p++ = len;
		}

		memcpy(p, foc->val, foc->len);
		if ((len & 3) == 2) {
			p[foc->len] = TCPOPT_NOP;
			p[foc->len + 1] = TCPOPT_NOP;
		}
		ptr += (len + 3) >> 2;
	}

	smc_options_write(ptr, &options);

	if (unlikely(OPTION_MPTCP & opts->options))
		mptcp_options_write(ptr, tp, opts, skb);
}

static void smc_set_option(const struct tcp_sock *tp,
			   struct tcp_out_options *opts,
			   unsigned int *remaining)
{
#if IS_ENABLED(CONFIG_SMC)
	if (static_branch_unlikely(&tcp_have_smc)) {
		if (tp->syn_smc) {
			if (*remaining >= TCPOLEN_EXP_SMC_BASE_ALIGNED) {
				opts->options |= OPTION_SMC;
				*remaining -= TCPOLEN_EXP_SMC_BASE_ALIGNED;
			}
		}
	}
#endif
}

static void smc_set_option_cond(const struct tcp_sock *tp,
				const struct inet_request_sock *ireq,
				struct tcp_out_options *opts,
				unsigned int *remaining)
{
#if IS_ENABLED(CONFIG_SMC)
	if (static_branch_unlikely(&tcp_have_smc)) {
		if (tp->syn_smc && ireq->smc_ok) {
			if (*remaining >= TCPOLEN_EXP_SMC_BASE_ALIGNED) {
				opts->options |= OPTION_SMC;
				*remaining -= TCPOLEN_EXP_SMC_BASE_ALIGNED;
			}
		}
	}
#endif
}

/* Compute TCP options for SYN packets. This is not the final
 * network wire format yet.
 */
static unsigned int tcp_syn_options(struct sock *sk, struct sk_buff *skb,
				struct tcp_out_options *opts,
				struct tcp_md5sig_key **md5)
{
	struct tcp_sock *tp = tcp_sk(sk);
	unsigned int remaining = MAX_TCP_OPTION_SPACE;
	struct tcp_fastopen_request *fastopen = tp->fastopen_req;

	*md5 = NULL;
#ifdef CONFIG_TCP_MD5SIG
	if (unlikely(rcu_access_pointer(tp->md5sig_info))) {
		*md5 = tp->af_specific->md5_lookup(sk, sk);
		if (*md5) {
			opts->options |= OPTION_MD5;
			remaining -= TCPOLEN_MD5SIG_ALIGNED;
		}
	}
#endif

	/* We always get an MSS option.  The option bytes which will be seen in
	 * normal data packets should timestamps be used, must be in the MSS
	 * advertised.  But we subtract them from tp->mss_cache so that
	 * calculations in tcp_sendmsg are simpler etc.  So account for this
	 * fact here if necessary.  If we don't do this correctly, as a
	 * receiver we won't recognize data packets as being full sized when we
	 * should, and thus we won't abide by the delayed ACK rules correctly.
	 * SACKs don't matter, we never delay an ACK when we have any of those
	 * going out.  */
	opts->mss = tcp_advertise_mss(sk);
	remaining -= TCPOLEN_MSS_ALIGNED;

	if (likely(sock_net(sk)->ipv4.sysctl_tcp_timestamps && !*md5)) {
		opts->options |= OPTION_TS;
		opts->tsval = tcp_skb_timestamp(skb) + tp->tsoffset;
		opts->tsecr = tp->rx_opt.ts_recent;
		remaining -= TCPOLEN_TSTAMP_ALIGNED;
	}
	if (likely(sock_net(sk)->ipv4.sysctl_tcp_window_scaling)) {
		opts->ws = tp->rx_opt.rcv_wscale;
		opts->options |= OPTION_WSCALE;
		remaining -= TCPOLEN_WSCALE_ALIGNED;
	}
	if (likely(sock_net(sk)->ipv4.sysctl_tcp_sack)) {
		opts->options |= OPTION_SACK_ADVERTISE;
		if (unlikely(!(OPTION_TS & opts->options)))
			remaining -= TCPOLEN_SACKPERM_ALIGNED;
	}
	if (tp->request_mptcp || mptcp(tp))
		mptcp_syn_options(sk, opts, &remaining);

	if (fastopen && fastopen->cookie.len >= 0) {
		u32 need = fastopen->cookie.len;

		need += fastopen->cookie.exp ? TCPOLEN_EXP_FASTOPEN_BASE :
					       TCPOLEN_FASTOPEN_BASE;
		need = (need + 3) & ~3U;  /* Align to 32 bits */
		if (remaining >= need) {
			opts->options |= OPTION_FAST_OPEN_COOKIE;
			opts->fastopen_cookie = &fastopen->cookie;
			remaining -= need;
			tp->syn_fastopen = 1;
			tp->syn_fastopen_exp = fastopen->cookie.exp ? 1 : 0;
		}
	}

	smc_set_option(tp, opts, &remaining);

	return MAX_TCP_OPTION_SPACE - remaining;
}

/* Set up TCP options for SYN-ACKs. */
static unsigned int tcp_synack_options(const struct sock *sk,
				       struct request_sock *req,
				       unsigned int mss, struct sk_buff *skb,
				       struct tcp_out_options *opts,
				       const struct tcp_md5sig_key *md5,
				       struct tcp_fastopen_cookie *foc)
{
	struct inet_request_sock *ireq = inet_rsk(req);
	unsigned int remaining = MAX_TCP_OPTION_SPACE;

#ifdef CONFIG_TCP_MD5SIG
	if (md5) {
		opts->options |= OPTION_MD5;
		remaining -= TCPOLEN_MD5SIG_ALIGNED;

		/* We can't fit any SACK blocks in a packet with MD5 + TS
		 * options. There was discussion about disabling SACK
		 * rather than TS in order to fit in better with old,
		 * buggy kernels, but that was deemed to be unnecessary.
		 */
		ireq->tstamp_ok &= !ireq->sack_ok;
	}
#endif

	/* We always send an MSS option. */
	opts->mss = mss;
	remaining -= TCPOLEN_MSS_ALIGNED;

	if (likely(ireq->wscale_ok)) {
		opts->ws = ireq->rcv_wscale;
		opts->options |= OPTION_WSCALE;
		remaining -= TCPOLEN_WSCALE_ALIGNED;
	}
	if (likely(ireq->tstamp_ok)) {
		opts->options |= OPTION_TS;
		opts->tsval = tcp_skb_timestamp(skb) + tcp_rsk(req)->ts_off;
		opts->tsecr = req->ts_recent;
		remaining -= TCPOLEN_TSTAMP_ALIGNED;
	}
	if (likely(ireq->sack_ok)) {
		opts->options |= OPTION_SACK_ADVERTISE;
		if (unlikely(!ireq->tstamp_ok))
			remaining -= TCPOLEN_SACKPERM_ALIGNED;
	}
	if (foc != NULL && foc->len >= 0) {
		u32 need = foc->len;

		need += foc->exp ? TCPOLEN_EXP_FASTOPEN_BASE :
				   TCPOLEN_FASTOPEN_BASE;
		need = (need + 3) & ~3U;  /* Align to 32 bits */
		if (remaining >= need) {
			opts->options |= OPTION_FAST_OPEN_COOKIE;
			opts->fastopen_cookie = foc;
			remaining -= need;
		}
	}

	smc_set_option_cond(tcp_sk(sk), ireq, opts, &remaining);

	if (ireq->saw_mpc)
		mptcp_synack_options(req, opts, &remaining);

	return MAX_TCP_OPTION_SPACE - remaining;
}

/* Compute TCP options for ESTABLISHED sockets. This is not the
 * final wire format yet.
 */
static unsigned int tcp_established_options(struct sock *sk, struct sk_buff *skb,
					struct tcp_out_options *opts,
					struct tcp_md5sig_key **md5)
{
	struct tcp_sock *tp = tcp_sk(sk);
	unsigned int size = 0;
	unsigned int eff_sacks;

	opts->options = 0;

	*md5 = NULL;
#ifdef CONFIG_TCP_MD5SIG
	if (unlikely(rcu_access_pointer(tp->md5sig_info))) {
		*md5 = tp->af_specific->md5_lookup(sk, sk);
		if (*md5) {
			opts->options |= OPTION_MD5;
			size += TCPOLEN_MD5SIG_ALIGNED;
		}
	}
#endif

	if (likely(tp->rx_opt.tstamp_ok)) {
		opts->options |= OPTION_TS;
		opts->tsval = skb ? tcp_skb_timestamp(skb) + tp->tsoffset : 0;
		opts->tsecr = tp->rx_opt.ts_recent;
		size += TCPOLEN_TSTAMP_ALIGNED;
	}
	if (mptcp(tp))
		mptcp_established_options(sk, skb, opts, &size);

	eff_sacks = tp->rx_opt.num_sacks + tp->rx_opt.dsack;
	if (unlikely(eff_sacks)) {
		const unsigned remaining = MAX_TCP_OPTION_SPACE - size;
		if (remaining < TCPOLEN_SACK_BASE_ALIGNED)
			opts->num_sack_blocks = 0;
		else
			opts->num_sack_blocks =
			    min_t(unsigned int, eff_sacks,
				  (remaining - TCPOLEN_SACK_BASE_ALIGNED) /
				  TCPOLEN_SACK_PERBLOCK);
		if (opts->num_sack_blocks)
			size += TCPOLEN_SACK_BASE_ALIGNED +
			    opts->num_sack_blocks * TCPOLEN_SACK_PERBLOCK;
	}

	return size;
}


/* TCP SMALL QUEUES (TSQ)
 *
 * TSQ goal is to keep small amount of skbs per tcp flow in tx queues (qdisc+dev)
 * to reduce RTT and bufferbloat.
 * We do this using a special skb destructor (tcp_wfree).
 *
 * Its important tcp_wfree() can be replaced by sock_wfree() in the event skb
 * needs to be reallocated in a driver.
 * The invariant being skb->truesize subtracted from sk->sk_wmem_alloc
 *
 * Since transmit from skb destructor is forbidden, we use a tasklet
 * to process all sockets that eventually need to send more skbs.
 * We use one tasklet per cpu, with its own queue of sockets.
 */
struct tsq_tasklet {
	struct tasklet_struct	tasklet;
	struct list_head	head; /* queue of tcp sockets */
};
static DEFINE_PER_CPU(struct tsq_tasklet, tsq_tasklet);

static void tcp_tsq_write(struct sock *sk)
{
	if ((1 << sk->sk_state) &
	    (TCPF_ESTABLISHED | TCPF_FIN_WAIT1 | TCPF_CLOSING |
	     TCPF_CLOSE_WAIT  | TCPF_LAST_ACK)) {
		struct tcp_sock *tp = tcp_sk(sk);

		if (tp->lost_out > tp->retrans_out &&
		    tp->snd_cwnd > tcp_packets_in_flight(tp)) {
			tcp_mstamp_refresh(tp);
			tcp_xmit_retransmit_queue(sk);
		}

		tcp_sk(sk)->ops->write_xmit(sk, tcp_current_mss(sk),
					    tcp_sk(sk)->nonagle, 0, GFP_ATOMIC);
	}
}

static void tcp_tsq_handler(struct sock *sk)
{
	struct tcp_sock *tp = tcp_sk(sk);
	struct sock *meta_sk = mptcp(tp) ? mptcp_meta_sk(sk) : sk;

	bh_lock_sock(meta_sk);
	if (!sock_owned_by_user(meta_sk)) {
		tcp_tsq_write(sk);

		if (mptcp(tp))
			tcp_tsq_write(meta_sk);
	} else {
		if (!test_and_set_bit(TCP_TSQ_DEFERRED, &meta_sk->sk_tsq_flags))
			sock_hold(meta_sk);

		if ((mptcp(tp)) && (sk->sk_state != TCP_CLOSE))
			mptcp_tsq_flags(sk);
	}

	bh_unlock_sock(meta_sk);
}
/*
 * One tasklet per cpu tries to send more skbs.
 * We run in tasklet context but need to disable irqs when
 * transferring tsq->head because tcp_wfree() might
 * interrupt us (non NAPI drivers)
 */
static void tcp_tasklet_func(unsigned long data)
{
	struct tsq_tasklet *tsq = (struct tsq_tasklet *)data;
	LIST_HEAD(list);
	unsigned long flags;
	struct list_head *q, *n;
	struct tcp_sock *tp;
	struct sock *sk;

	local_irq_save(flags);
	list_splice_init(&tsq->head, &list);
	local_irq_restore(flags);

	list_for_each_safe(q, n, &list) {
		tp = list_entry(q, struct tcp_sock, tsq_node);
		list_del(&tp->tsq_node);

		sk = (struct sock *)tp;
		smp_mb__before_atomic();
		clear_bit(TSQ_QUEUED, &sk->sk_tsq_flags);

		tcp_tsq_handler(sk);
		sk_free(sk);
	}
}

#define TCP_DEFERRED_ALL (TCPF_TSQ_DEFERRED |		\
			  TCPF_WRITE_TIMER_DEFERRED |	\
			  TCPF_DELACK_TIMER_DEFERRED |	\
			  TCPF_MTU_REDUCED_DEFERRED | \
			  TCPF_PATH_MANAGER_DEFERRED |\
			  TCPF_SUB_DEFERRED)
/**
 * tcp_release_cb - tcp release_sock() callback
 * @sk: socket
 *
 * called from release_sock() to perform protocol dependent
 * actions before socket release.
 */
void tcp_release_cb(struct sock *sk)
{
	unsigned long flags, nflags;

	/* perform an atomic operation only if at least one flag is set */
	do {
		flags = sk->sk_tsq_flags;
		if (!(flags & TCP_DEFERRED_ALL))
			return;
		nflags = flags & ~TCP_DEFERRED_ALL;
	} while (cmpxchg(&sk->sk_tsq_flags, flags, nflags) != flags);

	if (flags & TCPF_TSQ_DEFERRED) {
		tcp_tsq_write(sk);
		__sock_put(sk);

		if (mptcp(tcp_sk(sk)))
			tcp_tsq_write(mptcp_meta_sk(sk));
	}
	/* Here begins the tricky part :
	 * We are called from release_sock() with :
	 * 1) BH disabled
	 * 2) sk_lock.slock spinlock held
	 * 3) socket owned by us (sk->sk_lock.owned == 1)
	 *
	 * But following code is meant to be called from BH handlers,
	 * so we should keep BH disabled, but early release socket ownership
	 */
	sock_release_ownership(sk);

	if (flags & TCPF_WRITE_TIMER_DEFERRED) {
		tcp_write_timer_handler(sk);
		__sock_put(sk);
	}
	if (flags & TCPF_DELACK_TIMER_DEFERRED) {
		tcp_delack_timer_handler(sk);
		__sock_put(sk);
	}
	if (flags & TCPF_MTU_REDUCED_DEFERRED) {
		inet_csk(sk)->icsk_af_ops->mtu_reduced(sk);
		__sock_put(sk);
	}
	if (flags & TCPF_PATH_MANAGER_DEFERRED) {
		if (tcp_sk(sk)->mpcb->pm_ops->release_sock)
			tcp_sk(sk)->mpcb->pm_ops->release_sock(sk);
		__sock_put(sk);
	}
	if (flags & TCPF_SUB_DEFERRED)
		mptcp_tsq_sub_deferred(sk);
}
EXPORT_SYMBOL(tcp_release_cb);

void __init tcp_tasklet_init(void)
{
	int i;

	for_each_possible_cpu(i) {
		struct tsq_tasklet *tsq = &per_cpu(tsq_tasklet, i);

		INIT_LIST_HEAD(&tsq->head);
		tasklet_init(&tsq->tasklet,
			     tcp_tasklet_func,
			     (unsigned long)tsq);
	}
}

/*
 * Write buffer destructor automatically called from kfree_skb.
 * We can't xmit new skbs from this context, as we might already
 * hold qdisc lock.
 */
void tcp_wfree(struct sk_buff *skb)
{
	struct sock *sk = skb->sk;
	struct tcp_sock *tp = tcp_sk(sk);
	unsigned long flags, nval, oval;

	/* Keep one reference on sk_wmem_alloc.
	 * Will be released by sk_free() from here or tcp_tasklet_func()
	 */
	WARN_ON(refcount_sub_and_test(skb->truesize - 1, &sk->sk_wmem_alloc));

	/* If this softirq is serviced by ksoftirqd, we are likely under stress.
	 * Wait until our queues (qdisc + devices) are drained.
	 * This gives :
	 * - less callbacks to tcp_write_xmit(), reducing stress (batches)
	 * - chance for incoming ACK (processed by another cpu maybe)
	 *   to migrate this flow (skb->ooo_okay will be eventually set)
	 */
	if (refcount_read(&sk->sk_wmem_alloc) >= SKB_TRUESIZE(1) && this_cpu_ksoftirqd() == current)
		goto out;

	for (oval = READ_ONCE(sk->sk_tsq_flags);; oval = nval) {
		struct tsq_tasklet *tsq;
		bool empty;

		if (!(oval & TSQF_THROTTLED) || (oval & TSQF_QUEUED))
			goto out;

		nval = (oval & ~TSQF_THROTTLED) | TSQF_QUEUED;
		nval = cmpxchg(&sk->sk_tsq_flags, oval, nval);
		if (nval != oval)
			continue;

		/* queue this socket to tasklet queue */
		local_irq_save(flags);
		tsq = this_cpu_ptr(&tsq_tasklet);
		empty = list_empty(&tsq->head);
		list_add(&tp->tsq_node, &tsq->head);
		if (empty)
			tasklet_schedule(&tsq->tasklet);
		local_irq_restore(flags);
		return;
	}
out:
	sk_free(sk);
}

/* Note: Called under soft irq.
 * We can call TCP stack right away, unless socket is owned by user.
 */
enum hrtimer_restart tcp_pace_kick(struct hrtimer *timer)
{
	struct tcp_sock *tp = container_of(timer, struct tcp_sock, pacing_timer);
	struct sock *sk = (struct sock *)tp;

	tcp_tsq_handler(sk);
	sock_put(sk);

	return HRTIMER_NORESTART;
}

static void tcp_update_skb_after_send(struct sock *sk, struct sk_buff *skb,
				      u64 prior_wstamp)
{
	struct tcp_sock *tp = tcp_sk(sk);

	skb->skb_mstamp_ns = tp->tcp_wstamp_ns;
	if (sk->sk_pacing_status != SK_PACING_NONE) {
		unsigned long rate = sk->sk_pacing_rate;

		/* Original sch_fq does not pace first 10 MSS
		 * Note that tp->data_segs_out overflows after 2^32 packets,
		 * this is a minor annoyance.
		 */
		if (rate != ~0UL && rate && tp->data_segs_out >= 10) {
			u64 len_ns = div64_ul((u64)skb->len * NSEC_PER_SEC, rate);
			u64 credit = tp->tcp_wstamp_ns - prior_wstamp;

			/* take into account OS jitter */
			len_ns -= min_t(u64, len_ns / 2, credit);
			tp->tcp_wstamp_ns += len_ns;
		}
	}
	list_move_tail(&skb->tcp_tsorted_anchor, &tp->tsorted_sent_queue);
}

/* This routine actually transmits TCP packets queued in by
 * tcp_do_sendmsg().  This is used by both the initial
 * transmission and possible later retransmissions.
 * All SKB's seen here are completely headerless.  It is our
 * job to build the TCP header, and pass the packet down to
 * IP so it can do the same plus pass the packet off to the
 * device.
 *
 * We are working here with either a clone of the original
 * SKB, or a fresh unique copy made by the retransmit engine.
 */
static int __tcp_transmit_skb(struct sock *sk, struct sk_buff *skb,
			      int clone_it, gfp_t gfp_mask, u32 rcv_nxt)
{
	const struct inet_connection_sock *icsk = inet_csk(sk);
	struct inet_sock *inet;
	struct tcp_sock *tp;
	struct tcp_skb_cb *tcb;
	struct tcp_out_options opts;
	unsigned int tcp_options_size, tcp_header_size;
	struct sk_buff *oskb = NULL;
	struct tcp_md5sig_key *md5;
	struct tcphdr *th;
	u64 prior_wstamp;
	int err;

	BUG_ON(!skb || !tcp_skb_pcount(skb));
	tp = tcp_sk(sk);

	if (clone_it) {
		TCP_SKB_CB(skb)->tx.in_flight = TCP_SKB_CB(skb)->end_seq
			- tp->snd_una;
		oskb = skb;

		tcp_skb_tsorted_save(oskb) {
			if (unlikely(skb_cloned(oskb)))
				skb = pskb_copy(oskb, gfp_mask);
			else
				skb = skb_clone(oskb, gfp_mask);
		} tcp_skb_tsorted_restore(oskb);

		if (unlikely(!skb))
			return -ENOBUFS;
	}

	prior_wstamp = tp->tcp_wstamp_ns;
	tp->tcp_wstamp_ns = max(tp->tcp_wstamp_ns, tp->tcp_clock_cache);

	skb->skb_mstamp_ns = tp->tcp_wstamp_ns;

	inet = inet_sk(sk);
	tcb = TCP_SKB_CB(skb);
	memset(&opts, 0, sizeof(opts));

	if (unlikely(tcb->tcp_flags & TCPHDR_SYN))
		tcp_options_size = tcp_syn_options(sk, skb, &opts, &md5);
	else
		tcp_options_size = tcp_established_options(sk, skb, &opts,
							   &md5);
	tcp_header_size = tcp_options_size + sizeof(struct tcphdr);

	/* if no packet is in qdisc/device queue, then allow XPS to select
	 * another queue. We can be called from tcp_tsq_handler()
	 * which holds one reference to sk.
	 *
	 * TODO: Ideally, in-flight pure ACK packets should not matter here.
	 * One way to get this would be to set skb->truesize = 2 on them.
	 */
	skb->ooo_okay = sk_wmem_alloc_get(sk) < SKB_TRUESIZE(1);

	/* If we had to use memory reserve to allocate this skb,
	 * this might cause drops if packet is looped back :
	 * Other socket might not have SOCK_MEMALLOC.
	 * Packets not looped back do not care about pfmemalloc.
	 */
	skb->pfmemalloc = 0;

	skb_push(skb, tcp_header_size);
	skb_reset_transport_header(skb);

	skb_orphan(skb);
	skb->sk = sk;
	skb->destructor = skb_is_tcp_pure_ack(skb) ? __sock_wfree : tcp_wfree;
	skb_set_hash_from_sk(skb, sk);
	refcount_add(skb->truesize, &sk->sk_wmem_alloc);

	skb_set_dst_pending_confirm(skb, sk->sk_dst_pending_confirm);

	/* Build TCP header and checksum it. */
	th = (struct tcphdr *)skb->data;
	th->source		= inet->inet_sport;
	th->dest		= inet->inet_dport;
	th->seq			= htonl(tcb->seq);
	th->ack_seq		= htonl(rcv_nxt);
	*(((__be16 *)th) + 6)	= htons(((tcp_header_size >> 2) << 12) |
					tcb->tcp_flags);

	th->check		= 0;
	th->urg_ptr		= 0;

	/* The urg_mode check is necessary during a below snd_una win probe */
	if (unlikely(tcp_urg_mode(tp) && before(tcb->seq, tp->snd_up))) {
		if (before(tp->snd_up, tcb->seq + 0x10000)) {
			th->urg_ptr = htons(tp->snd_up - tcb->seq);
			th->urg = 1;
		} else if (after(tcb->seq + 0xFFFF, tp->snd_nxt)) {
			th->urg_ptr = htons(0xFFFF);
			th->urg = 1;
		}
	}

	tcp_options_write((__be32 *)(th + 1), tp, &opts, skb);
	skb_shinfo(skb)->gso_type = sk->sk_gso_type;
	if (likely(!(tcb->tcp_flags & TCPHDR_SYN))) {
		th->window	= htons(tp->ops->select_window(sk));
		tcp_ecn_send(sk, skb, th, tcp_header_size);
	} else {
		/* RFC1323: The window in SYN & SYN/ACK segments
		 * is never scaled.
		 */
		th->window	= htons(min(tp->rcv_wnd, 65535U));
	}
#ifdef CONFIG_TCP_MD5SIG
	/* Calculate the MD5 hash, as we have all we need now */
	if (md5) {
		sk_nocaps_add(sk, NETIF_F_GSO_MASK);
		tp->af_specific->calc_md5_hash(opts.hash_location,
					       md5, sk, skb);
	}
#endif

	icsk->icsk_af_ops->send_check(sk, skb);

	if (likely(tcb->tcp_flags & TCPHDR_ACK))
		tcp_event_ack_sent(sk, tcp_skb_pcount(skb), rcv_nxt);

	if (skb->len != tcp_header_size) {
		tcp_event_data_sent(tp, sk);
		tp->data_segs_out += tcp_skb_pcount(skb);
		tp->bytes_sent += skb->len - tcp_header_size;
	}

	if (after(tcb->end_seq, tp->snd_nxt) || tcb->seq == tcb->end_seq)
		TCP_ADD_STATS(sock_net(sk), TCP_MIB_OUTSEGS,
			      tcp_skb_pcount(skb));

	tp->segs_out += tcp_skb_pcount(skb);
	/* OK, its time to fill skb_shinfo(skb)->gso_{segs|size} */
	skb_shinfo(skb)->gso_segs = tcp_skb_pcount(skb);
	skb_shinfo(skb)->gso_size = tcp_skb_mss(skb);

	/* Leave earliest departure time in skb->tstamp (skb->skb_mstamp_ns) */

	/* Cleanup our debris for IP stacks */
	memset(skb->cb, 0, max(sizeof(struct inet_skb_parm),
			       sizeof(struct inet6_skb_parm)));

	err = icsk->icsk_af_ops->queue_xmit(sk, skb, &inet->cork.fl);

	if (unlikely(err > 0)) {
		tcp_enter_cwr(sk);
		err = net_xmit_eval(err);
	}
	if (!err && oskb) {
		tcp_update_skb_after_send(sk, oskb, prior_wstamp);
		tcp_rate_skb_sent(sk, oskb);
	}
	return err;
}

int tcp_transmit_skb(struct sock *sk, struct sk_buff *skb, int clone_it,
		     gfp_t gfp_mask)
{
	return __tcp_transmit_skb(sk, skb, clone_it, gfp_mask,
				  tcp_sk(sk)->rcv_nxt);
}

/* This routine just queues the buffer for sending.
 *
 * NOTE: probe0 timer is not checked, do not forget tcp_push_pending_frames,
 * otherwise socket can stall.
 */
void tcp_queue_skb(struct sock *sk, struct sk_buff *skb)
{
	struct tcp_sock *tp = tcp_sk(sk);

	/* Advance write_seq and place onto the write_queue. */
	tp->write_seq = TCP_SKB_CB(skb)->end_seq;
	__skb_header_release(skb);
	tcp_add_write_queue_tail(sk, skb);
	sk->sk_wmem_queued += skb->truesize;
	sk_mem_charge(sk, skb->truesize);
}

/* Initialize TSO segments for a packet. */
void tcp_set_skb_tso_segs(struct sk_buff *skb, unsigned int mss_now)
{
	if (skb->len <= mss_now) {
		/* Avoid the costly divide in the normal
		 * non-TSO case.
		 */
		tcp_skb_pcount_set(skb, 1);
		TCP_SKB_CB(skb)->tcp_gso_size = 0;
	} else {
		tcp_skb_pcount_set(skb, DIV_ROUND_UP(skb->len, mss_now));
		TCP_SKB_CB(skb)->tcp_gso_size = mss_now;
	}
}

/* Pcount in the middle of the write queue got changed, we need to do various
 * tweaks to fix counters
 */
void tcp_adjust_pcount(struct sock *sk, const struct sk_buff *skb, int decr)
{
	struct tcp_sock *tp = tcp_sk(sk);

	tp->packets_out -= decr;

	if (TCP_SKB_CB(skb)->sacked & TCPCB_SACKED_ACKED)
		tp->sacked_out -= decr;
	if (TCP_SKB_CB(skb)->sacked & TCPCB_SACKED_RETRANS)
		tp->retrans_out -= decr;
	if (TCP_SKB_CB(skb)->sacked & TCPCB_LOST)
		tp->lost_out -= decr;

	/* Reno case is special. Sigh... */
	if (tcp_is_reno(tp) && decr > 0)
		tp->sacked_out -= min_t(u32, tp->sacked_out, decr);

	if (tp->lost_skb_hint &&
	    before(TCP_SKB_CB(skb)->seq, TCP_SKB_CB(tp->lost_skb_hint)->seq) &&
	    (TCP_SKB_CB(skb)->sacked & TCPCB_SACKED_ACKED))
		tp->lost_cnt_hint -= decr;

	tcp_verify_left_out(tp);
}

static bool tcp_has_tx_tstamp(const struct sk_buff *skb)
{
	return TCP_SKB_CB(skb)->txstamp_ack ||
		(skb_shinfo(skb)->tx_flags & SKBTX_ANY_TSTAMP);
}

static void tcp_fragment_tstamp(struct sk_buff *skb, struct sk_buff *skb2)
{
	struct skb_shared_info *shinfo = skb_shinfo(skb);

	if (unlikely(tcp_has_tx_tstamp(skb)) &&
	    !before(shinfo->tskey, TCP_SKB_CB(skb2)->seq)) {
		struct skb_shared_info *shinfo2 = skb_shinfo(skb2);
		u8 tsflags = shinfo->tx_flags & SKBTX_ANY_TSTAMP;

		shinfo->tx_flags &= ~tsflags;
		shinfo2->tx_flags |= tsflags;
		swap(shinfo->tskey, shinfo2->tskey);
		TCP_SKB_CB(skb2)->txstamp_ack = TCP_SKB_CB(skb)->txstamp_ack;
		TCP_SKB_CB(skb)->txstamp_ack = 0;
	}
}

static void tcp_skb_fragment_eor(struct sk_buff *skb, struct sk_buff *skb2)
{
	TCP_SKB_CB(skb2)->eor = TCP_SKB_CB(skb)->eor;
	TCP_SKB_CB(skb)->eor = 0;
}

/* Insert buff after skb on the write or rtx queue of sk.  */
static void tcp_insert_write_queue_after(struct sk_buff *skb,
					 struct sk_buff *buff,
					 struct sock *sk,
					 enum tcp_queue tcp_queue)
{
	if (tcp_queue == TCP_FRAG_IN_WRITE_QUEUE)
		__skb_queue_after(&sk->sk_write_queue, skb, buff);
	else
		tcp_rbtree_insert(&sk->tcp_rtx_queue, buff);
}

/* Function to create two new TCP segments.  Shrinks the given segment
 * to the specified size and appends a new segment with the rest of the
 * packet to the list.  This won't be called frequently, I hope.
 * Remember, these are still headerless SKBs at this point.
 */
int tcp_fragment(struct sock *sk, enum tcp_queue tcp_queue,
		 struct sk_buff *skb, u32 len,
		 unsigned int mss_now, gfp_t gfp)
{
	struct tcp_sock *tp = tcp_sk(sk);
	struct sk_buff *buff;
	int nsize, old_factor;
	int nlen;
	u8 flags;

	if (WARN_ON(len > skb->len))
		return -EINVAL;

	nsize = skb_headlen(skb) - len;
	if (nsize < 0)
		nsize = 0;

	if (skb_unclone(skb, gfp))
		return -ENOMEM;

	/* Get a new skb... force flag on. */
	buff = sk_stream_alloc_skb(sk, nsize, gfp, true);
	if (!buff)
		return -ENOMEM; /* We'll just try again later. */

	sk->sk_wmem_queued += buff->truesize;
	sk_mem_charge(sk, buff->truesize);
	nlen = skb->len - len - nsize;
	buff->truesize += nlen;
	skb->truesize -= nlen;

	/* Correct the sequence numbers. */
	TCP_SKB_CB(buff)->seq = TCP_SKB_CB(skb)->seq + len;
	TCP_SKB_CB(buff)->end_seq = TCP_SKB_CB(skb)->end_seq;
	TCP_SKB_CB(skb)->end_seq = TCP_SKB_CB(buff)->seq;

	/* PSH and FIN should only be set in the second packet. */
	flags = TCP_SKB_CB(skb)->tcp_flags;
	TCP_SKB_CB(skb)->tcp_flags = flags & ~(TCPHDR_FIN | TCPHDR_PSH);
	TCP_SKB_CB(buff)->tcp_flags = flags;
	TCP_SKB_CB(buff)->sacked = TCP_SKB_CB(skb)->sacked;
	tcp_skb_fragment_eor(skb, buff);

	skb_split(skb, buff, len);

	buff->ip_summed = CHECKSUM_PARTIAL;

	buff->tstamp = skb->tstamp;
	tcp_fragment_tstamp(skb, buff);

	old_factor = tcp_skb_pcount(skb);

	/* Fix up tso_factor for both original and new SKB.  */
	tcp_set_skb_tso_segs(skb, mss_now);
	tcp_set_skb_tso_segs(buff, mss_now);

	/* Update delivered info for the new segment */
	TCP_SKB_CB(buff)->tx = TCP_SKB_CB(skb)->tx;

	/* If this packet has been sent out already, we must
	 * adjust the various packet counters.
	 */
	if (!before(tp->snd_nxt, TCP_SKB_CB(buff)->end_seq)) {
		int diff = old_factor - tcp_skb_pcount(skb) -
			tcp_skb_pcount(buff);

		if (diff)
			tcp_adjust_pcount(sk, skb, diff);
	}

	/* Link BUFF into the send queue. */
	__skb_header_release(buff);
	tcp_insert_write_queue_after(skb, buff, sk, tcp_queue);
	if (tcp_queue == TCP_FRAG_IN_RTX_QUEUE)
		list_add(&buff->tcp_tsorted_anchor, &skb->tcp_tsorted_anchor);

	return 0;
}

/* This is similar to __pskb_pull_tail(). The difference is that pulled
 * data is not copied, but immediately discarded.
 */
int __pskb_trim_head(struct sk_buff *skb, int len)
{
	struct skb_shared_info *shinfo;
	int i, k, eat;

	eat = min_t(int, len, skb_headlen(skb));
	if (eat) {
		__skb_pull(skb, eat);
		len -= eat;
		if (!len)
			return 0;
	}
	eat = len;
	k = 0;
	shinfo = skb_shinfo(skb);
	for (i = 0; i < shinfo->nr_frags; i++) {
		int size = skb_frag_size(&shinfo->frags[i]);

		if (size <= eat) {
			skb_frag_unref(skb, i);
			eat -= size;
		} else {
			shinfo->frags[k] = shinfo->frags[i];
			if (eat) {
				shinfo->frags[k].page_offset += eat;
				skb_frag_size_sub(&shinfo->frags[k], eat);
				eat = 0;
			}
			k++;
		}
	}
	shinfo->nr_frags = k;

	skb->data_len -= len;
	skb->len = skb->data_len;
	return len;
}

/* Remove acked data from a packet in the transmit queue. */
int tcp_trim_head(struct sock *sk, struct sk_buff *skb, u32 len)
{
	u32 delta_truesize;

	if (skb_unclone(skb, GFP_ATOMIC))
		return -ENOMEM;

	delta_truesize = __pskb_trim_head(skb, len);

	TCP_SKB_CB(skb)->seq += len;
	skb->ip_summed = CHECKSUM_PARTIAL;

	if (delta_truesize) {
		skb->truesize	   -= delta_truesize;
		sk->sk_wmem_queued -= delta_truesize;
		sk_mem_uncharge(sk, delta_truesize);
		sock_set_flag(sk, SOCK_QUEUE_SHRUNK);
	}

	/* Any change of skb->len requires recalculation of tso factor. */
	if (tcp_skb_pcount(skb) > 1)
		tcp_set_skb_tso_segs(skb, tcp_skb_mss(skb));

	return 0;
}

/* Calculate MSS not accounting any TCP options.  */
static inline int __tcp_mtu_to_mss(struct sock *sk, int pmtu)
{
	const struct tcp_sock *tp = tcp_sk(sk);
	const struct inet_connection_sock *icsk = inet_csk(sk);
	int mss_now;

	/* Calculate base mss without TCP options:
	   It is MMS_S - sizeof(tcphdr) of rfc1122
	 */
	mss_now = pmtu - icsk->icsk_af_ops->net_header_len - sizeof(struct tcphdr);

	/* IPv6 adds a frag_hdr in case RTAX_FEATURE_ALLFRAG is set */
	if (icsk->icsk_af_ops->net_frag_header_len) {
		const struct dst_entry *dst = __sk_dst_get(sk);

		if (dst && dst_allfrag(dst))
			mss_now -= icsk->icsk_af_ops->net_frag_header_len;
	}

	/* Clamp it (mss_clamp does not include tcp options) */
	if (mss_now > tp->rx_opt.mss_clamp)
		mss_now = tp->rx_opt.mss_clamp;

	/* Now subtract optional transport overhead */
	mss_now -= icsk->icsk_ext_hdr_len;

	/* Then reserve room for full set of TCP options and 8 bytes of data */
	if (mss_now < 48)
		mss_now = 48;
	return mss_now;
}

/* Calculate MSS. Not accounting for SACKs here.  */
int tcp_mtu_to_mss(struct sock *sk, int pmtu)
{
	/* Subtract TCP options size, not including SACKs */
	return __tcp_mtu_to_mss(sk, pmtu) -
	       (tcp_sk(sk)->tcp_header_len - sizeof(struct tcphdr));
}

/* Inverse of above */
int tcp_mss_to_mtu(struct sock *sk, int mss)
{
	const struct tcp_sock *tp = tcp_sk(sk);
	const struct inet_connection_sock *icsk = inet_csk(sk);
	int mtu;

	mtu = mss +
	      tp->tcp_header_len +
	      icsk->icsk_ext_hdr_len +
	      icsk->icsk_af_ops->net_header_len;

	/* IPv6 adds a frag_hdr in case RTAX_FEATURE_ALLFRAG is set */
	if (icsk->icsk_af_ops->net_frag_header_len) {
		const struct dst_entry *dst = __sk_dst_get(sk);

		if (dst && dst_allfrag(dst))
			mtu += icsk->icsk_af_ops->net_frag_header_len;
	}
	return mtu;
}
EXPORT_SYMBOL(tcp_mss_to_mtu);

/* MTU probing init per socket */
void tcp_mtup_init(struct sock *sk)
{
	struct tcp_sock *tp = tcp_sk(sk);
	struct inet_connection_sock *icsk = inet_csk(sk);
	struct net *net = sock_net(sk);

	icsk->icsk_mtup.enabled = net->ipv4.sysctl_tcp_mtu_probing > 1;
	icsk->icsk_mtup.search_high = tp->rx_opt.mss_clamp + sizeof(struct tcphdr) +
			       icsk->icsk_af_ops->net_header_len;
	icsk->icsk_mtup.search_low = tcp_mss_to_mtu(sk, net->ipv4.sysctl_tcp_base_mss);
	icsk->icsk_mtup.probe_size = 0;
	if (icsk->icsk_mtup.enabled)
		icsk->icsk_mtup.probe_timestamp = tcp_jiffies32;
}
EXPORT_SYMBOL(tcp_mtup_init);

/* This function synchronize snd mss to current pmtu/exthdr set.

   tp->rx_opt.user_mss is mss set by user by TCP_MAXSEG. It does NOT counts
   for TCP options, but includes only bare TCP header.

   tp->rx_opt.mss_clamp is mss negotiated at connection setup.
   It is minimum of user_mss and mss received with SYN.
   It also does not include TCP options.

   inet_csk(sk)->icsk_pmtu_cookie is last pmtu, seen by this function.

   tp->mss_cache is current effective sending mss, including
   all tcp options except for SACKs. It is evaluated,
   taking into account current pmtu, but never exceeds
   tp->rx_opt.mss_clamp.

   NOTE1. rfc1122 clearly states that advertised MSS
   DOES NOT include either tcp or ip options.

   NOTE2. inet_csk(sk)->icsk_pmtu_cookie and tp->mss_cache
   are READ ONLY outside this function.		--ANK (980731)
 */
unsigned int tcp_sync_mss(struct sock *sk, u32 pmtu)
{
	struct tcp_sock *tp = tcp_sk(sk);
	struct inet_connection_sock *icsk = inet_csk(sk);
	int mss_now;

	if (icsk->icsk_mtup.search_high > pmtu)
		icsk->icsk_mtup.search_high = pmtu;

	mss_now = tcp_mtu_to_mss(sk, pmtu);
	mss_now = tcp_bound_to_half_wnd(tp, mss_now);

	/* And store cached results */
	icsk->icsk_pmtu_cookie = pmtu;
	if (icsk->icsk_mtup.enabled)
		mss_now = min(mss_now, tcp_mtu_to_mss(sk, icsk->icsk_mtup.search_low));
	tp->mss_cache = mss_now;

	return mss_now;
}
EXPORT_SYMBOL(tcp_sync_mss);

/* Compute the current effective MSS, taking SACKs and IP options,
 * and even PMTU discovery events into account.
 */
unsigned int tcp_current_mss(struct sock *sk)
{
	const struct tcp_sock *tp = tcp_sk(sk);
	const struct dst_entry *dst = __sk_dst_get(sk);
	u32 mss_now;
	unsigned int header_len;
	struct tcp_out_options opts;
	struct tcp_md5sig_key *md5;

	mss_now = tp->mss_cache;

	if (dst) {
		u32 mtu = dst_mtu(dst);
		if (mtu != inet_csk(sk)->icsk_pmtu_cookie)
			mss_now = tcp_sync_mss(sk, mtu);
	}

	header_len = tcp_established_options(sk, NULL, &opts, &md5) +
		     sizeof(struct tcphdr);
	/* The mss_cache is sized based on tp->tcp_header_len, which assumes
	 * some common options. If this is an odd packet (because we have SACK
	 * blocks etc) then our calculated header_len will be different, and
	 * we have to adjust mss_now correspondingly */
	if (header_len != tp->tcp_header_len) {
		int delta = (int) header_len - tp->tcp_header_len;
		mss_now -= delta;
	}

	return mss_now;
}
EXPORT_SYMBOL(tcp_current_mss);

/* RFC2861, slow part. Adjust cwnd, after it was not full during one rto.
 * As additional protections, we do not touch cwnd in retransmission phases,
 * and if application hit its sndbuf limit recently.
 */
static void tcp_cwnd_application_limited(struct sock *sk)
{
	struct tcp_sock *tp = tcp_sk(sk);

	if (inet_csk(sk)->icsk_ca_state == TCP_CA_Open &&
	    sk->sk_socket && !test_bit(SOCK_NOSPACE, &sk->sk_socket->flags)) {
		/* Limited by application or receiver window. */
		u32 init_win = tcp_init_cwnd(tp, __sk_dst_get(sk));
		u32 win_used = max(tp->snd_cwnd_used, init_win);
		if (win_used < tp->snd_cwnd) {
			tp->snd_ssthresh = tcp_current_ssthresh(sk);
			tp->snd_cwnd = (tp->snd_cwnd + win_used) >> 1;
		}
		tp->snd_cwnd_used = 0;
	}
	tp->snd_cwnd_stamp = tcp_jiffies32;
}

void tcp_cwnd_validate(struct sock *sk, bool is_cwnd_limited)
{
	const struct tcp_congestion_ops *ca_ops = inet_csk(sk)->icsk_ca_ops;
	struct tcp_sock *tp = tcp_sk(sk);

	/* Track the maximum number of outstanding packets in each
	 * window, and remember whether we were cwnd-limited then.
	 */
	if (!before(tp->snd_una, tp->max_packets_seq) ||
	    tp->packets_out > tp->max_packets_out) {
		tp->max_packets_out = tp->packets_out;
		tp->max_packets_seq = tp->snd_nxt;
		tp->is_cwnd_limited = is_cwnd_limited;
	}

	if (tcp_is_cwnd_limited(sk)) {
		/* Network is feed fully. */
		tp->snd_cwnd_used = 0;
		tp->snd_cwnd_stamp = tcp_jiffies32;
	} else {
		/* Network starves. */
		if (tp->packets_out > tp->snd_cwnd_used)
			tp->snd_cwnd_used = tp->packets_out;

		if (sock_net(sk)->ipv4.sysctl_tcp_slow_start_after_idle &&
		    (s32)(tcp_jiffies32 - tp->snd_cwnd_stamp) >= inet_csk(sk)->icsk_rto &&
		    !ca_ops->cong_control)
			tcp_cwnd_application_limited(sk);

		/* The following conditions together indicate the starvation
		 * is caused by insufficient sender buffer:
		 * 1) just sent some data (see tcp_write_xmit)
		 * 2) not cwnd limited (this else condition)
		 * 3) no more data to send (tcp_write_queue_empty())
		 * 4) application is hitting buffer limit (SOCK_NOSPACE)
		 */
		if (tcp_write_queue_empty(sk) && sk->sk_socket &&
		    test_bit(SOCK_NOSPACE, &sk->sk_socket->flags) &&
		    (1 << sk->sk_state) & (TCPF_ESTABLISHED | TCPF_CLOSE_WAIT))
			tcp_chrono_start(sk, TCP_CHRONO_SNDBUF_LIMITED);
	}
}

/* Minshall's variant of the Nagle send check. */
static bool tcp_minshall_check(const struct tcp_sock *tp)
{
	return after(tp->snd_sml, tp->snd_una) &&
		!after(tp->snd_sml, tp->snd_nxt);
}

/* Update snd_sml if this skb is under mss
 * Note that a TSO packet might end with a sub-mss segment
 * The test is really :
 * if ((skb->len % mss) != 0)
 *        tp->snd_sml = TCP_SKB_CB(skb)->end_seq;
 * But we can avoid doing the divide again given we already have
 *  skb_pcount = skb->len / mss_now
 */
void tcp_minshall_update(struct tcp_sock *tp, unsigned int mss_now,
			 const struct sk_buff *skb)
{
	if (skb->len < tcp_skb_pcount(skb) * mss_now)
		tp->snd_sml = TCP_SKB_CB(skb)->end_seq;
}

/* Return false, if packet can be sent now without violation Nagle's rules:
 * 1. It is full sized. (provided by caller in %partial bool)
 * 2. Or it contains FIN. (already checked by caller)
 * 3. Or TCP_CORK is not set, and TCP_NODELAY is set.
 * 4. Or TCP_CORK is not set, and all sent packets are ACKed.
 *    With Minshall's modification: all sent small packets are ACKed.
 */
static bool tcp_nagle_check(bool partial, const struct tcp_sock *tp,
			    int nonagle)
{
	return partial &&
		((nonagle & TCP_NAGLE_CORK) ||
		 (!nonagle && tp->packets_out && tcp_minshall_check(tp)));
}

/* Return how many segs we'd like on a TSO packet,
 * to send one TSO packet per ms
 */
static u32 tcp_tso_autosize(const struct sock *sk, unsigned int mss_now,
			    int min_tso_segs)
{
	u32 bytes, segs;

	bytes = min_t(unsigned long,
		      sk->sk_pacing_rate >> sk->sk_pacing_shift,
		      sk->sk_gso_max_size - 1 - MAX_TCP_HEADER);

	/* Goal is to send at least one packet per ms,
	 * not one big TSO packet every 100 ms.
	 * This preserves ACK clocking and is consistent
	 * with tcp_tso_should_defer() heuristic.
	 */
	segs = max_t(u32, bytes / mss_now, min_tso_segs);

	return segs;
}

/* Return the number of segments we want in the skb we are transmitting.
 * See if congestion control module wants to decide; otherwise, autosize.
 */
static u32 tcp_tso_segs(struct sock *sk, unsigned int mss_now)
{
	const struct tcp_congestion_ops *ca_ops = inet_csk(sk)->icsk_ca_ops;
	u32 min_tso, tso_segs;

	min_tso = ca_ops->min_tso_segs ?
			ca_ops->min_tso_segs(sk) :
			sock_net(sk)->ipv4.sysctl_tcp_min_tso_segs;

	tso_segs = tcp_tso_autosize(sk, mss_now, min_tso);
	return min_t(u32, tso_segs, sk->sk_gso_max_segs);
}

/* Returns the portion of skb which can be sent right away */
unsigned int tcp_mss_split_point(const struct sock *sk,
				 const struct sk_buff *skb,
				 unsigned int mss_now,
				 unsigned int max_segs,
				 int nonagle)
{
	const struct tcp_sock *tp = tcp_sk(sk);
	u32 partial, needed, window, max_len;

	window = tcp_wnd_end(tp) - TCP_SKB_CB(skb)->seq;
	max_len = mss_now * max_segs;

	if (likely(max_len <= window && skb != tcp_write_queue_tail(sk)))
		return max_len;

	needed = min(skb->len, window);

	if (max_len <= needed)
		return max_len;

	partial = needed % mss_now;
	/* If last segment is not a full MSS, check if Nagle rules allow us
	 * to include this last segment in this skb.
	 * Otherwise, we'll split the skb at last MSS boundary
	 */
	if (tcp_nagle_check(partial != 0, tp, nonagle))
		return needed - partial;

	return needed;
}

/* Can at least one segment of SKB be sent right now, according to the
 * congestion window rules?  If so, return how many segments are allowed.
 */
unsigned int tcp_cwnd_test(const struct tcp_sock *tp,
			   const struct sk_buff *skb)
{
	u32 in_flight, cwnd, halfcwnd;

	/* Don't be strict about the congestion window for the final FIN.  */
	if (skb &&
	    (TCP_SKB_CB(skb)->tcp_flags & TCPHDR_FIN) &&
	    tcp_skb_pcount(skb) == 1)
		return 1;

	in_flight = tcp_packets_in_flight(tp);
	cwnd = tp->snd_cwnd;
	if (in_flight >= cwnd)
		return 0;

	/* For better scheduling, ensure we have at least
	 * 2 GSO packets in flight.
	 */
	halfcwnd = max(cwnd >> 1, 1U);
	return min(halfcwnd, cwnd - in_flight);
}
EXPORT_SYMBOL(tcp_cwnd_test);

/* Initialize TSO state of a skb.
 * This must be invoked the first time we consider transmitting
 * SKB onto the wire.
 */
int tcp_init_tso_segs(struct sk_buff *skb, unsigned int mss_now)
{
	int tso_segs = tcp_skb_pcount(skb);

	if (!tso_segs || (tso_segs > 1 && tcp_skb_mss(skb) != mss_now)) {
		tcp_set_skb_tso_segs(skb, mss_now);
		tso_segs = tcp_skb_pcount(skb);
	}
	return tso_segs;
}


/* Return true if the Nagle test allows this packet to be
 * sent now.
 */
bool tcp_nagle_test(const struct tcp_sock *tp, const struct sk_buff *skb,
		    unsigned int cur_mss, int nonagle)
{
	/* Nagle rule does not apply to frames, which sit in the middle of the
	 * write_queue (they have no chances to get new data).
	 *
	 * This is implemented in the callers, where they modify the 'nonagle'
	 * argument based upon the location of SKB in the send queue.
	 */
	if (nonagle & TCP_NAGLE_PUSH)
		return true;

	/* Don't use the nagle rule for urgent data (or for the final FIN). */
	if (tcp_urg_mode(tp) || (TCP_SKB_CB(skb)->tcp_flags & TCPHDR_FIN) ||
	    mptcp_is_data_fin(skb))
		return true;

	if (!tcp_nagle_check(skb->len < cur_mss, tp, nonagle))
		return true;

	return false;
}

/* Does at least the first segment of SKB fit into the send window? */
bool tcp_snd_wnd_test(const struct tcp_sock *tp, const struct sk_buff *skb,
		      unsigned int cur_mss)
{
	u32 end_seq = TCP_SKB_CB(skb)->end_seq;

	if (skb->len > cur_mss)
		end_seq = TCP_SKB_CB(skb)->seq + cur_mss;

	return !after(end_seq, tcp_wnd_end(tp));
}
EXPORT_SYMBOL(tcp_snd_wnd_test);

/* Trim TSO SKB to LEN bytes, put the remaining data into a new packet
 * which is put after SKB on the list.  It is very much like
 * tcp_fragment() except that it may make several kinds of assumptions
 * in order to speed up the splitting operation.  In particular, we
 * know that all the data is in scatter-gather pages, and that the
 * packet has never been sent out before (and thus is not cloned).
 */
static int tso_fragment(struct sock *sk, enum tcp_queue tcp_queue,
			struct sk_buff *skb, unsigned int len,
			unsigned int mss_now, gfp_t gfp)
{
	struct sk_buff *buff;
	int nlen = skb->len - len;
	u8 flags;

	/* All of a TSO frame must be composed of paged data.  */
	if (skb->len != skb->data_len)
		return tcp_fragment(sk, tcp_queue, skb, len, mss_now, gfp);

	buff = sk_stream_alloc_skb(sk, 0, gfp, true);
	if (unlikely(!buff))
		return -ENOMEM;

	sk->sk_wmem_queued += buff->truesize;
	sk_mem_charge(sk, buff->truesize);
	buff->truesize += nlen;
	skb->truesize -= nlen;

	/* Correct the sequence numbers. */
	TCP_SKB_CB(buff)->seq = TCP_SKB_CB(skb)->seq + len;
	TCP_SKB_CB(buff)->end_seq = TCP_SKB_CB(skb)->end_seq;
	TCP_SKB_CB(skb)->end_seq = TCP_SKB_CB(buff)->seq;

	/* PSH and FIN should only be set in the second packet. */
	flags = TCP_SKB_CB(skb)->tcp_flags;
	TCP_SKB_CB(skb)->tcp_flags = flags & ~(TCPHDR_FIN | TCPHDR_PSH);
	TCP_SKB_CB(buff)->tcp_flags = flags;

	/* This packet was never sent out yet, so no SACK bits. */
	TCP_SKB_CB(buff)->sacked = 0;

	tcp_skb_fragment_eor(skb, buff);

	buff->ip_summed = CHECKSUM_PARTIAL;
	skb_split(skb, buff, len);
	tcp_fragment_tstamp(skb, buff);

	/* Fix up tso_factor for both original and new SKB.  */
	tcp_set_skb_tso_segs(skb, mss_now);
	tcp_set_skb_tso_segs(buff, mss_now);

	/* Link BUFF into the send queue. */
	__skb_header_release(buff);
	tcp_insert_write_queue_after(skb, buff, sk, tcp_queue);

	return 0;
}

/* Try to defer sending, if possible, in order to minimize the amount
 * of TSO splitting we do.  View it as a kind of TSO Nagle test.
 *
 * This algorithm is from John Heffner.
 */
static bool tcp_tso_should_defer(struct sock *sk, struct sk_buff *skb,
				 bool *is_cwnd_limited,
				 bool *is_rwnd_limited,
				 u32 max_segs)
{
	const struct inet_connection_sock *icsk = inet_csk(sk);
	u32 age, send_win, cong_win, limit, in_flight;
	struct tcp_sock *tp = tcp_sk(sk);
	struct sk_buff *head;
	int win_divisor;

<<<<<<< HEAD
	if ((TCP_SKB_CB(skb)->tcp_flags & TCPHDR_FIN) || mptcp_is_data_fin(skb))
		goto send_now;

=======
>>>>>>> 8fe28cb5
	if (icsk->icsk_ca_state >= TCP_CA_Recovery)
		goto send_now;

	/* Avoid bursty behavior by allowing defer
	 * only if the last write was recent.
	 */
	if ((s32)(tcp_jiffies32 - tp->lsndtime) > 0)
		goto send_now;

	in_flight = tcp_packets_in_flight(tp);

	BUG_ON(tcp_skb_pcount(skb) <= 1);
	BUG_ON(tp->snd_cwnd <= in_flight);

	send_win = tcp_wnd_end(tp) - TCP_SKB_CB(skb)->seq;

	/* From in_flight test above, we know that cwnd > in_flight.  */
	cong_win = (tp->snd_cwnd - in_flight) * tp->mss_cache;

	limit = min(send_win, cong_win);

	/* If a full-sized TSO skb can be sent, do it. */
	if (limit >= max_segs * tp->mss_cache)
		goto send_now;

	/* Middle in queue won't get any more data, full sendable already? */
	if ((skb != tcp_write_queue_tail(sk)) && (limit >= skb->len))
		goto send_now;

	win_divisor = READ_ONCE(sock_net(sk)->ipv4.sysctl_tcp_tso_win_divisor);
	if (win_divisor) {
		u32 chunk = min(tp->snd_wnd, tp->snd_cwnd * tp->mss_cache);

		/* If at least some fraction of a window is available,
		 * just use it.
		 */
		chunk /= win_divisor;
		if (limit >= chunk)
			goto send_now;
	} else {
		/* Different approach, try not to defer past a single
		 * ACK.  Receiver should ACK every other full sized
		 * frame, so if we have space for more than 3 frames
		 * then send now.
		 */
		if (limit > tcp_max_tso_deferred_mss(tp) * tp->mss_cache)
			goto send_now;
	}

	/* TODO : use tsorted_sent_queue ? */
	head = tcp_rtx_queue_head(sk);
	if (!head)
		goto send_now;
	age = tcp_stamp_us_delta(tp->tcp_mstamp, tcp_skb_timestamp_us(head));
	/* If next ACK is likely to come too late (half srtt), do not defer */
	if (age < (tp->srtt_us >> 4))
		goto send_now;

	/* Ok, it looks like it is advisable to defer.
	 * Three cases are tracked :
	 * 1) We are cwnd-limited
	 * 2) We are rwnd-limited
	 * 3) We are application limited.
	 */
	if (cong_win < send_win) {
		if (cong_win <= skb->len) {
			*is_cwnd_limited = true;
			return true;
		}
	} else {
		if (send_win <= skb->len) {
			*is_rwnd_limited = true;
			return true;
		}
	}

	/* If this packet won't get more data, do not wait. */
	if (TCP_SKB_CB(skb)->tcp_flags & TCPHDR_FIN)
		goto send_now;

	return true;

send_now:
	return false;
}

static inline void tcp_mtu_check_reprobe(struct sock *sk)
{
	struct inet_connection_sock *icsk = inet_csk(sk);
	struct tcp_sock *tp = tcp_sk(sk);
	struct net *net = sock_net(sk);
	u32 interval;
	s32 delta;

	interval = net->ipv4.sysctl_tcp_probe_interval;
	delta = tcp_jiffies32 - icsk->icsk_mtup.probe_timestamp;
	if (unlikely(delta >= interval * HZ)) {
		int mss = tcp_current_mss(sk);

		/* Update current search range */
		icsk->icsk_mtup.probe_size = 0;
		icsk->icsk_mtup.search_high = tp->rx_opt.mss_clamp +
			sizeof(struct tcphdr) +
			icsk->icsk_af_ops->net_header_len;
		icsk->icsk_mtup.search_low = tcp_mss_to_mtu(sk, mss);

		/* Update probe time stamp */
		icsk->icsk_mtup.probe_timestamp = tcp_jiffies32;
	}
}

static bool tcp_can_coalesce_send_queue_head(struct sock *sk, int len)
{
	struct sk_buff *skb, *next;

	skb = tcp_send_head(sk);
	tcp_for_write_queue_from_safe(skb, next, sk) {
		if (len <= skb->len)
			break;

		if (unlikely(TCP_SKB_CB(skb)->eor))
			return false;

		len -= skb->len;
	}

	return true;
}

/* Create a new MTU probe if we are ready.
 * MTU probe is regularly attempting to increase the path MTU by
 * deliberately sending larger packets.  This discovers routing
 * changes resulting in larger path MTUs.
 *
 * Returns 0 if we should wait to probe (no cwnd available),
 *         1 if a probe was sent,
 *         -1 otherwise
 */
static int tcp_mtu_probe(struct sock *sk)
{
	struct inet_connection_sock *icsk = inet_csk(sk);
	struct tcp_sock *tp = tcp_sk(sk);
	struct sk_buff *skb, *nskb, *next;
	struct net *net = sock_net(sk);
	int probe_size;
	int size_needed;
	int copy, len;
	int mss_now;
	int interval;

	/* Not currently probing/verifying,
	 * not in recovery,
	 * have enough cwnd, and
	 * not SACKing (the variable headers throw things off)
	 */
	if (likely(!icsk->icsk_mtup.enabled ||
		   icsk->icsk_mtup.probe_size ||
		   inet_csk(sk)->icsk_ca_state != TCP_CA_Open ||
		   tp->snd_cwnd < 11 ||
		   tp->rx_opt.num_sacks || tp->rx_opt.dsack))
		return -1;

	/* Use binary search for probe_size between tcp_mss_base,
	 * and current mss_clamp. if (search_high - search_low)
	 * smaller than a threshold, backoff from probing.
	 */
	mss_now = tcp_current_mss(sk);
	probe_size = tcp_mtu_to_mss(sk, (icsk->icsk_mtup.search_high +
				    icsk->icsk_mtup.search_low) >> 1);
	size_needed = probe_size + (tp->reordering + 1) * tp->mss_cache;
	interval = icsk->icsk_mtup.search_high - icsk->icsk_mtup.search_low;
	/* When misfortune happens, we are reprobing actively,
	 * and then reprobe timer has expired. We stick with current
	 * probing process by not resetting search range to its orignal.
	 */
	if (probe_size > tcp_mtu_to_mss(sk, icsk->icsk_mtup.search_high) ||
		interval < net->ipv4.sysctl_tcp_probe_threshold) {
		/* Check whether enough time has elaplased for
		 * another round of probing.
		 */
		tcp_mtu_check_reprobe(sk);
		return -1;
	}

	/* Have enough data in the send queue to probe? */
	if (tp->write_seq - tp->snd_nxt < size_needed)
		return -1;

	if (tp->snd_wnd < size_needed)
		return -1;
	if (after(tp->snd_nxt + size_needed, tcp_wnd_end(tp)))
		return 0;

	/* Do we need to wait to drain cwnd? With none in flight, don't stall */
	if (tcp_packets_in_flight(tp) + 2 > tp->snd_cwnd) {
		if (!tcp_packets_in_flight(tp))
			return -1;
		else
			return 0;
	}

	if (!tcp_can_coalesce_send_queue_head(sk, probe_size))
		return -1;

	/* We're allowed to probe.  Build it now. */
	nskb = sk_stream_alloc_skb(sk, probe_size, GFP_ATOMIC, false);
	if (!nskb)
		return -1;
	sk->sk_wmem_queued += nskb->truesize;
	sk_mem_charge(sk, nskb->truesize);

	skb = tcp_send_head(sk);

	TCP_SKB_CB(nskb)->seq = TCP_SKB_CB(skb)->seq;
	TCP_SKB_CB(nskb)->end_seq = TCP_SKB_CB(skb)->seq + probe_size;
	TCP_SKB_CB(nskb)->tcp_flags = TCPHDR_ACK;
	TCP_SKB_CB(nskb)->sacked = 0;
	nskb->csum = 0;
	nskb->ip_summed = CHECKSUM_PARTIAL;

	tcp_insert_write_queue_before(nskb, skb, sk);
	tcp_highest_sack_replace(sk, skb, nskb);

	len = 0;
	tcp_for_write_queue_from_safe(skb, next, sk) {
		copy = min_t(int, skb->len, probe_size - len);
		skb_copy_bits(skb, 0, skb_put(nskb, copy), copy);

		if (skb->len <= copy) {
			/* We've eaten all the data from this skb.
			 * Throw it away. */
			TCP_SKB_CB(nskb)->tcp_flags |= TCP_SKB_CB(skb)->tcp_flags;
			/* If this is the last SKB we copy and eor is set
			 * we need to propagate it to the new skb.
			 */
			TCP_SKB_CB(nskb)->eor = TCP_SKB_CB(skb)->eor;
			tcp_unlink_write_queue(skb, sk);
			sk_wmem_free_skb(sk, skb);
		} else {
			TCP_SKB_CB(nskb)->tcp_flags |= TCP_SKB_CB(skb)->tcp_flags &
						   ~(TCPHDR_FIN|TCPHDR_PSH);
			if (!skb_shinfo(skb)->nr_frags) {
				skb_pull(skb, copy);
			} else {
				__pskb_trim_head(skb, copy);
				tcp_set_skb_tso_segs(skb, mss_now);
			}
			TCP_SKB_CB(skb)->seq += copy;
		}

		len += copy;

		if (len >= probe_size)
			break;
	}
	tcp_init_tso_segs(nskb, nskb->len);

	/* We're ready to send.  If this fails, the probe will
	 * be resegmented into mss-sized pieces by tcp_write_xmit().
	 */
	if (!tcp_transmit_skb(sk, nskb, 1, GFP_ATOMIC)) {
		/* Decrement cwnd here because we are sending
		 * effectively two packets. */
		tp->snd_cwnd--;
		tcp_event_new_data_sent(sk, nskb);

		icsk->icsk_mtup.probe_size = tcp_mss_to_mtu(sk, nskb->len);
		tp->mtu_probe.probe_seq_start = TCP_SKB_CB(nskb)->seq;
		tp->mtu_probe.probe_seq_end = TCP_SKB_CB(nskb)->end_seq;

		return 1;
	}

	return -1;
}

static bool tcp_pacing_check(struct sock *sk)
{
	struct tcp_sock *tp = tcp_sk(sk);

	if (!tcp_needs_internal_pacing(sk))
		return false;

	if (tp->tcp_wstamp_ns <= tp->tcp_clock_cache)
		return false;

	if (!hrtimer_is_queued(&tp->pacing_timer)) {
		hrtimer_start(&tp->pacing_timer,
			      ns_to_ktime(tp->tcp_wstamp_ns),
			      HRTIMER_MODE_ABS_PINNED_SOFT);
		sock_hold(sk);
	}
	return true;
}

/* TCP Small Queues :
 * Control number of packets in qdisc/devices to two packets / or ~1 ms.
 * (These limits are doubled for retransmits)
 * This allows for :
 *  - better RTT estimation and ACK scheduling
 *  - faster recovery
 *  - high rates
 * Alas, some drivers / subsystems require a fair amount
 * of queued bytes to ensure line rate.
 * One example is wifi aggregation (802.11 AMPDU)
 */
static bool tcp_small_queue_check(struct sock *sk, const struct sk_buff *skb,
				  unsigned int factor)
{
	unsigned long limit;

	limit = max_t(unsigned long,
		      2 * skb->truesize,
		      sk->sk_pacing_rate >> sk->sk_pacing_shift);
	limit = min_t(unsigned long, limit,
		      sock_net(sk)->ipv4.sysctl_tcp_limit_output_bytes);
	limit <<= factor;

	if (refcount_read(&sk->sk_wmem_alloc) > limit) {
		/* Always send skb if rtx queue is empty.
		 * No need to wait for TX completion to call us back,
		 * after softirq/tasklet schedule.
		 * This helps when TX completions are delayed too much.
		 */
		if (tcp_rtx_queue_empty(sk))
			return false;

		set_bit(TSQ_THROTTLED, &sk->sk_tsq_flags);
		/* It is possible TX completion already happened
		 * before we set TSQ_THROTTLED, so we must
		 * test again the condition.
		 */
		smp_mb__after_atomic();
		if (refcount_read(&sk->sk_wmem_alloc) > limit)
			return true;
	}
	return false;
}

static void tcp_chrono_set(struct tcp_sock *tp, const enum tcp_chrono new)
{
	const u32 now = tcp_jiffies32;
	enum tcp_chrono old = tp->chrono_type;

	if (old > TCP_CHRONO_UNSPEC)
		tp->chrono_stat[old - 1] += now - tp->chrono_start;
	tp->chrono_start = now;
	tp->chrono_type = new;
}

void tcp_chrono_start(struct sock *sk, const enum tcp_chrono type)
{
	struct tcp_sock *tp = tcp_sk(sk);

	/* If there are multiple conditions worthy of tracking in a
	 * chronograph then the highest priority enum takes precedence
	 * over the other conditions. So that if something "more interesting"
	 * starts happening, stop the previous chrono and start a new one.
	 */
	if (type > tp->chrono_type)
		tcp_chrono_set(tp, type);
}

void tcp_chrono_stop(struct sock *sk, const enum tcp_chrono type)
{
	struct tcp_sock *tp = tcp_sk(sk);


	/* There are multiple conditions worthy of tracking in a
	 * chronograph, so that the highest priority enum takes
	 * precedence over the other conditions (see tcp_chrono_start).
	 * If a condition stops, we only stop chrono tracking if
	 * it's the "most interesting" or current chrono we are
	 * tracking and starts busy chrono if we have pending data.
	 */
	if (tcp_rtx_and_write_queues_empty(sk))
		tcp_chrono_set(tp, TCP_CHRONO_UNSPEC);
	else if (type == tp->chrono_type)
		tcp_chrono_set(tp, TCP_CHRONO_BUSY);
}

/* This routine writes packets to the network.  It advances the
 * send_head.  This happens as incoming acks open up the remote
 * window for us.
 *
 * LARGESEND note: !tcp_urg_mode is overkill, only frames between
 * snd_up-64k-mss .. snd_up cannot be large. However, taking into
 * account rare use of URG, this is not a big flaw.
 *
 * Send at most one packet when push_one > 0. Temporarily ignore
 * cwnd limit to force at most one packet out when push_one == 2.

 * Returns true, if no segments are in flight and we have queued segments,
 * but cannot send anything now because of SWS or another problem.
 */
bool tcp_write_xmit(struct sock *sk, unsigned int mss_now, int nonagle,
			   int push_one, gfp_t gfp)
{
	struct tcp_sock *tp = tcp_sk(sk);
	struct sk_buff *skb;
	unsigned int tso_segs, sent_pkts;
	int cwnd_quota;
	int result;
	bool is_cwnd_limited = false, is_rwnd_limited = false;
	u32 max_segs;

	sent_pkts = 0;

	tcp_mstamp_refresh(tp);

	/* pmtu not yet supported with MPTCP. Should be possible, by early
	 * exiting the loop inside tcp_mtu_probe, making sure that only one
	 * single DSS-mapping gets probed.
	 */
	if (!push_one && !mptcp(tp)) {
		/* Do MTU probing. */
		result = tcp_mtu_probe(sk);
		if (!result) {
			return false;
		} else if (result > 0) {
			sent_pkts = 1;
		}
	}

	max_segs = tcp_tso_segs(sk, mss_now);
	while ((skb = tcp_send_head(sk))) {
		unsigned int limit;

		if (unlikely(tp->repair) && tp->repair_queue == TCP_SEND_QUEUE) {
			/* "skb_mstamp_ns" is used as a start point for the retransmit timer */
			skb->skb_mstamp_ns = tp->tcp_wstamp_ns = tp->tcp_clock_cache;
			list_move_tail(&skb->tcp_tsorted_anchor, &tp->tsorted_sent_queue);
			goto repair; /* Skip network transmission */
		}

		if (tcp_pacing_check(sk))
			break;

		tso_segs = tcp_init_tso_segs(skb, mss_now);
		BUG_ON(!tso_segs);

		cwnd_quota = tcp_cwnd_test(tp, skb);
		if (!cwnd_quota) {
			if (push_one == 2)
				/* Force out a loss probe pkt. */
				cwnd_quota = 1;
			else
				break;
		}

		if (unlikely(!tcp_snd_wnd_test(tp, skb, mss_now))) {
			is_rwnd_limited = true;
			break;
		}

		if (tso_segs == 1) {
			if (unlikely(!tcp_nagle_test(tp, skb, mss_now,
						     (tcp_skb_is_last(sk, skb) ?
						      nonagle : TCP_NAGLE_PUSH))))
				break;
		} else {
			if (!push_one &&
			    tcp_tso_should_defer(sk, skb, &is_cwnd_limited,
						 &is_rwnd_limited, max_segs))
				break;
		}

		limit = mss_now;
		if (tso_segs > 1 && !tcp_urg_mode(tp))
			limit = tcp_mss_split_point(sk, skb, mss_now,
						    min_t(unsigned int,
							  cwnd_quota,
							  max_segs),
						    nonagle);

		if (skb->len > limit &&
		    unlikely(tso_fragment(sk, TCP_FRAG_IN_WRITE_QUEUE,
					  skb, limit, mss_now, gfp)))
			break;

		if (tcp_small_queue_check(sk, skb, 0))
			break;

		if (unlikely(tcp_transmit_skb(sk, skb, 1, gfp)))
			break;

repair:
		/* Advance the send_head.  This one is sent out.
		 * This call will increment packets_out.
		 */
		tcp_event_new_data_sent(sk, skb);

		tcp_minshall_update(tp, mss_now, skb);
		sent_pkts += tcp_skb_pcount(skb);

		if (push_one)
			break;
	}

	if (is_rwnd_limited)
		tcp_chrono_start(sk, TCP_CHRONO_RWND_LIMITED);
	else
		tcp_chrono_stop(sk, TCP_CHRONO_RWND_LIMITED);

	if (likely(sent_pkts)) {
		if (tcp_in_cwnd_reduction(sk))
			tp->prr_out += sent_pkts;

		/* Send one loss probe per tail loss episode. */
		if (push_one != 2)
			tcp_schedule_loss_probe(sk, false);
		is_cwnd_limited |= (tcp_packets_in_flight(tp) >= tp->snd_cwnd);
		if (tp->ops->cwnd_validate)
			tp->ops->cwnd_validate(sk, is_cwnd_limited);
		return false;
	}
	return !tp->packets_out && !tcp_write_queue_empty(sk);
}

bool tcp_schedule_loss_probe(struct sock *sk, bool advancing_rto)
{
	struct inet_connection_sock *icsk = inet_csk(sk);
	struct tcp_sock *tp = tcp_sk(sk);
	u32 timeout, rto_delta_us;
	int early_retrans;

	/* Don't do any loss probe on a Fast Open connection before 3WHS
	 * finishes.
	 */
	if (tp->fastopen_rsk)
		return false;

	early_retrans = sock_net(sk)->ipv4.sysctl_tcp_early_retrans;
	/* Schedule a loss probe in 2*RTT for SACK capable connections
	 * not in loss recovery, that are either limited by cwnd or application.
	 */
	if ((early_retrans != 3 && early_retrans != 4) ||
	    !tp->packets_out || !tcp_is_sack(tp) ||
	    (icsk->icsk_ca_state != TCP_CA_Open &&
	     icsk->icsk_ca_state != TCP_CA_CWR))
		return false;

	/* Probe timeout is 2*rtt. Add minimum RTO to account
	 * for delayed ack when there's one outstanding packet. If no RTT
	 * sample is available then probe after TCP_TIMEOUT_INIT.
	 */
	if (tp->srtt_us) {
		timeout = usecs_to_jiffies(tp->srtt_us >> 2);
		if (tp->packets_out == 1)
			timeout += TCP_RTO_MIN;
		else
			timeout += TCP_TIMEOUT_MIN;
	} else {
		timeout = TCP_TIMEOUT_INIT;
	}

	/* If the RTO formula yields an earlier time, then use that time. */
	rto_delta_us = advancing_rto ?
			jiffies_to_usecs(inet_csk(sk)->icsk_rto) :
			tcp_rto_delta_us(sk);  /* How far in future is RTO? */
	if (rto_delta_us > 0)
		timeout = min_t(u32, timeout, usecs_to_jiffies(rto_delta_us));

	tcp_reset_xmit_timer(sk, ICSK_TIME_LOSS_PROBE, timeout,
			     TCP_RTO_MAX, NULL);
	return true;
}

/* Thanks to skb fast clones, we can detect if a prior transmit of
 * a packet is still in a qdisc or driver queue.
 * In this case, there is very little point doing a retransmit !
 */
static bool skb_still_in_host_queue(const struct sock *sk,
				    const struct sk_buff *skb)
{
	if (unlikely(skb_fclone_busy(sk, skb))) {
		NET_INC_STATS(sock_net(sk),
			      LINUX_MIB_TCPSPURIOUS_RTX_HOSTQUEUES);
		return true;
	}
	return false;
}

/* When probe timeout (PTO) fires, try send a new segment if possible, else
 * retransmit the last segment.
 */
void tcp_send_loss_probe(struct sock *sk)
{
	struct tcp_sock *tp = tcp_sk(sk);
	struct sk_buff *skb;
	int pcount;
	int mss = tcp_current_mss(sk);

	skb = tcp_send_head(sk);
	if (skb && tcp_snd_wnd_test(tp, skb, mss)) {
		pcount = tp->packets_out;
		tp->ops->write_xmit(sk, mss, TCP_NAGLE_OFF, 2, GFP_ATOMIC);
		if (tp->packets_out > pcount)
			goto probe_sent;
		goto rearm_timer;
	}
	skb = skb_rb_last(&sk->tcp_rtx_queue);
	if (unlikely(!skb)) {
		WARN_ONCE(tp->packets_out,
			  "invalid inflight: %u state %u cwnd %u mss %d\n",
			  tp->packets_out, sk->sk_state, tp->snd_cwnd, mss);
		inet_csk(sk)->icsk_pending = 0;
		return;
	}

	/* At most one outstanding TLP retransmission. */
	if (tp->tlp_high_seq)
		goto rearm_timer;

	if (skb_still_in_host_queue(sk, skb))
		goto rearm_timer;

	pcount = tcp_skb_pcount(skb);
	if (WARN_ON(!pcount))
		goto rearm_timer;

	if ((pcount > 1) && (skb->len > (pcount - 1) * mss)) {
		if (unlikely(tcp_fragment(sk, TCP_FRAG_IN_RTX_QUEUE, skb,
					  (pcount - 1) * mss, mss,
					  GFP_ATOMIC)))
			goto rearm_timer;
		skb = skb_rb_next(skb);
	}

	if (WARN_ON(!skb || !tcp_skb_pcount(skb)))
		goto rearm_timer;

	if (__tcp_retransmit_skb(sk, skb, 1))
		goto rearm_timer;

	/* Record snd_nxt for loss detection. */
	tp->tlp_high_seq = tp->snd_nxt;

probe_sent:
	NET_INC_STATS(sock_net(sk), LINUX_MIB_TCPLOSSPROBES);
	/* Reset s.t. tcp_rearm_rto will restart timer from now */
	inet_csk(sk)->icsk_pending = 0;
rearm_timer:
	tcp_rearm_rto(sk);
}

/* Push out any pending frames which were held back due to
 * TCP_CORK or attempt at coalescing tiny packets.
 * The socket must be locked by the caller.
 */
void __tcp_push_pending_frames(struct sock *sk, unsigned int cur_mss,
			       int nonagle)
{
	/* If we are closed, the bytes will have to remain here.
	 * In time closedown will finish, we empty the write queue and
	 * all will be happy.
	 */
	if (unlikely(sk->sk_state == TCP_CLOSE))
		return;

	if (tcp_sk(sk)->ops->write_xmit(sk, cur_mss, nonagle, 0,
					sk_gfp_mask(sk, GFP_ATOMIC)))
		tcp_check_probe_timer(sk);
}

/* Send _single_ skb sitting at the send head. This function requires
 * true push pending frames to setup probe timer etc.
 */
void tcp_push_one(struct sock *sk, unsigned int mss_now)
{
	struct sk_buff *skb = tcp_send_head(sk);

	BUG_ON(!skb || skb->len < mss_now);

	tcp_sk(sk)->ops->write_xmit(sk, mss_now, TCP_NAGLE_PUSH, 1,
				    sk->sk_allocation);
}

/* This function returns the amount that we can raise the
 * usable window based on the following constraints
 *
 * 1. The window can never be shrunk once it is offered (RFC 793)
 * 2. We limit memory per socket
 *
 * RFC 1122:
 * "the suggested [SWS] avoidance algorithm for the receiver is to keep
 *  RECV.NEXT + RCV.WIN fixed until:
 *  RCV.BUFF - RCV.USER - RCV.WINDOW >= min(1/2 RCV.BUFF, MSS)"
 *
 * i.e. don't raise the right edge of the window until you can raise
 * it at least MSS bytes.
 *
 * Unfortunately, the recommended algorithm breaks header prediction,
 * since header prediction assumes th->window stays fixed.
 *
 * Strictly speaking, keeping th->window fixed violates the receiver
 * side SWS prevention criteria. The problem is that under this rule
 * a stream of single byte packets will cause the right side of the
 * window to always advance by a single byte.
 *
 * Of course, if the sender implements sender side SWS prevention
 * then this will not be a problem.
 *
 * BSD seems to make the following compromise:
 *
 *	If the free space is less than the 1/4 of the maximum
 *	space available and the free space is less than 1/2 mss,
 *	then set the window to 0.
 *	[ Actually, bsd uses MSS and 1/4 of maximal _window_ ]
 *	Otherwise, just prevent the window from shrinking
 *	and from being larger than the largest representable value.
 *
 * This prevents incremental opening of the window in the regime
 * where TCP is limited by the speed of the reader side taking
 * data out of the TCP receive queue. It does nothing about
 * those cases where the window is constrained on the sender side
 * because the pipeline is full.
 *
 * BSD also seems to "accidentally" limit itself to windows that are a
 * multiple of MSS, at least until the free space gets quite small.
 * This would appear to be a side effect of the mbuf implementation.
 * Combining these two algorithms results in the observed behavior
 * of having a fixed window size at almost all times.
 *
 * Below we obtain similar behavior by forcing the offered window to
 * a multiple of the mss when it is feasible to do so.
 *
 * Note, we don't "adjust" for TIMESTAMP or SACK option bytes.
 * Regular options like TIMESTAMP are taken into account.
 */
u32 __tcp_select_window(struct sock *sk)
{
	struct inet_connection_sock *icsk = inet_csk(sk);
	struct tcp_sock *tp = tcp_sk(sk);
	/* MSS for the peer's data.  Previous versions used mss_clamp
	 * here.  I don't know if the value based on our guesses
	 * of peer's MSS is better for the performance.  It's more correct
	 * but may be worse for the performance because of rcv_mss
	 * fluctuations.  --SAW  1998/11/1
	 */
	int mss = icsk->icsk_ack.rcv_mss;
	int free_space = tcp_space(sk);
	int allowed_space = tcp_full_space(sk);
	int full_space = min_t(int, tp->window_clamp, allowed_space);
	int window;

	if (unlikely(mss > full_space)) {
		mss = full_space;
		if (mss <= 0)
			return 0;
	}
	if (free_space < (full_space >> 1)) {
		icsk->icsk_ack.quick = 0;

		if (tcp_under_memory_pressure(sk))
			tp->rcv_ssthresh = min(tp->rcv_ssthresh,
					       4U * tp->advmss);

		/* free_space might become our new window, make sure we don't
		 * increase it due to wscale.
		 */
		free_space = round_down(free_space, 1 << tp->rx_opt.rcv_wscale);

		/* if free space is less than mss estimate, or is below 1/16th
		 * of the maximum allowed, try to move to zero-window, else
		 * tcp_clamp_window() will grow rcv buf up to tcp_rmem[2], and
		 * new incoming data is dropped due to memory limits.
		 * With large window, mss test triggers way too late in order
		 * to announce zero window in time before rmem limit kicks in.
		 */
		if (free_space < (allowed_space >> 4) || free_space < mss)
			return 0;
	}

	if (free_space > tp->rcv_ssthresh)
		free_space = tp->rcv_ssthresh;

	/* Don't do rounding if we are using window scaling, since the
	 * scaled window will not line up with the MSS boundary anyway.
	 */
	if (tp->rx_opt.rcv_wscale) {
		window = free_space;

		/* Advertise enough space so that it won't get scaled away.
		 * Import case: prevent zero window announcement if
		 * 1<<rcv_wscale > mss.
		 */
		window = ALIGN(window, (1 << tp->rx_opt.rcv_wscale));
	} else {
		window = tp->rcv_wnd;
		/* Get the largest window that is a nice multiple of mss.
		 * Window clamp already applied above.
		 * If our current window offering is within 1 mss of the
		 * free space we just keep it. This prevents the divide
		 * and multiply from happening most of the time.
		 * We also don't do any window rounding when the free space
		 * is too small.
		 */
		if (window <= free_space - mss || window > free_space)
			window = rounddown(free_space, mss);
		else if (mss == full_space &&
			 free_space > window + (full_space >> 1))
			window = free_space;
	}

	return window;
}

void tcp_skb_collapse_tstamp(struct sk_buff *skb,
			     const struct sk_buff *next_skb)
{
	if (unlikely(tcp_has_tx_tstamp(next_skb))) {
		const struct skb_shared_info *next_shinfo =
			skb_shinfo(next_skb);
		struct skb_shared_info *shinfo = skb_shinfo(skb);

		shinfo->tx_flags |= next_shinfo->tx_flags & SKBTX_ANY_TSTAMP;
		shinfo->tskey = next_shinfo->tskey;
		TCP_SKB_CB(skb)->txstamp_ack |=
			TCP_SKB_CB(next_skb)->txstamp_ack;
	}
}

/* Collapses two adjacent SKB's during retransmission. */
static bool tcp_collapse_retrans(struct sock *sk, struct sk_buff *skb)
{
	struct tcp_sock *tp = tcp_sk(sk);
	struct sk_buff *next_skb = skb_rb_next(skb);
	int next_skb_size;

	next_skb_size = next_skb->len;

	BUG_ON(tcp_skb_pcount(skb) != 1 || tcp_skb_pcount(next_skb) != 1);

	if (next_skb_size) {
		if (next_skb_size <= skb_availroom(skb))
			skb_copy_bits(next_skb, 0, skb_put(skb, next_skb_size),
				      next_skb_size);
		else if (!skb_shift(skb, next_skb, next_skb_size))
			return false;
	}
	tcp_highest_sack_replace(sk, next_skb, skb);

	/* Update sequence range on original skb. */
	TCP_SKB_CB(skb)->end_seq = TCP_SKB_CB(next_skb)->end_seq;

	/* Merge over control information. This moves PSH/FIN etc. over */
	TCP_SKB_CB(skb)->tcp_flags |= TCP_SKB_CB(next_skb)->tcp_flags;

	/* All done, get rid of second SKB and account for it so
	 * packet counting does not break.
	 */
	TCP_SKB_CB(skb)->sacked |= TCP_SKB_CB(next_skb)->sacked & TCPCB_EVER_RETRANS;
	TCP_SKB_CB(skb)->eor = TCP_SKB_CB(next_skb)->eor;

	/* changed transmit queue under us so clear hints */
	tcp_clear_retrans_hints_partial(tp);
	if (next_skb == tp->retransmit_skb_hint)
		tp->retransmit_skb_hint = skb;

	tcp_adjust_pcount(sk, next_skb, tcp_skb_pcount(next_skb));

	tcp_skb_collapse_tstamp(skb, next_skb);

	tcp_rtx_queue_unlink_and_free(next_skb, sk);
	return true;
}

/* Check if coalescing SKBs is legal. */
static bool tcp_can_collapse(const struct sock *sk, const struct sk_buff *skb)
{
	if (tcp_skb_pcount(skb) > 1)
		return false;
	if (skb_cloned(skb))
		return false;
	/* Some heuristics for collapsing over SACK'd could be invented */
	if (TCP_SKB_CB(skb)->sacked & TCPCB_SACKED_ACKED)
		return false;

	return true;
}

/* Collapse packets in the retransmit queue to make to create
 * less packets on the wire. This is only done on retransmission.
 */
static void tcp_retrans_try_collapse(struct sock *sk, struct sk_buff *to,
				     int space)
{
	struct tcp_sock *tp = tcp_sk(sk);
	struct sk_buff *skb = to, *tmp;
	bool first = true;

	if (!sock_net(sk)->ipv4.sysctl_tcp_retrans_collapse)
		return;
	if (TCP_SKB_CB(skb)->tcp_flags & TCPHDR_SYN)
		return;

	/* Currently not supported for MPTCP - but it should be possible */
	if (mptcp(tp))
		return;

	skb_rbtree_walk_from_safe(skb, tmp) {
		if (!tcp_can_collapse(sk, skb))
			break;

		if (!tcp_skb_can_collapse_to(to))
			break;

		space -= skb->len;

		if (first) {
			first = false;
			continue;
		}

		if (space < 0)
			break;

		if (after(TCP_SKB_CB(skb)->end_seq, tcp_wnd_end(tp)))
			break;

		if (!tcp_collapse_retrans(sk, to))
			break;
	}
}

/* This retransmits one SKB.  Policy decisions and retransmit queue
 * state updates are done by the caller.  Returns non-zero if an
 * error occurred which prevented the send.
 */
int __tcp_retransmit_skb(struct sock *sk, struct sk_buff *skb, int segs)
{
	struct inet_connection_sock *icsk = inet_csk(sk);
	struct tcp_sock *tp = tcp_sk(sk);
	unsigned int cur_mss;
	int diff, len, err;


	/* Inconclusive MTU probe */
	if (icsk->icsk_mtup.probe_size)
		icsk->icsk_mtup.probe_size = 0;

	/* Do not sent more than we queued. 1/4 is reserved for possible
	 * copying overhead: fragmentation, tunneling, mangling etc.
	 */
	if (refcount_read(&sk->sk_wmem_alloc) >
	    min_t(u32, sk->sk_wmem_queued + (sk->sk_wmem_queued >> 2),
		  sk->sk_sndbuf))
		return -EAGAIN;

	if (skb_still_in_host_queue(sk, skb))
		return -EBUSY;

	if (before(TCP_SKB_CB(skb)->seq, tp->snd_una)) {
		if (unlikely(before(TCP_SKB_CB(skb)->end_seq, tp->snd_una))) {
			WARN_ON_ONCE(1);
			return -EINVAL;
		}
		if (tcp_trim_head(sk, skb, tp->snd_una - TCP_SKB_CB(skb)->seq))
			return -ENOMEM;
	}

	if (inet_csk(sk)->icsk_af_ops->rebuild_header(sk))
		return -EHOSTUNREACH; /* Routing failure or similar. */

	cur_mss = tcp_current_mss(sk);

	/* If receiver has shrunk his window, and skb is out of
	 * new window, do not retransmit it. The exception is the
	 * case, when window is shrunk to zero. In this case
	 * our retransmit serves as a zero window probe.
	 */
	if (!before(TCP_SKB_CB(skb)->seq, tcp_wnd_end(tp)) &&
	    TCP_SKB_CB(skb)->seq != tp->snd_una)
		return -EAGAIN;

	len = cur_mss * segs;
	if (skb->len > len) {
		if (tcp_fragment(sk, TCP_FRAG_IN_RTX_QUEUE, skb, len,
				 cur_mss, GFP_ATOMIC))
			return -ENOMEM; /* We'll try again later. */
	} else {
		if (skb_unclone(skb, GFP_ATOMIC))
			return -ENOMEM;

		diff = tcp_skb_pcount(skb);
		tcp_set_skb_tso_segs(skb, cur_mss);
		diff -= tcp_skb_pcount(skb);
		if (diff)
			tcp_adjust_pcount(sk, skb, diff);
		if (skb->len < cur_mss)
			tcp_retrans_try_collapse(sk, skb, cur_mss);
	}

	/* RFC3168, section 6.1.1.1. ECN fallback */
	if ((TCP_SKB_CB(skb)->tcp_flags & TCPHDR_SYN_ECN) == TCPHDR_SYN_ECN)
		tcp_ecn_clear_syn(sk, skb);

	/* Update global and local TCP statistics. */
	segs = tcp_skb_pcount(skb);
	TCP_ADD_STATS(sock_net(sk), TCP_MIB_RETRANSSEGS, segs);
	if (TCP_SKB_CB(skb)->tcp_flags & TCPHDR_SYN)
		__NET_INC_STATS(sock_net(sk), LINUX_MIB_TCPSYNRETRANS);
	tp->total_retrans += segs;
	tp->bytes_retrans += skb->len;

	/* make sure skb->data is aligned on arches that require it
	 * and check if ack-trimming & collapsing extended the headroom
	 * beyond what csum_start can cover.
	 */
	if (unlikely((NET_IP_ALIGN && ((unsigned long)skb->data & 3)) ||
		     skb_headroom(skb) >= 0xFFFF)) {
		struct sk_buff *nskb;

		tcp_skb_tsorted_save(skb) {
			nskb = __pskb_copy(skb, MAX_TCP_HEADER, GFP_ATOMIC);
			err = nskb ? tcp_transmit_skb(sk, nskb, 0, GFP_ATOMIC) :
				     -ENOBUFS;
		} tcp_skb_tsorted_restore(skb);

		if (!err) {
			tcp_update_skb_after_send(sk, skb, tp->tcp_wstamp_ns);
			tcp_rate_skb_sent(sk, skb);
		}
	} else {
		err = tcp_transmit_skb(sk, skb, 1, GFP_ATOMIC);
	}

	if (BPF_SOCK_OPS_TEST_FLAG(tp, BPF_SOCK_OPS_RETRANS_CB_FLAG))
		tcp_call_bpf_3arg(sk, BPF_SOCK_OPS_RETRANS_CB,
				  TCP_SKB_CB(skb)->seq, segs, err);

	if (likely(!err)) {
		TCP_SKB_CB(skb)->sacked |= TCPCB_EVER_RETRANS;
		trace_tcp_retransmit_skb(sk, skb);
	} else if (err != -EBUSY) {
		NET_ADD_STATS(sock_net(sk), LINUX_MIB_TCPRETRANSFAIL, segs);
	}
	return err;
}

int tcp_retransmit_skb(struct sock *sk, struct sk_buff *skb, int segs)
{
	struct tcp_sock *tp = tcp_sk(sk);
	int err = __tcp_retransmit_skb(sk, skb, segs);

	if (err == 0) {
#if FASTRETRANS_DEBUG > 0
		if (TCP_SKB_CB(skb)->sacked & TCPCB_SACKED_RETRANS) {
			net_dbg_ratelimited("retrans_out leaked\n");
		}
#endif
		TCP_SKB_CB(skb)->sacked |= TCPCB_RETRANS;
		tp->retrans_out += tcp_skb_pcount(skb);

		/* Save stamp of the first retransmit. */
		if (!tp->retrans_stamp)
			tp->retrans_stamp = tcp_skb_timestamp(skb);

	}

	if (tp->undo_retrans < 0)
		tp->undo_retrans = 0;
	tp->undo_retrans += tcp_skb_pcount(skb);
	return err;
}

/* This gets called after a retransmit timeout, and the initially
 * retransmitted data is acknowledged.  It tries to continue
 * resending the rest of the retransmit queue, until either
 * we've sent it all or the congestion window limit is reached.
 */
void tcp_xmit_retransmit_queue(struct sock *sk)
{
	const struct inet_connection_sock *icsk = inet_csk(sk);
	struct sk_buff *skb, *rtx_head, *hole = NULL;
	struct tcp_sock *tp = tcp_sk(sk);
	u32 max_segs;
	int mib_idx;

	if (!tp->packets_out)
		return;

	rtx_head = tcp_rtx_queue_head(sk);
	skb = tp->retransmit_skb_hint ?: rtx_head;
	max_segs = tcp_tso_segs(sk, tcp_current_mss(sk));
	skb_rbtree_walk_from(skb) {
		__u8 sacked;
		int segs;

		if (tcp_pacing_check(sk))
			break;

		/* we could do better than to assign each time */
		if (!hole)
			tp->retransmit_skb_hint = skb;

		segs = tp->snd_cwnd - tcp_packets_in_flight(tp);
		if (segs <= 0)
			return;
		sacked = TCP_SKB_CB(skb)->sacked;
		/* In case tcp_shift_skb_data() have aggregated large skbs,
		 * we need to make sure not sending too bigs TSO packets
		 */
		segs = min_t(int, segs, max_segs);

		if (tp->retrans_out >= tp->lost_out) {
			break;
		} else if (!(sacked & TCPCB_LOST)) {
			if (!hole && !(sacked & (TCPCB_SACKED_RETRANS|TCPCB_SACKED_ACKED)))
				hole = skb;
			continue;

		} else {
			if (icsk->icsk_ca_state != TCP_CA_Loss)
				mib_idx = LINUX_MIB_TCPFASTRETRANS;
			else
				mib_idx = LINUX_MIB_TCPSLOWSTARTRETRANS;
		}

		if (sacked & (TCPCB_SACKED_ACKED|TCPCB_SACKED_RETRANS))
			continue;

		if (tcp_small_queue_check(sk, skb, 1))
			return;

		if (tcp_retransmit_skb(sk, skb, segs))
			return;

		NET_ADD_STATS(sock_net(sk), mib_idx, tcp_skb_pcount(skb));

		if (tcp_in_cwnd_reduction(sk))
			tp->prr_out += tcp_skb_pcount(skb);

		if (skb == rtx_head &&
		    icsk->icsk_pending != ICSK_TIME_REO_TIMEOUT)
			tcp_reset_xmit_timer(sk, ICSK_TIME_RETRANS,
					     inet_csk(sk)->icsk_rto,
					     TCP_RTO_MAX,
					     skb);
	}
}

/* We allow to exceed memory limits for FIN packets to expedite
 * connection tear down and (memory) recovery.
 * Otherwise tcp_send_fin() could be tempted to either delay FIN
 * or even be forced to close flow without any FIN.
 * In general, we want to allow one skb per socket to avoid hangs
 * with edge trigger epoll()
 */
void sk_forced_mem_schedule(struct sock *sk, int size)
{
	int amt;

	if (size <= sk->sk_forward_alloc)
		return;
	amt = sk_mem_pages(size);
	sk->sk_forward_alloc += amt * SK_MEM_QUANTUM;
	sk_memory_allocated_add(sk, amt);

	if (mem_cgroup_sockets_enabled && sk->sk_memcg)
		mem_cgroup_charge_skmem(sk->sk_memcg, amt);
}

/* Send a FIN. The caller locks the socket for us.
 * We should try to send a FIN packet really hard, but eventually give up.
 */
void tcp_send_fin(struct sock *sk)
{
	struct sk_buff *skb, *tskb = tcp_write_queue_tail(sk);
	struct tcp_sock *tp = tcp_sk(sk);

	/* Optimization, tack on the FIN if we have one skb in write queue and
	 * this skb was not yet sent, or we are under memory pressure.
	 * Note: in the latter case, FIN packet will be sent after a timeout,
	 * as TCP stack thinks it has already been transmitted.
	 */
	if (!tskb && tcp_under_memory_pressure(sk))
		tskb = skb_rb_last(&sk->tcp_rtx_queue);

	if (tskb) {
coalesce:
		TCP_SKB_CB(tskb)->tcp_flags |= TCPHDR_FIN;
		TCP_SKB_CB(tskb)->end_seq++;
		tp->write_seq++;
		if (tcp_write_queue_empty(sk)) {
			/* This means tskb was already sent.
			 * Pretend we included the FIN on previous transmit.
			 * We need to set tp->snd_nxt to the value it would have
			 * if FIN had been sent. This is because retransmit path
			 * does not change tp->snd_nxt.
			 */
			tp->snd_nxt++;
			return;
		}
	} else {
		skb = alloc_skb_fclone(MAX_TCP_HEADER, sk->sk_allocation);
		if (unlikely(!skb)) {
			if (tskb)
				goto coalesce;
			return;
		}
		INIT_LIST_HEAD(&skb->tcp_tsorted_anchor);
		skb_reserve(skb, MAX_TCP_HEADER);
		sk_forced_mem_schedule(sk, skb->truesize);
		/* FIN eats a sequence byte, write_seq advanced by tcp_queue_skb(). */
		tcp_init_nondata_skb(skb, tp->write_seq,
				     TCPHDR_ACK | TCPHDR_FIN);
		tcp_queue_skb(sk, skb);
	}
	__tcp_push_pending_frames(sk, tcp_current_mss(sk), TCP_NAGLE_OFF);
}

/* We get here when a process closes a file descriptor (either due to
 * an explicit close() or as a byproduct of exit()'ing) and there
 * was unread data in the receive queue.  This behavior is recommended
 * by RFC 2525, section 2.17.  -DaveM
 */
void tcp_send_active_reset(struct sock *sk, gfp_t priority)
{
	struct sk_buff *skb;

	TCP_INC_STATS(sock_net(sk), TCP_MIB_OUTRSTS);

	/* NOTE: No TCP options attached and we never retransmit this. */
	skb = alloc_skb(MAX_TCP_HEADER, priority);
	if (!skb) {
		NET_INC_STATS(sock_net(sk), LINUX_MIB_TCPABORTFAILED);
		return;
	}

	/* Reserve space for headers and prepare control bits. */
	skb_reserve(skb, MAX_TCP_HEADER);
	tcp_init_nondata_skb(skb, tcp_acceptable_seq(sk),
			     TCPHDR_ACK | TCPHDR_RST);
	tcp_mstamp_refresh(tcp_sk(sk));
	/* Send it off. */
	if (tcp_transmit_skb(sk, skb, 0, priority))
		NET_INC_STATS(sock_net(sk), LINUX_MIB_TCPABORTFAILED);

	/* skb of trace_tcp_send_reset() keeps the skb that caused RST,
	 * skb here is different to the troublesome skb, so use NULL
	 */
	trace_tcp_send_reset(sk, NULL);
}

/* Send a crossed SYN-ACK during socket establishment.
 * WARNING: This routine must only be called when we have already sent
 * a SYN packet that crossed the incoming SYN that caused this routine
 * to get called. If this assumption fails then the initial rcv_wnd
 * and rcv_wscale values will not be correct.
 */
int tcp_send_synack(struct sock *sk)
{
	struct sk_buff *skb;

	skb = tcp_rtx_queue_head(sk);
	if (!skb || !(TCP_SKB_CB(skb)->tcp_flags & TCPHDR_SYN)) {
		pr_err("%s: wrong queue state\n", __func__);
		return -EFAULT;
	}
	if (!(TCP_SKB_CB(skb)->tcp_flags & TCPHDR_ACK)) {
		if (skb_cloned(skb)) {
			struct sk_buff *nskb;

			tcp_skb_tsorted_save(skb) {
				nskb = skb_copy(skb, GFP_ATOMIC);
			} tcp_skb_tsorted_restore(skb);
			if (!nskb)
				return -ENOMEM;
			INIT_LIST_HEAD(&nskb->tcp_tsorted_anchor);
			tcp_rtx_queue_unlink_and_free(skb, sk);
			__skb_header_release(nskb);
			tcp_rbtree_insert(&sk->tcp_rtx_queue, nskb);
			sk->sk_wmem_queued += nskb->truesize;
			sk_mem_charge(sk, nskb->truesize);
			skb = nskb;
		}

		TCP_SKB_CB(skb)->tcp_flags |= TCPHDR_ACK;
		tcp_ecn_send_synack(sk, skb);
	}
	return tcp_transmit_skb(sk, skb, 1, GFP_ATOMIC);
}

/**
 * tcp_make_synack - Prepare a SYN-ACK.
 * sk: listener socket
 * dst: dst entry attached to the SYNACK
 * req: request_sock pointer
 *
 * Allocate one skb and build a SYNACK packet.
 * @dst is consumed : Caller should not use it again.
 */
struct sk_buff *tcp_make_synack(const struct sock *sk, struct dst_entry *dst,
				struct request_sock *req,
				struct tcp_fastopen_cookie *foc,
				enum tcp_synack_type synack_type)
{
	struct inet_request_sock *ireq = inet_rsk(req);
	const struct tcp_sock *tp = tcp_sk(sk);
	struct tcp_md5sig_key *md5 = NULL;
	struct tcp_out_options opts;
	struct sk_buff *skb;
	int tcp_header_size;
	struct tcphdr *th;
	int mss;

	skb = alloc_skb(MAX_TCP_HEADER, GFP_ATOMIC);
	if (unlikely(!skb)) {
		dst_release(dst);
		return NULL;
	}
	/* Reserve space for headers. */
	skb_reserve(skb, MAX_TCP_HEADER);

	switch (synack_type) {
	case TCP_SYNACK_NORMAL:
		skb_set_owner_w(skb, req_to_sk(req));
		break;
	case TCP_SYNACK_COOKIE:
		/* Under synflood, we do not attach skb to a socket,
		 * to avoid false sharing.
		 */
		break;
	case TCP_SYNACK_FASTOPEN:
		/* sk is a const pointer, because we want to express multiple
		 * cpu might call us concurrently.
		 * sk->sk_wmem_alloc in an atomic, we can promote to rw.
		 */
		skb_set_owner_w(skb, (struct sock *)sk);
		break;
	}
	skb_dst_set(skb, dst);

	mss = tcp_mss_clamp(tp, dst_metric_advmss(dst));

	memset(&opts, 0, sizeof(opts));
#ifdef CONFIG_SYN_COOKIES
	if (unlikely(req->cookie_ts))
		skb->skb_mstamp_ns = cookie_init_timestamp(req);
	else
#endif
		skb->skb_mstamp_ns = tcp_clock_ns();

#ifdef CONFIG_TCP_MD5SIG
	rcu_read_lock();
	md5 = tcp_rsk(req)->af_specific->req_md5_lookup(sk, req_to_sk(req));
#endif
	skb_set_hash(skb, tcp_rsk(req)->txhash, PKT_HASH_TYPE_L4);
	tcp_header_size = tcp_synack_options(sk, req, mss, skb, &opts, md5,
					     foc) + sizeof(*th);

	skb_push(skb, tcp_header_size);
	skb_reset_transport_header(skb);

	th = (struct tcphdr *)skb->data;
	memset(th, 0, sizeof(struct tcphdr));
	th->syn = 1;
	th->ack = 1;
	tcp_ecn_make_synack(req, th);
	th->source = htons(ireq->ir_num);
	th->dest = ireq->ir_rmt_port;
	skb->mark = ireq->ir_mark;
	skb->ip_summed = CHECKSUM_PARTIAL;
	th->seq = htonl(tcp_rsk(req)->snt_isn);
	/* XXX data is queued and acked as is. No buffer/window check */
	th->ack_seq = htonl(tcp_rsk(req)->rcv_nxt);

	/* RFC1323: The window in SYN & SYN/ACK segments is never scaled. */
	th->window = htons(min(req->rsk_rcv_wnd, 65535U));
	tcp_options_write((__be32 *)(th + 1), NULL, &opts, skb);
	th->doff = (tcp_header_size >> 2);
	__TCP_INC_STATS(sock_net(sk), TCP_MIB_OUTSEGS);

#ifdef CONFIG_TCP_MD5SIG
	/* Okay, we have all we need - do the md5 hash if needed */
	if (md5)
		tcp_rsk(req)->af_specific->calc_md5_hash(opts.hash_location,
					       md5, req_to_sk(req), skb);
	rcu_read_unlock();
#endif

	/* Do not fool tcpdump (if any), clean our debris */
	skb->tstamp = 0;
	return skb;
}
EXPORT_SYMBOL(tcp_make_synack);

static void tcp_ca_dst_init(struct sock *sk, const struct dst_entry *dst)
{
	struct inet_connection_sock *icsk = inet_csk(sk);
	const struct tcp_congestion_ops *ca;
	u32 ca_key = dst_metric(dst, RTAX_CC_ALGO);

	if (ca_key == TCP_CA_UNSPEC)
		return;

	rcu_read_lock();
	ca = tcp_ca_find_key(ca_key);
	if (likely(ca && try_module_get(ca->owner))) {
		module_put(icsk->icsk_ca_ops->owner);
		icsk->icsk_ca_dst_locked = tcp_ca_dst_locked(dst);
		icsk->icsk_ca_ops = ca;
	}
	rcu_read_unlock();
}

/* Do all connect socket setups that can be done AF independent. */
static void tcp_connect_init(struct sock *sk)
{
	const struct dst_entry *dst = __sk_dst_get(sk);
	struct tcp_sock *tp = tcp_sk(sk);
	__u8 rcv_wscale;
	u32 rcv_wnd;

	/* We'll fix this up when we get a response from the other end.
	 * See tcp_input.c:tcp_rcv_state_process case TCP_SYN_SENT.
	 */
	tp->tcp_header_len = sizeof(struct tcphdr);
	if (sock_net(sk)->ipv4.sysctl_tcp_timestamps)
		tp->tcp_header_len += TCPOLEN_TSTAMP_ALIGNED;

#ifdef CONFIG_TCP_MD5SIG
	if (tp->af_specific->md5_lookup(sk, sk))
		tp->tcp_header_len += TCPOLEN_MD5SIG_ALIGNED;
#endif

	/* If user gave his TCP_MAXSEG, record it to clamp */
	if (tp->rx_opt.user_mss)
		tp->rx_opt.mss_clamp = tp->rx_opt.user_mss;
	tp->max_window = 0;
	tcp_mtup_init(sk);
	tcp_sync_mss(sk, dst_mtu(dst));

	tcp_ca_dst_init(sk, dst);

	if (!tp->window_clamp)
		tp->window_clamp = dst_metric(dst, RTAX_WINDOW);
	tp->advmss = tcp_mss_clamp(tp, dst_metric_advmss(dst));

	tcp_initialize_rcv_mss(sk);

	/* limit the window selection if the user enforce a smaller rx buffer */
	if (sk->sk_userlocks & SOCK_RCVBUF_LOCK &&
	    (tp->window_clamp > tcp_full_space(sk) || tp->window_clamp == 0))
		tp->window_clamp = tcp_full_space(sk);

	rcv_wnd = tcp_rwnd_init_bpf(sk);
	if (rcv_wnd == 0)
		rcv_wnd = dst_metric(dst, RTAX_INITRWND);

	tp->ops->select_initial_window(sk, tcp_full_space(sk),
				       tp->advmss - (tp->rx_opt.ts_recent_stamp ? tp->tcp_header_len - sizeof(struct tcphdr) : 0),
				       &tp->rcv_wnd,
				       &tp->window_clamp,
				       sock_net(sk)->ipv4.sysctl_tcp_window_scaling,
				       &rcv_wscale,
				       rcv_wnd);

	tp->rx_opt.rcv_wscale = rcv_wscale;
	tp->rcv_ssthresh = tp->rcv_wnd;

	sk->sk_err = 0;
	sock_reset_flag(sk, SOCK_DONE);
	tp->snd_wnd = 0;
	tcp_init_wl(tp, 0);
	tcp_write_queue_purge(sk);
	tp->snd_una = tp->write_seq;
	tp->snd_sml = tp->write_seq;
	tp->snd_up = tp->write_seq;
	tp->snd_nxt = tp->write_seq;

	if (likely(!tp->repair))
		tp->rcv_nxt = 0;
	else
		tp->rcv_tstamp = tcp_jiffies32;
	tp->rcv_wup = tp->rcv_nxt;
	tp->copied_seq = tp->rcv_nxt;

	inet_csk(sk)->icsk_rto = tcp_timeout_init(sk);
	inet_csk(sk)->icsk_retransmits = 0;
	tcp_clear_retrans(tp);

#ifdef CONFIG_MPTCP
	if (sock_flag(sk, SOCK_MPTCP) && mptcp_doit(sk)) {
		if (is_master_tp(tp)) {
			tp->request_mptcp = 1;
			mptcp_connect_init(sk);
		} else if (tp->mptcp) {
			struct inet_sock *inet	= inet_sk(sk);

			tp->mptcp->snt_isn	= tp->write_seq;
			tp->mptcp->init_rcv_wnd	= tp->rcv_wnd;

			/* Set nonce for new subflows */
			if (sk->sk_family == AF_INET)
				tp->mptcp->mptcp_loc_nonce = mptcp_v4_get_nonce(
							inet->inet_saddr,
							inet->inet_daddr,
							inet->inet_sport,
							inet->inet_dport);
#if IS_ENABLED(CONFIG_IPV6)
			else
				tp->mptcp->mptcp_loc_nonce = mptcp_v6_get_nonce(
						inet6_sk(sk)->saddr.s6_addr32,
						sk->sk_v6_daddr.s6_addr32,
						inet->inet_sport,
						inet->inet_dport);
#endif
		}
	}
#endif
}

static void tcp_connect_queue_skb(struct sock *sk, struct sk_buff *skb)
{
	struct tcp_sock *tp = tcp_sk(sk);
	struct tcp_skb_cb *tcb = TCP_SKB_CB(skb);

	tcb->end_seq += skb->len;
	__skb_header_release(skb);
	sk->sk_wmem_queued += skb->truesize;
	sk_mem_charge(sk, skb->truesize);
	tp->write_seq = tcb->end_seq;
	tp->packets_out += tcp_skb_pcount(skb);
}

/* Build and send a SYN with data and (cached) Fast Open cookie. However,
 * queue a data-only packet after the regular SYN, such that regular SYNs
 * are retransmitted on timeouts. Also if the remote SYN-ACK acknowledges
 * only the SYN sequence, the data are retransmitted in the first ACK.
 * If cookie is not cached or other error occurs, falls back to send a
 * regular SYN with Fast Open cookie request option.
 */
static int tcp_send_syn_data(struct sock *sk, struct sk_buff *syn)
{
	struct tcp_sock *tp = tcp_sk(sk);
	struct tcp_fastopen_request *fo = tp->fastopen_req;
	int space, err = 0;
	struct sk_buff *syn_data;

	tp->rx_opt.mss_clamp = tp->advmss;  /* If MSS is not cached */
	if (!tcp_fastopen_cookie_check(sk, &tp->rx_opt.mss_clamp, &fo->cookie))
		goto fallback;

	/* MSS for SYN-data is based on cached MSS and bounded by PMTU and
	 * user-MSS. Reserve maximum option space for middleboxes that add
	 * private TCP options. The cost is reduced data space in SYN :(
	 */
	tp->rx_opt.mss_clamp = tcp_mss_clamp(tp, tp->rx_opt.mss_clamp);

	space = __tcp_mtu_to_mss(sk, inet_csk(sk)->icsk_pmtu_cookie) -
		MAX_TCP_OPTION_SPACE;

	space = min_t(size_t, space, fo->size);

	/* limit to order-0 allocations */
	space = min_t(size_t, space, SKB_MAX_HEAD(MAX_TCP_HEADER));

	syn_data = sk_stream_alloc_skb(sk, space, sk->sk_allocation, false);
	if (!syn_data)
		goto fallback;
	syn_data->ip_summed = CHECKSUM_PARTIAL;
	memcpy(syn_data->cb, syn->cb, sizeof(syn->cb));
	if (space) {
		int copied = copy_from_iter(skb_put(syn_data, space), space,
					    &fo->data->msg_iter);
		if (unlikely(!copied)) {
			tcp_skb_tsorted_anchor_cleanup(syn_data);
			kfree_skb(syn_data);
			goto fallback;
		}
		if (copied != space) {
			skb_trim(syn_data, copied);
			space = copied;
		}
	}
	/* No more data pending in inet_wait_for_connect() */
	if (space == fo->size)
		fo->data = NULL;
	fo->copied = space;

	tcp_connect_queue_skb(sk, syn_data);
	if (syn_data->len)
		tcp_chrono_start(sk, TCP_CHRONO_BUSY);

	err = tcp_transmit_skb(sk, syn_data, 1, sk->sk_allocation);

	syn->skb_mstamp_ns = syn_data->skb_mstamp_ns;

	/* Now full SYN+DATA was cloned and sent (or not),
	 * remove the SYN from the original skb (syn_data)
	 * we keep in write queue in case of a retransmit, as we
	 * also have the SYN packet (with no data) in the same queue.
	 */
	TCP_SKB_CB(syn_data)->seq++;
	TCP_SKB_CB(syn_data)->tcp_flags = TCPHDR_ACK | TCPHDR_PSH;
	if (!err) {
		tp->syn_data = (fo->copied > 0);
		tcp_rbtree_insert(&sk->tcp_rtx_queue, syn_data);
		NET_INC_STATS(sock_net(sk), LINUX_MIB_TCPORIGDATASENT);
		goto done;
	}

	/* data was not sent, put it in write_queue */
	__skb_queue_tail(&sk->sk_write_queue, syn_data);
	tp->packets_out -= tcp_skb_pcount(syn_data);

fallback:
	/* Send a regular SYN with Fast Open cookie request option */
	if (fo->cookie.len > 0)
		fo->cookie.len = 0;
	err = tcp_transmit_skb(sk, syn, 1, sk->sk_allocation);
	if (err)
		tp->syn_fastopen = 0;
done:
	fo->cookie.len = -1;  /* Exclude Fast Open option for SYN retries */
	return err;
}

/* Build a SYN and send it off. */
int tcp_connect(struct sock *sk)
{
	struct tcp_sock *tp = tcp_sk(sk);
	struct sk_buff *buff;
	int err;

	tcp_call_bpf(sk, BPF_SOCK_OPS_TCP_CONNECT_CB, 0, NULL);

	if (inet_csk(sk)->icsk_af_ops->rebuild_header(sk))
		return -EHOSTUNREACH; /* Routing failure or similar. */

	tcp_connect_init(sk);

	if (unlikely(tp->repair)) {
		tcp_finish_connect(sk, NULL);
		return 0;
	}

	buff = sk_stream_alloc_skb(sk, 0, sk->sk_allocation, true);
	if (unlikely(!buff))
		return -ENOBUFS;

	tcp_init_nondata_skb(buff, tp->write_seq++, TCPHDR_SYN);
	tcp_mstamp_refresh(tp);
	tp->retrans_stamp = tcp_time_stamp(tp);
	tcp_connect_queue_skb(sk, buff);
	tcp_ecn_send_syn(sk, buff);
	tcp_rbtree_insert(&sk->tcp_rtx_queue, buff);

	/* Send off SYN; include data in Fast Open. */
	err = tp->fastopen_req ? tcp_send_syn_data(sk, buff) :
	      tcp_transmit_skb(sk, buff, 1, sk->sk_allocation);
	if (err == -ECONNREFUSED)
		return err;

	/* We change tp->snd_nxt after the tcp_transmit_skb() call
	 * in order to make this packet get counted in tcpOutSegs.
	 */
	tp->snd_nxt = tp->write_seq;
	tp->pushed_seq = tp->write_seq;
	buff = tcp_send_head(sk);
	if (unlikely(buff)) {
		tp->snd_nxt	= TCP_SKB_CB(buff)->seq;
		tp->pushed_seq	= TCP_SKB_CB(buff)->seq;
	}
	TCP_INC_STATS(sock_net(sk), TCP_MIB_ACTIVEOPENS);

	/* Timer for repeating the SYN until an answer. */
	inet_csk_reset_xmit_timer(sk, ICSK_TIME_RETRANS,
				  inet_csk(sk)->icsk_rto, TCP_RTO_MAX);
	return 0;
}
EXPORT_SYMBOL(tcp_connect);

/* Send out a delayed ack, the caller does the policy checking
 * to see if we should even be here.  See tcp_input.c:tcp_ack_snd_check()
 * for details.
 */
void tcp_send_delayed_ack(struct sock *sk)
{
	struct inet_connection_sock *icsk = inet_csk(sk);
	int ato = icsk->icsk_ack.ato;
	unsigned long timeout;

	if (ato > TCP_DELACK_MIN) {
		const struct tcp_sock *tp = tcp_sk(sk);
		int max_ato = HZ / 2;

		if (icsk->icsk_ack.pingpong ||
		    (icsk->icsk_ack.pending & ICSK_ACK_PUSHED))
			max_ato = TCP_DELACK_MAX;

		/* Slow path, intersegment interval is "high". */

		/* If some rtt estimate is known, use it to bound delayed ack.
		 * Do not use inet_csk(sk)->icsk_rto here, use results of rtt measurements
		 * directly.
		 */
		if (tp->srtt_us) {
			int rtt = max_t(int, usecs_to_jiffies(tp->srtt_us >> 3),
					TCP_DELACK_MIN);

			if (rtt < max_ato)
				max_ato = rtt;
		}

		ato = min(ato, max_ato);
	}

	/* Stay within the limit we were given */
	timeout = jiffies + ato;

	/* Use new timeout only if there wasn't a older one earlier. */
	if (icsk->icsk_ack.pending & ICSK_ACK_TIMER) {
		/* If delack timer was blocked or is about to expire,
		 * send ACK now.
		 */
		if (icsk->icsk_ack.blocked ||
		    time_before_eq(icsk->icsk_ack.timeout, jiffies + (ato >> 2))) {
			tcp_send_ack(sk);
			return;
		}

		if (!time_before(timeout, icsk->icsk_ack.timeout))
			timeout = icsk->icsk_ack.timeout;
	}
	icsk->icsk_ack.pending |= ICSK_ACK_SCHED | ICSK_ACK_TIMER;
	icsk->icsk_ack.timeout = timeout;
	sk_reset_timer(sk, &icsk->icsk_delack_timer, timeout);
}

/* This routine sends an ack and also updates the window. */
void __tcp_send_ack(struct sock *sk, u32 rcv_nxt)
{
	struct sk_buff *buff;

	/* If we have been reset, we may not send again. */
	if (sk->sk_state == TCP_CLOSE)
		return;

	/* We are not putting this on the write queue, so
	 * tcp_transmit_skb() will set the ownership to this
	 * sock.
	 */
	buff = alloc_skb(MAX_TCP_HEADER,
			 sk_gfp_mask(sk, GFP_ATOMIC | __GFP_NOWARN));
	if (unlikely(!buff)) {
		inet_csk_schedule_ack(sk);
		inet_csk(sk)->icsk_ack.ato = TCP_ATO_MIN;
		inet_csk_reset_xmit_timer(sk, ICSK_TIME_DACK,
					  TCP_DELACK_MAX, TCP_RTO_MAX);
		return;
	}

	/* Reserve space for headers and prepare control bits. */
	skb_reserve(buff, MAX_TCP_HEADER);
	tcp_init_nondata_skb(buff, tcp_acceptable_seq(sk), TCPHDR_ACK);

	/* We do not want pure acks influencing TCP Small Queues or fq/pacing
	 * too much.
	 * SKB_TRUESIZE(max(1 .. 66, MAX_TCP_HEADER)) is unfortunately ~784
	 */
	skb_set_tcp_pure_ack(buff);

	/* Send it off, this clears delayed acks for us. */
	__tcp_transmit_skb(sk, buff, 0, (__force gfp_t)0, rcv_nxt);
}
EXPORT_SYMBOL_GPL(__tcp_send_ack);

void tcp_send_ack(struct sock *sk)
{
	__tcp_send_ack(sk, tcp_sk(sk)->rcv_nxt);
}
EXPORT_SYMBOL_GPL(tcp_send_ack);

/* This routine sends a packet with an out of date sequence
 * number. It assumes the other end will try to ack it.
 *
 * Question: what should we make while urgent mode?
 * 4.4BSD forces sending single byte of data. We cannot send
 * out of window data, because we have SND.NXT==SND.MAX...
 *
 * Current solution: to send TWO zero-length segments in urgent mode:
 * one is with SEG.SEQ=SND.UNA to deliver urgent pointer, another is
 * out-of-date with SND.UNA-1 to probe window.
 */
int tcp_xmit_probe_skb(struct sock *sk, int urgent, int mib)
{
	struct tcp_sock *tp = tcp_sk(sk);
	struct sk_buff *skb;

	/* We don't queue it, tcp_transmit_skb() sets ownership. */
	skb = alloc_skb(MAX_TCP_HEADER,
			sk_gfp_mask(sk, GFP_ATOMIC | __GFP_NOWARN));
	if (!skb)
		return -1;

	/* Reserve space for headers and set control bits. */
	skb_reserve(skb, MAX_TCP_HEADER);
	/* Use a previous sequence.  This should cause the other
	 * end to send an ack.  Don't queue or clone SKB, just
	 * send it.
	 */
	tcp_init_nondata_skb(skb, tp->snd_una - !urgent, TCPHDR_ACK);
	NET_INC_STATS(sock_net(sk), mib);
	return tcp_transmit_skb(sk, skb, 0, (__force gfp_t)0);
}

/* Called from setsockopt( ... TCP_REPAIR ) */
void tcp_send_window_probe(struct sock *sk)
{
	if (sk->sk_state == TCP_ESTABLISHED) {
		tcp_sk(sk)->snd_wl1 = tcp_sk(sk)->rcv_nxt - 1;
		tcp_mstamp_refresh(tcp_sk(sk));
		tcp_xmit_probe_skb(sk, 0, LINUX_MIB_TCPWINPROBE);
	}
}

/* Initiate keepalive or window probe from timer. */
int tcp_write_wakeup(struct sock *sk, int mib)
{
	struct tcp_sock *tp = tcp_sk(sk);
	struct sk_buff *skb;

	if (sk->sk_state == TCP_CLOSE)
		return -1;

	skb = tcp_send_head(sk);
	if (skb && before(TCP_SKB_CB(skb)->seq, tcp_wnd_end(tp))) {
		int err;
		unsigned int mss = tcp_current_mss(sk);
		unsigned int seg_size = tcp_wnd_end(tp) - TCP_SKB_CB(skb)->seq;

		if (before(tp->pushed_seq, TCP_SKB_CB(skb)->end_seq))
			tp->pushed_seq = TCP_SKB_CB(skb)->end_seq;

		/* We are probing the opening of a window
		 * but the window size is != 0
		 * must have been a result SWS avoidance ( sender )
		 */
		if (seg_size < TCP_SKB_CB(skb)->end_seq - TCP_SKB_CB(skb)->seq ||
		    skb->len > mss) {
			seg_size = min(seg_size, mss);
			TCP_SKB_CB(skb)->tcp_flags |= TCPHDR_PSH;
			if (tcp_fragment(sk, TCP_FRAG_IN_WRITE_QUEUE,
					 skb, seg_size, mss, GFP_ATOMIC))
				return -1;
		} else if (!tcp_skb_pcount(skb))
			tcp_set_skb_tso_segs(skb, mss);

		TCP_SKB_CB(skb)->tcp_flags |= TCPHDR_PSH;
		err = tcp_transmit_skb(sk, skb, 1, GFP_ATOMIC);
		if (!err)
			tcp_event_new_data_sent(sk, skb);
		return err;
	} else {
		if (between(tp->snd_up, tp->snd_una + 1, tp->snd_una + 0xFFFF))
			tcp_xmit_probe_skb(sk, 1, mib);
		return tcp_xmit_probe_skb(sk, 0, mib);
	}
}

/* A window probe timeout has occurred.  If window is not closed send
 * a partial packet else a zero probe.
 */
void tcp_send_probe0(struct sock *sk)
{
	struct inet_connection_sock *icsk = inet_csk(sk);
	struct tcp_sock *tp = tcp_sk(sk);
	struct net *net = sock_net(sk);
	unsigned long probe_max;
	int err;

	err = tp->ops->write_wakeup(sk, LINUX_MIB_TCPWINPROBE);

	if (tp->packets_out || tcp_write_queue_empty(sk)) {
		/* Cancel probe timer, if it is not required. */
		icsk->icsk_probes_out = 0;
		icsk->icsk_backoff = 0;
		return;
	}

	if (err <= 0) {
		if (icsk->icsk_backoff < net->ipv4.sysctl_tcp_retries2)
			icsk->icsk_backoff++;
		icsk->icsk_probes_out++;
		probe_max = TCP_RTO_MAX;
	} else {
		/* If packet was not sent due to local congestion,
		 * do not backoff and do not remember icsk_probes_out.
		 * Let local senders to fight for local resources.
		 *
		 * Use accumulated backoff yet.
		 */
		if (!icsk->icsk_probes_out)
			icsk->icsk_probes_out = 1;
		probe_max = TCP_RESOURCE_PROBE_INTERVAL;
	}
	tcp_reset_xmit_timer(sk, ICSK_TIME_PROBE0,
			     tcp_probe0_when(sk, probe_max),
			     TCP_RTO_MAX,
			     NULL);
}

int tcp_rtx_synack(const struct sock *sk, struct request_sock *req)
{
	const struct tcp_request_sock_ops *af_ops = tcp_rsk(req)->af_specific;
	struct flowi fl;
	int res;

	tcp_rsk(req)->txhash = net_tx_rndhash();
	res = af_ops->send_synack(sk, NULL, &fl, req, NULL, TCP_SYNACK_NORMAL);
	if (!res) {
		__TCP_INC_STATS(sock_net(sk), TCP_MIB_RETRANSSEGS);
		__NET_INC_STATS(sock_net(sk), LINUX_MIB_TCPSYNRETRANS);
		if (unlikely(tcp_passive_fastopen(sk)))
			tcp_sk(sk)->total_retrans++;
		trace_tcp_retransmit_synack(sk, req);
	}
	return res;
}
EXPORT_SYMBOL(tcp_rtx_synack);<|MERGE_RESOLUTION|>--- conflicted
+++ resolved
@@ -51,8 +51,6 @@
 
 #include <trace/events/tcp.h>
 
-<<<<<<< HEAD
-=======
 /* Refresh clocks of a TCP socket,
  * ensuring monotically increasing values.
  */
@@ -68,10 +66,6 @@
 		tp->tcp_mstamp = val;
 }
 
-static bool tcp_write_xmit(struct sock *sk, unsigned int mss_now, int nonagle,
-			   int push_one, gfp_t gfp);
-
->>>>>>> 8fe28cb5
 /* Account for new data that has been sent to the network. */
 void tcp_event_new_data_sent(struct sock *sk, struct sk_buff *skb)
 {
@@ -1960,12 +1954,6 @@
 	struct sk_buff *head;
 	int win_divisor;
 
-<<<<<<< HEAD
-	if ((TCP_SKB_CB(skb)->tcp_flags & TCPHDR_FIN) || mptcp_is_data_fin(skb))
-		goto send_now;
-
-=======
->>>>>>> 8fe28cb5
 	if (icsk->icsk_ca_state >= TCP_CA_Recovery)
 		goto send_now;
 
@@ -2043,7 +2031,7 @@
 	}
 
 	/* If this packet won't get more data, do not wait. */
-	if (TCP_SKB_CB(skb)->tcp_flags & TCPHDR_FIN)
+	if ((TCP_SKB_CB(skb)->tcp_flags & TCPHDR_FIN) || mptcp_is_data_fin(skb))
 		goto send_now;
 
 	return true;
