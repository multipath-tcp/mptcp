/*
 * INET		An implementation of the TCP/IP protocol suite for the LINUX
 *		operating system.  INET is implemented using the  BSD Socket
 *		interface as the means of communication with the user level.
 *
 *		Implementation of the Transmission Control Protocol(TCP).
 *
 * Authors:	Ross Biro
 *		Fred N. van Kempen, <waltje@uWalt.NL.Mugnet.ORG>
 *		Mark Evans, <evansmp@uhura.aston.ac.uk>
 *		Corey Minyard <wf-rch!minyard@relay.EU.net>
 *		Florian La Roche, <flla@stud.uni-sb.de>
 *		Charles Hedrick, <hedrick@klinzhai.rutgers.edu>
 *		Linus Torvalds, <torvalds@cs.helsinki.fi>
 *		Alan Cox, <gw4pts@gw4pts.ampr.org>
 *		Matthew Dillon, <dillon@apollo.west.oic.com>
 *		Arnt Gulbrandsen, <agulbra@nvg.unit.no>
 *		Jorge Cwik, <jorge@laser.satlink.net>
 */

#include <linux/module.h>
#include <linux/gfp.h>
#include <net/mptcp.h>
#include <net/tcp.h>

static u32 tcp_retransmit_stamp(const struct sock *sk)
{
	u32 start_ts = tcp_sk(sk)->retrans_stamp;

	if (unlikely(!start_ts)) {
		struct sk_buff *head = tcp_rtx_queue_head(sk);

		if (!head)
			return 0;
		start_ts = tcp_skb_timestamp(head);
	}
	return start_ts;
}

static u32 tcp_clamp_rto_to_user_timeout(const struct sock *sk)
{
	struct inet_connection_sock *icsk = inet_csk(sk);
	u32 elapsed, start_ts;

	start_ts = tcp_retransmit_stamp(sk);
	if (!icsk->icsk_user_timeout || !start_ts)
		return icsk->icsk_rto;
	elapsed = tcp_time_stamp(tcp_sk(sk)) - start_ts;
	if (elapsed >= icsk->icsk_user_timeout)
		return 1; /* user timeout has passed; fire ASAP */
	else
		return min_t(u32, icsk->icsk_rto, msecs_to_jiffies(icsk->icsk_user_timeout - elapsed));
}

/**
 *  tcp_write_err() - close socket and save error info
 *  @sk:  The socket the error has appeared on.
 *
 *  Returns: Nothing (void)
 */

void tcp_write_err(struct sock *sk)
{
	sk->sk_err = sk->sk_err_soft ? : ETIMEDOUT;
	sk->sk_error_report(sk);

	tcp_write_queue_purge(sk);
	tcp_done(sk);
	__NET_INC_STATS(sock_net(sk), LINUX_MIB_TCPABORTONTIMEOUT);
}

/**
 *  tcp_out_of_resources() - Close socket if out of resources
 *  @sk:        pointer to current socket
 *  @do_reset:  send a last packet with reset flag
 *
 *  Do not allow orphaned sockets to eat all our resources.
 *  This is direct violation of TCP specs, but it is required
 *  to prevent DoS attacks. It is called when a retransmission timeout
 *  or zero probe timeout occurs on orphaned socket.
 *
 *  Also close if our net namespace is exiting; in that case there is no
 *  hope of ever communicating again since all netns interfaces are already
 *  down (or about to be down), and we need to release our dst references,
 *  which have been moved to the netns loopback interface, so the namespace
 *  can finish exiting.  This condition is only possible if we are a kernel
 *  socket, as those do not hold references to the namespace.
 *
 *  Criteria is still not confirmed experimentally and may change.
 *  We kill the socket, if:
 *  1. If number of orphaned sockets exceeds an administratively configured
 *     limit.
 *  2. If we have strong memory pressure.
 *  3. If our net namespace is exiting.
 */
static int tcp_out_of_resources(struct sock *sk, bool do_reset)
{
	struct tcp_sock *tp = tcp_sk(sk);
	int shift = 0;

	/* If peer does not open window for long time, or did not transmit
	 * anything for long time, penalize it. */
	if ((s32)(tcp_jiffies32 - tp->lsndtime) > 2*TCP_RTO_MAX || !do_reset)
		shift++;

	/* If some dubious ICMP arrived, penalize even more. */
	if (sk->sk_err_soft)
		shift++;

	if (tcp_check_oom(sk, shift)) {
		/* Catch exceptional cases, when connection requires reset.
		 *      1. Last segment was sent recently. */
		if ((s32)(tcp_jiffies32 - tp->lsndtime) <= TCP_TIMEWAIT_LEN ||
		    /*  2. Window is closed. */
		    (!tp->snd_wnd && !tp->packets_out))
			do_reset = true;
		if (do_reset)
			tp->ops->send_active_reset(sk, GFP_ATOMIC);
		tcp_done(sk);
		__NET_INC_STATS(sock_net(sk), LINUX_MIB_TCPABORTONMEMORY);
		return 1;
	}

	if (!check_net(sock_net(sk))) {
		/* Not possible to send reset; just close */
		tcp_done(sk);
		return 1;
	}

	return 0;
}

/**
 *  tcp_orphan_retries() - Returns maximal number of retries on an orphaned socket
 *  @sk:    Pointer to the current socket.
 *  @alive: bool, socket alive state
 */
static int tcp_orphan_retries(struct sock *sk, bool alive)
{
	int retries = sock_net(sk)->ipv4.sysctl_tcp_orphan_retries; /* May be zero. */

	/* We know from an ICMP that something is wrong. */
	if (sk->sk_err_soft && !alive)
		retries = 0;

	/* However, if socket sent something recently, select some safe
	 * number of retries. 8 corresponds to >100 seconds with minimal
	 * RTO of 200msec. */
	if (retries == 0 && alive)
		retries = 8;
	return retries;
}

static void tcp_mtu_probing(struct inet_connection_sock *icsk, struct sock *sk)
{
	const struct net *net = sock_net(sk);
	int mss;

	/* Black hole detection */
	if (!net->ipv4.sysctl_tcp_mtu_probing)
		return;

	if (!icsk->icsk_mtup.enabled) {
		icsk->icsk_mtup.enabled = 1;
		icsk->icsk_mtup.probe_timestamp = tcp_jiffies32;
	} else {
		mss = tcp_mtu_to_mss(sk, icsk->icsk_mtup.search_low) >> 1;
		mss = min(net->ipv4.sysctl_tcp_base_mss, mss);
		mss = max(mss, 68 - tcp_sk(sk)->tcp_header_len);
		mss = max(mss, net->ipv4.sysctl_tcp_min_snd_mss);
		icsk->icsk_mtup.search_low = tcp_mss_to_mtu(sk, mss);
	}
	tcp_sync_mss(sk, icsk->icsk_pmtu_cookie);
}


/**
 *  retransmits_timed_out() - returns true if this connection has timed out
 *  @sk:       The current socket
 *  @boundary: max number of retransmissions
 *  @timeout:  A custom timeout value.
 *             If set to 0 the default timeout is calculated and used.
 *             Using TCP_RTO_MIN and the number of unsuccessful retransmits.
 *
 * The default "timeout" value this function can calculate and use
 * is equivalent to the timeout of a TCP Connection
 * after "boundary" unsuccessful, exponentially backed-off
 * retransmissions with an initial RTO of TCP_RTO_MIN.
 */
bool retransmits_timed_out(struct sock *sk,
			   unsigned int boundary,
			   unsigned int timeout)
{
	const unsigned int rto_base = TCP_RTO_MIN;
	unsigned int linear_backoff_thresh, start_ts;

	if (!inet_csk(sk)->icsk_retransmits)
		return false;

	start_ts = tcp_retransmit_stamp(sk);
	if (!start_ts)
		return false;

	if (likely(timeout == 0)) {
		linear_backoff_thresh = ilog2(TCP_RTO_MAX/rto_base);

		if (boundary <= linear_backoff_thresh)
			timeout = ((2 << boundary) - 1) * rto_base;
		else
			timeout = ((2 << linear_backoff_thresh) - 1) * rto_base +
				(boundary - linear_backoff_thresh) * TCP_RTO_MAX;
		timeout = jiffies_to_msecs(timeout);
	}
	return (tcp_time_stamp(tcp_sk(sk)) - start_ts) >= timeout;
}

/* A write timeout has occurred. Process the after effects. */
int tcp_write_timeout(struct sock *sk)
{
	struct inet_connection_sock *icsk = inet_csk(sk);
	struct tcp_sock *tp = tcp_sk(sk);
	struct net *net = sock_net(sk);
	bool expired = false, do_reset;
	int retry_until;

	if ((1 << sk->sk_state) & (TCPF_SYN_SENT | TCPF_SYN_RECV)) {
		if (icsk->icsk_retransmits) {
			dst_negative_advice(sk);
		} else {
			sk_rethink_txhash(sk);
		}
		retry_until = icsk->icsk_syn_retries ? : net->ipv4.sysctl_tcp_syn_retries;

#ifdef CONFIG_MPTCP
		/* Stop retransmitting MP_CAPABLE options in SYN if timed out. */
		if (tcp_sk(sk)->request_mptcp &&
		    icsk->icsk_retransmits >= sysctl_mptcp_syn_retries) {
			tcp_sk(sk)->request_mptcp = 0;

			MPTCP_INC_STATS(sock_net(sk), MPTCP_MIB_MPCAPABLERETRANSFALLBACK);
		}
#endif /* CONFIG_MPTCP */

		expired = icsk->icsk_retransmits >= retry_until;
	} else {
		if (retransmits_timed_out(sk, net->ipv4.sysctl_tcp_retries1, 0)) {
			/* Black hole detection */
			tcp_mtu_probing(icsk, sk);

			dst_negative_advice(sk);
		} else {
			sk_rethink_txhash(sk);
		}

		retry_until = net->ipv4.sysctl_tcp_retries2;
		if (sock_flag(sk, SOCK_DEAD)) {
			const bool alive = icsk->icsk_rto < TCP_RTO_MAX;

			retry_until = tcp_orphan_retries(sk, alive);
			do_reset = alive ||
				!retransmits_timed_out(sk, retry_until, 0);

			if (tcp_out_of_resources(sk, do_reset))
				return 1;
		}
	}
	if (!expired)
		expired = retransmits_timed_out(sk, retry_until,
						icsk->icsk_user_timeout);
	tcp_fastopen_active_detect_blackhole(sk, expired);

	if (BPF_SOCK_OPS_TEST_FLAG(tp, BPF_SOCK_OPS_RTO_CB_FLAG))
		tcp_call_bpf_3arg(sk, BPF_SOCK_OPS_RTO_CB,
				  icsk->icsk_retransmits,
				  icsk->icsk_rto, (int)expired);

	if (expired) {
		/* Has it gone just too far? */
		tcp_write_err(sk);
		return 1;
	}

	return 0;
}

/* Called with BH disabled */
void tcp_delack_timer_handler(struct sock *sk)
{
	struct inet_connection_sock *icsk = inet_csk(sk);

	sk_mem_reclaim_partial(sk);

	if (((1 << sk->sk_state) & (TCPF_CLOSE | TCPF_LISTEN)) ||
	    !(icsk->icsk_ack.pending & ICSK_ACK_TIMER))
		goto out;

	if (time_after(icsk->icsk_ack.timeout, jiffies)) {
		sk_reset_timer(sk, &icsk->icsk_delack_timer, icsk->icsk_ack.timeout);
		goto out;
	}
	icsk->icsk_ack.pending &= ~ICSK_ACK_TIMER;

	if (inet_csk_ack_scheduled(sk)) {
		if (!icsk->icsk_ack.pingpong) {
			/* Delayed ACK missed: inflate ATO. */
			icsk->icsk_ack.ato = min(icsk->icsk_ack.ato << 1, icsk->icsk_rto);
		} else {
			/* Delayed ACK missed: leave pingpong mode and
			 * deflate ATO.
			 */
			icsk->icsk_ack.pingpong = 0;
			icsk->icsk_ack.ato      = TCP_ATO_MIN;
		}
		tcp_mstamp_refresh(tcp_sk(sk));
		tcp_send_ack(sk);
		__NET_INC_STATS(sock_net(sk), LINUX_MIB_DELAYEDACKS);
	}

out:
	if (tcp_under_memory_pressure(sk))
		sk_mem_reclaim(sk);
}


/**
 *  tcp_delack_timer() - The TCP delayed ACK timeout handler
 *  @data:  Pointer to the current socket. (gets casted to struct sock *)
 *
 *  This function gets (indirectly) called when the kernel timer for a TCP packet
 *  of this socket expires. Calls tcp_delack_timer_handler() to do the actual work.
 *
 *  Returns: Nothing (void)
 */
static void tcp_delack_timer(struct timer_list *t)
{
	struct inet_connection_sock *icsk =
			from_timer(icsk, t, icsk_delack_timer);
	struct sock *sk = &icsk->icsk_inet.sk;
	struct tcp_sock *tp = tcp_sk(sk);
	struct sock *meta_sk = mptcp(tp) ? mptcp_meta_sk(sk) : sk;

	bh_lock_sock(meta_sk);
	if (!sock_owned_by_user(meta_sk)) {
		tcp_delack_timer_handler(sk);
	} else {
		icsk->icsk_ack.blocked = 1;
		__NET_INC_STATS(sock_net(meta_sk), LINUX_MIB_DELAYEDACKLOCKED);
		/* deleguate our work to tcp_release_cb() */
		if (!test_and_set_bit(TCP_DELACK_TIMER_DEFERRED, &sk->sk_tsq_flags))
			sock_hold(sk);
		if (mptcp(tp))
			mptcp_tsq_flags(sk);
	}
	bh_unlock_sock(meta_sk);
	sock_put(sk);
}

static void tcp_probe_timer(struct sock *sk)
{
	struct inet_connection_sock *icsk = inet_csk(sk);
	struct sk_buff *skb = tcp_send_head(sk);
	struct tcp_sock *tp = tcp_sk(sk);
	int max_probes;
	u32 start_ts;

	if (tp->packets_out || !skb) {
		icsk->icsk_probes_out = 0;
		return;
	}

	/* RFC 1122 4.2.2.17 requires the sender to stay open indefinitely as
	 * long as the receiver continues to respond probes. We support this by
	 * default and reset icsk_probes_out with incoming ACKs. But if the
	 * socket is orphaned or the user specifies TCP_USER_TIMEOUT, we
	 * kill the socket when the retry count and the time exceeds the
	 * corresponding system limit. We also implement similar policy when
	 * we use RTO to probe window in tcp_retransmit_timer().
	 */
	start_ts = tcp_skb_timestamp(skb);
	if (!start_ts)
		skb->skb_mstamp = tp->tcp_mstamp;
	else if (icsk->icsk_user_timeout &&
		 (s32)(tcp_time_stamp(tp) - start_ts) > icsk->icsk_user_timeout)
		goto abort;

	max_probes = sock_net(sk)->ipv4.sysctl_tcp_retries2;
	if (sock_flag(sk, SOCK_DEAD)) {
		const bool alive = inet_csk_rto_backoff(icsk, TCP_RTO_MAX) < TCP_RTO_MAX;

		max_probes = tcp_orphan_retries(sk, alive);
		if (!alive && icsk->icsk_backoff >= max_probes)
			goto abort;
		if (tcp_out_of_resources(sk, true))
			return;
	}

<<<<<<< HEAD
	if (icsk->icsk_probes_out > max_probes) {
abort:
		tcp_write_err(sk);
		if (is_meta_sk(sk) &&
		    mptcp_in_infinite_mapping_weak(tp->mpcb)) {
			mptcp_sub_force_close_all(tp->mpcb, NULL);
		}
=======
	if (icsk->icsk_probes_out >= max_probes) {
abort:		tcp_write_err(sk);
>>>>>>> dc4ba5be
	} else {
		/* Only send another probe if we didn't close things up. */
		tcp_send_probe0(sk);
	}
}

/*
 *	Timer for Fast Open socket to retransmit SYNACK. Note that the
 *	sk here is the child socket, not the parent (listener) socket.
 */
static void tcp_fastopen_synack_timer(struct sock *sk)
{
	struct inet_connection_sock *icsk = inet_csk(sk);
	int max_retries = icsk->icsk_syn_retries ? :
	    sock_net(sk)->ipv4.sysctl_tcp_synack_retries + 1; /* add one more retry for fastopen */
	struct request_sock *req;

	req = tcp_sk(sk)->fastopen_rsk;
	req->rsk_ops->syn_ack_timeout(req);

	if (req->num_timeout >= max_retries) {
		tcp_write_err(sk);
		return;
	}
	/* XXX (TFO) - Unlike regular SYN-ACK retransmit, we ignore error
	 * returned from rtx_syn_ack() to make it more persistent like
	 * regular retransmit because if the child socket has been accepted
	 * it's not good to give up too easily.
	 */
	inet_rtx_syn_ack(sk, req);
	req->num_timeout++;
	icsk->icsk_retransmits++;
	inet_csk_reset_xmit_timer(sk, ICSK_TIME_RETRANS,
			  TCP_TIMEOUT_INIT << req->num_timeout, TCP_RTO_MAX);
}


/**
 *  tcp_retransmit_timer() - The TCP retransmit timeout handler
 *  @sk:  Pointer to the current socket.
 *
 *  This function gets called when the kernel timer for a TCP packet
 *  of this socket expires.
 *
 *  It handles retransmission, timer adjustment and other necesarry measures.
 *
 *  Returns: Nothing (void)
 */
void tcp_retransmit_timer(struct sock *sk)
{
	struct tcp_sock *tp = tcp_sk(sk);
	struct net *net = sock_net(sk);
	struct inet_connection_sock *icsk = inet_csk(sk);

	if (tp->fastopen_rsk) {
		WARN_ON_ONCE(sk->sk_state != TCP_SYN_RECV &&
			     sk->sk_state != TCP_FIN_WAIT1);
		tcp_fastopen_synack_timer(sk);
		/* Before we receive ACK to our SYN-ACK don't retransmit
		 * anything else (e.g., data or FIN segments).
		 */
		return;
	}
	if (!tp->packets_out || WARN_ON_ONCE(tcp_rtx_queue_empty(sk)))
		return;

	tp->tlp_high_seq = 0;

	if (!tp->snd_wnd && !sock_flag(sk, SOCK_DEAD) &&
	    !((1 << sk->sk_state) & (TCPF_SYN_SENT | TCPF_SYN_RECV))) {
		/* Receiver dastardly shrinks window. Our retransmits
		 * become zero probes, but we should not timeout this
		 * connection. If the socket is an orphan, time it out,
		 * we cannot allow such beasts to hang infinitely.
		 */
		struct inet_sock *inet = inet_sk(sk);
		if (sk->sk_family == AF_INET) {
			net_dbg_ratelimited("Peer %pI4:%u/%u unexpectedly shrunk window %u:%u (repaired)\n",
					    &inet->inet_daddr,
					    ntohs(inet->inet_dport),
					    inet->inet_num,
					    tp->snd_una, tp->snd_nxt);
		}
#if IS_ENABLED(CONFIG_IPV6)
		else if (sk->sk_family == AF_INET6) {
			net_dbg_ratelimited("Peer %pI6:%u/%u unexpectedly shrunk window %u:%u (repaired)\n",
					    &sk->sk_v6_daddr,
					    ntohs(inet->inet_dport),
					    inet->inet_num,
					    tp->snd_una, tp->snd_nxt);
		}
#endif
		if (tcp_jiffies32 - tp->rcv_tstamp > TCP_RTO_MAX) {
			tcp_write_err(sk);
			goto out;
		}
		tcp_enter_loss(sk);
		tcp_retransmit_skb(sk, tcp_rtx_queue_head(sk), 1);
		__sk_dst_reset(sk);
		goto out_reset_timer;
	}

	__NET_INC_STATS(sock_net(sk), LINUX_MIB_TCPTIMEOUTS);
	if (tcp_write_timeout(sk))
		goto out;

	if (icsk->icsk_retransmits == 0) {
		int mib_idx = 0;

		if (icsk->icsk_ca_state == TCP_CA_Recovery) {
			if (tcp_is_sack(tp))
				mib_idx = LINUX_MIB_TCPSACKRECOVERYFAIL;
			else
				mib_idx = LINUX_MIB_TCPRENORECOVERYFAIL;
		} else if (icsk->icsk_ca_state == TCP_CA_Loss) {
			mib_idx = LINUX_MIB_TCPLOSSFAILURES;
		} else if ((icsk->icsk_ca_state == TCP_CA_Disorder) ||
			   tp->sacked_out) {
			if (tcp_is_sack(tp))
				mib_idx = LINUX_MIB_TCPSACKFAILURES;
			else
				mib_idx = LINUX_MIB_TCPRENOFAILURES;
		}
		if (mib_idx)
			__NET_INC_STATS(sock_net(sk), mib_idx);
	}

	tcp_enter_loss(sk);

	if (tcp_retransmit_skb(sk, tcp_rtx_queue_head(sk), 1) > 0) {
		/* Retransmission failed because of local congestion,
		 * do not backoff.
		 */
		if (!icsk->icsk_retransmits)
			icsk->icsk_retransmits = 1;
		inet_csk_reset_xmit_timer(sk, ICSK_TIME_RETRANS,
					  min(icsk->icsk_rto, TCP_RESOURCE_PROBE_INTERVAL),
					  TCP_RTO_MAX);
		goto out;
	}

	/* Increase the timeout each time we retransmit.  Note that
	 * we do not increase the rtt estimate.  rto is initialized
	 * from rtt, but increases here.  Jacobson (SIGCOMM 88) suggests
	 * that doubling rto each time is the least we can get away with.
	 * In KA9Q, Karn uses this for the first few times, and then
	 * goes to quadratic.  netBSD doubles, but only goes up to *64,
	 * and clamps at 1 to 64 sec afterwards.  Note that 120 sec is
	 * defined in the protocol as the maximum possible RTT.  I guess
	 * we'll have to use something other than TCP to talk to the
	 * University of Mars.
	 *
	 * PAWS allows us longer timeouts and large windows, so once
	 * implemented ftp to mars will work nicely. We will have to fix
	 * the 120 second clamps though!
	 */
	icsk->icsk_backoff++;
	icsk->icsk_retransmits++;

out_reset_timer:
	/* If stream is thin, use linear timeouts. Since 'icsk_backoff' is
	 * used to reset timer, set to 0. Recalculate 'icsk_rto' as this
	 * might be increased if the stream oscillates between thin and thick,
	 * thus the old value might already be too high compared to the value
	 * set by 'tcp_set_rto' in tcp_input.c which resets the rto without
	 * backoff. Limit to TCP_THIN_LINEAR_RETRIES before initiating
	 * exponential backoff behaviour to avoid continue hammering
	 * linear-timeout retransmissions into a black hole
	 */
	if (sk->sk_state == TCP_ESTABLISHED &&
	    (tp->thin_lto || net->ipv4.sysctl_tcp_thin_linear_timeouts) &&
	    tcp_stream_is_thin(tp) &&
	    icsk->icsk_retransmits <= TCP_THIN_LINEAR_RETRIES) {
		icsk->icsk_backoff = 0;
		icsk->icsk_rto = min(__tcp_set_rto(tp), TCP_RTO_MAX);
	} else {
		/* Use normal (exponential) backoff */
		icsk->icsk_rto = min(icsk->icsk_rto << 1, TCP_RTO_MAX);
	}
	inet_csk_reset_xmit_timer(sk, ICSK_TIME_RETRANS,
				  tcp_clamp_rto_to_user_timeout(sk), TCP_RTO_MAX);
	if (retransmits_timed_out(sk, net->ipv4.sysctl_tcp_retries1 + 1, 0))
		__sk_dst_reset(sk);

out:;
}

/* Called with bottom-half processing disabled.
   Called by tcp_write_timer() */
void tcp_write_timer_handler(struct sock *sk)
{
	struct inet_connection_sock *icsk = inet_csk(sk);
	int event;

	if (((1 << sk->sk_state) & (TCPF_CLOSE | TCPF_LISTEN)) ||
	    !icsk->icsk_pending)
		goto out;

	if (time_after(icsk->icsk_timeout, jiffies)) {
		sk_reset_timer(sk, &icsk->icsk_retransmit_timer, icsk->icsk_timeout);
		goto out;
	}

	tcp_mstamp_refresh(tcp_sk(sk));
	event = icsk->icsk_pending;

	switch (event) {
	case ICSK_TIME_REO_TIMEOUT:
		tcp_rack_reo_timeout(sk);
		break;
	case ICSK_TIME_LOSS_PROBE:
		tcp_send_loss_probe(sk);
		break;
	case ICSK_TIME_RETRANS:
		icsk->icsk_pending = 0;
		tcp_sk(sk)->ops->retransmit_timer(sk);
		break;
	case ICSK_TIME_PROBE0:
		icsk->icsk_pending = 0;
		tcp_probe_timer(sk);
		break;
	}

out:
	sk_mem_reclaim(sk);
}

static void tcp_write_timer(struct timer_list *t)
{
	struct inet_connection_sock *icsk =
			from_timer(icsk, t, icsk_retransmit_timer);
	struct sock *sk = &icsk->icsk_inet.sk;
	struct sock *meta_sk = mptcp(tcp_sk(sk)) ? mptcp_meta_sk(sk) : sk;

	bh_lock_sock(meta_sk);
	if (!sock_owned_by_user(meta_sk)) {
		tcp_write_timer_handler(sk);
	} else {
		/* delegate our work to tcp_release_cb() */
		if (!test_and_set_bit(TCP_WRITE_TIMER_DEFERRED, &sk->sk_tsq_flags))
			sock_hold(sk);
		if (mptcp(tcp_sk(sk)))
			mptcp_tsq_flags(sk);
	}
	bh_unlock_sock(meta_sk);
	sock_put(sk);
}

void tcp_syn_ack_timeout(const struct request_sock *req)
{
	struct net *net = read_pnet(&inet_rsk(req)->ireq_net);

	__NET_INC_STATS(net, LINUX_MIB_TCPTIMEOUTS);
}
EXPORT_SYMBOL(tcp_syn_ack_timeout);

void tcp_set_keepalive(struct sock *sk, int val)
{
	if ((1 << sk->sk_state) & (TCPF_CLOSE | TCPF_LISTEN))
		return;

	if (val && !sock_flag(sk, SOCK_KEEPOPEN))
		inet_csk_reset_keepalive_timer(sk, keepalive_time_when(tcp_sk(sk)));
	else if (!val)
		inet_csk_delete_keepalive_timer(sk);
}
EXPORT_SYMBOL_GPL(tcp_set_keepalive);


static void tcp_keepalive_timer (struct timer_list *t)
{
	struct sock *sk = from_timer(sk, t, sk_timer);
	struct inet_connection_sock *icsk = inet_csk(sk);
	struct tcp_sock *tp = tcp_sk(sk);
	struct sock *meta_sk = mptcp(tp) ? mptcp_meta_sk(sk) : sk;
	u32 elapsed;

	/* Only process if socket is not in use. */
	bh_lock_sock(meta_sk);
	if (sock_owned_by_user(meta_sk)) {
		/* Try again later. */
		inet_csk_reset_keepalive_timer (sk, HZ/20);
		goto out;
	}

	if (sk->sk_state == TCP_LISTEN) {
		pr_err("Hmm... keepalive on a LISTEN ???\n");
		goto out;
	}

	tcp_mstamp_refresh(tp);

	if (tp->send_mp_fclose) {
		if (icsk->icsk_retransmits >= MPTCP_FASTCLOSE_RETRIES) {
			tcp_write_err(sk);
			goto out;
		}

		tcp_send_ack(sk);
		icsk->icsk_retransmits++;

		icsk->icsk_rto = min(icsk->icsk_rto << 1, TCP_RTO_MAX);
		elapsed = icsk->icsk_rto;
		goto resched;
	}

	if (sk->sk_state == TCP_FIN_WAIT2 && sock_flag(sk, SOCK_DEAD)) {
		if (tp->linger2 >= 0) {
			const int tmo = tcp_fin_time(sk) - TCP_TIMEWAIT_LEN;

			if (tmo > 0) {
				tp->ops->time_wait(sk, TCP_FIN_WAIT2, tmo);
				goto out;
			}
		}
		tp->ops->send_active_reset(sk, GFP_ATOMIC);
		goto death;
	}

	if (!sock_flag(sk, SOCK_KEEPOPEN) ||
	    ((1 << sk->sk_state) & (TCPF_CLOSE | TCPF_SYN_SENT)))
		goto out;

	elapsed = keepalive_time_when(tp);

	/* It is alive without keepalive 8) */
	if (tp->packets_out || !tcp_write_queue_empty(sk))
		goto resched;

	elapsed = keepalive_time_elapsed(tp);

	if (elapsed >= keepalive_time_when(tp)) {
		/* If the TCP_USER_TIMEOUT option is enabled, use that
		 * to determine when to timeout instead.
		 */
		if ((icsk->icsk_user_timeout != 0 &&
		    elapsed >= msecs_to_jiffies(icsk->icsk_user_timeout) &&
		    icsk->icsk_probes_out > 0) ||
		    (icsk->icsk_user_timeout == 0 &&
		    icsk->icsk_probes_out >= keepalive_probes(tp))) {
			tp->ops->send_active_reset(sk, GFP_ATOMIC);
			tcp_write_err(sk);
			goto out;
		}
		if (tp->ops->write_wakeup(sk, LINUX_MIB_TCPKEEPALIVE) <= 0) {
			icsk->icsk_probes_out++;
			elapsed = keepalive_intvl_when(tp);
		} else {
			/* If keepalive was lost due to local congestion,
			 * try harder.
			 */
			elapsed = TCP_RESOURCE_PROBE_INTERVAL;
		}
	} else {
		/* It is tp->rcv_tstamp + keepalive_time_when(tp) */
		elapsed = keepalive_time_when(tp) - elapsed;
	}

	sk_mem_reclaim(sk);

resched:
	inet_csk_reset_keepalive_timer (sk, elapsed);
	goto out;

death:
	tcp_done(sk);

out:
	bh_unlock_sock(meta_sk);
	sock_put(sk);
}

static enum hrtimer_restart tcp_compressed_ack_kick(struct hrtimer *timer)
{
	struct tcp_sock *tp = container_of(timer, struct tcp_sock, compressed_ack_timer);
	struct sock *sk = (struct sock *)tp;

	bh_lock_sock(sk);
	if (!sock_owned_by_user(sk)) {
		if (tp->compressed_ack > TCP_FASTRETRANS_THRESH)
			tcp_send_ack(sk);
	} else {
		if (!test_and_set_bit(TCP_DELACK_TIMER_DEFERRED,
				      &sk->sk_tsq_flags))
			sock_hold(sk);
	}
	bh_unlock_sock(sk);

	sock_put(sk);

	return HRTIMER_NORESTART;
}

void tcp_init_xmit_timers(struct sock *sk)
{
	inet_csk_init_xmit_timers(sk, &tcp_write_timer, &tcp_delack_timer,
				  &tcp_keepalive_timer);
	hrtimer_init(&tcp_sk(sk)->pacing_timer, CLOCK_MONOTONIC,
		     HRTIMER_MODE_ABS_PINNED_SOFT);
	tcp_sk(sk)->pacing_timer.function = tcp_pace_kick;

	hrtimer_init(&tcp_sk(sk)->compressed_ack_timer, CLOCK_MONOTONIC,
		     HRTIMER_MODE_REL_PINNED_SOFT);
	tcp_sk(sk)->compressed_ack_timer.function = tcp_compressed_ack_kick;
}<|MERGE_RESOLUTION|>--- conflicted
+++ resolved
@@ -394,18 +394,12 @@
 			return;
 	}
 
-<<<<<<< HEAD
-	if (icsk->icsk_probes_out > max_probes) {
-abort:
-		tcp_write_err(sk);
+	if (icsk->icsk_probes_out >= max_probes) {
+abort:		tcp_write_err(sk);
 		if (is_meta_sk(sk) &&
 		    mptcp_in_infinite_mapping_weak(tp->mpcb)) {
 			mptcp_sub_force_close_all(tp->mpcb, NULL);
 		}
-=======
-	if (icsk->icsk_probes_out >= max_probes) {
-abort:		tcp_write_err(sk);
->>>>>>> dc4ba5be
 	} else {
 		/* Only send another probe if we didn't close things up. */
 		tcp_send_probe0(sk);
