--- conflicted
+++ resolved
@@ -1358,16 +1358,13 @@
 	int len;
 	int in_sack;
 
-<<<<<<< HEAD
 	/* For MPTCP we cannot shift skb-data and remove one skb from the
 	 * send-queue, because this will make us loose the DSS-option (which
 	 * is stored in TCP_SKB_CB(skb)->dss) of the skb we are removing.
 	 */
-	if (!sk_can_gso(sk) || mptcp(tp))
+	if (mptcp(tp))
 		goto fallback;
 
-=======
->>>>>>> 6da6c0db
 	/* Normally R but no L won't result in plain S */
 	if (!dup_sack &&
 	    (TCP_SKB_CB(skb)->sacked & (TCPCB_LOST|TCPCB_SACKED_RETRANS)) == TCPCB_SACKED_RETRANS)
