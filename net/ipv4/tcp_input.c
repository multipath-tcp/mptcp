// SPDX-License-Identifier: GPL-2.0
/*
 * INET		An implementation of the TCP/IP protocol suite for the LINUX
 *		operating system.  INET is implemented using the  BSD Socket
 *		interface as the means of communication with the user level.
 *
 *		Implementation of the Transmission Control Protocol(TCP).
 *
 * Authors:	Ross Biro
 *		Fred N. van Kempen, <waltje@uWalt.NL.Mugnet.ORG>
 *		Mark Evans, <evansmp@uhura.aston.ac.uk>
 *		Corey Minyard <wf-rch!minyard@relay.EU.net>
 *		Florian La Roche, <flla@stud.uni-sb.de>
 *		Charles Hedrick, <hedrick@klinzhai.rutgers.edu>
 *		Linus Torvalds, <torvalds@cs.helsinki.fi>
 *		Alan Cox, <gw4pts@gw4pts.ampr.org>
 *		Matthew Dillon, <dillon@apollo.west.oic.com>
 *		Arnt Gulbrandsen, <agulbra@nvg.unit.no>
 *		Jorge Cwik, <jorge@laser.satlink.net>
 */

/*
 * Changes:
 *		Pedro Roque	:	Fast Retransmit/Recovery.
 *					Two receive queues.
 *					Retransmit queue handled by TCP.
 *					Better retransmit timer handling.
 *					New congestion avoidance.
 *					Header prediction.
 *					Variable renaming.
 *
 *		Eric		:	Fast Retransmit.
 *		Randy Scott	:	MSS option defines.
 *		Eric Schenk	:	Fixes to slow start algorithm.
 *		Eric Schenk	:	Yet another double ACK bug.
 *		Eric Schenk	:	Delayed ACK bug fixes.
 *		Eric Schenk	:	Floyd style fast retrans war avoidance.
 *		David S. Miller	:	Don't allow zero congestion window.
 *		Eric Schenk	:	Fix retransmitter so that it sends
 *					next packet on ack of previous packet.
 *		Andi Kleen	:	Moved open_request checking here
 *					and process RSTs for open_requests.
 *		Andi Kleen	:	Better prune_queue, and other fixes.
 *		Andrey Savochkin:	Fix RTT measurements in the presence of
 *					timestamps.
 *		Andrey Savochkin:	Check sequence numbers correctly when
 *					removing SACKs due to in sequence incoming
 *					data segments.
 *		Andi Kleen:		Make sure we never ack data there is not
 *					enough room for. Also make this condition
 *					a fatal error if it might still happen.
 *		Andi Kleen:		Add tcp_measure_rcv_mss to make
 *					connections with MSS<min(MTU,ann. MSS)
 *					work without delayed acks.
 *		Andi Kleen:		Process packets with PSH set in the
 *					fast path.
 *		J Hadi Salim:		ECN support
 *	 	Andrei Gurtov,
 *		Pasi Sarolahti,
 *		Panu Kuhlberg:		Experimental audit of TCP (re)transmission
 *					engine. Lots of bugs are found.
 *		Pasi Sarolahti:		F-RTO for dealing with spurious RTOs
 */

#define pr_fmt(fmt) "TCP: " fmt

#include <linux/mm.h>
#include <linux/slab.h>
#include <linux/module.h>
#include <linux/sysctl.h>
#include <linux/kernel.h>
#include <linux/prefetch.h>
#include <net/dst.h>
#include <net/tcp.h>
#include <net/inet_common.h>
#include <linux/ipsec.h>
#include <asm/unaligned.h>
#include <linux/errqueue.h>
#include <net/mptcp.h>
#include <net/mptcp_v4.h>
#include <net/mptcp_v6.h>
#include <trace/events/tcp.h>
#include <linux/jump_label_ratelimit.h>
#include <net/busy_poll.h>

int sysctl_tcp_max_orphans __read_mostly = NR_FILE;

#define TCP_REMNANT (TCP_FLAG_FIN|TCP_FLAG_URG|TCP_FLAG_SYN|TCP_FLAG_PSH)
#define TCP_HP_BITS (~(TCP_RESERVED_BITS|TCP_FLAG_PSH))

#define REXMIT_NONE	0 /* no loss recovery to do */
#define REXMIT_LOST	1 /* retransmit packets marked lost */
#define REXMIT_NEW	2 /* FRTO-style transmit of unsent/new packets */

#if IS_ENABLED(CONFIG_TLS_DEVICE)
static DEFINE_STATIC_KEY_DEFERRED_FALSE(clean_acked_data_enabled, HZ);

void clean_acked_data_enable(struct inet_connection_sock *icsk,
			     void (*cad)(struct sock *sk, u32 ack_seq))
{
	icsk->icsk_clean_acked = cad;
	static_branch_deferred_inc(&clean_acked_data_enabled);
}
EXPORT_SYMBOL_GPL(clean_acked_data_enable);

void clean_acked_data_disable(struct inet_connection_sock *icsk)
{
	static_branch_slow_dec_deferred(&clean_acked_data_enabled);
	icsk->icsk_clean_acked = NULL;
}
EXPORT_SYMBOL_GPL(clean_acked_data_disable);

void clean_acked_data_flush(void)
{
	static_key_deferred_flush(&clean_acked_data_enabled);
}
EXPORT_SYMBOL_GPL(clean_acked_data_flush);
#endif

static void tcp_gro_dev_warn(struct sock *sk, const struct sk_buff *skb,
			     unsigned int len)
{
	static bool __once __read_mostly;

	if (!__once) {
		struct net_device *dev;

		__once = true;

		rcu_read_lock();
		dev = dev_get_by_index_rcu(sock_net(sk), skb->skb_iif);
		if (!dev || len >= dev->mtu)
			pr_warn("%s: Driver has suspect GRO implementation, TCP performance may be compromised.\n",
				dev ? dev->name : "Unknown driver");
		rcu_read_unlock();
	}
}

/* Adapt the MSS value used to make delayed ack decision to the
 * real world.
 */
static void tcp_measure_rcv_mss(struct sock *sk, const struct sk_buff *skb)
{
	struct inet_connection_sock *icsk = inet_csk(sk);
	const unsigned int lss = icsk->icsk_ack.last_seg_size;
	unsigned int len;

	icsk->icsk_ack.last_seg_size = 0;

	/* skb->len may jitter because of SACKs, even if peer
	 * sends good full-sized frames.
	 */
	len = skb_shinfo(skb)->gso_size ? : skb->len;
	if (len >= icsk->icsk_ack.rcv_mss) {
		icsk->icsk_ack.rcv_mss = min_t(unsigned int, len,
					       tcp_sk(sk)->advmss);
		/* Account for possibly-removed options */
		if (unlikely(len > icsk->icsk_ack.rcv_mss +
				   MAX_TCP_OPTION_SPACE))
			tcp_gro_dev_warn(sk, skb, len);
	} else {
		/* Otherwise, we make more careful check taking into account,
		 * that SACKs block is variable.
		 *
		 * "len" is invariant segment length, including TCP header.
		 */
		len += skb->data - skb_transport_header(skb);
		if (len >= TCP_MSS_DEFAULT + sizeof(struct tcphdr) ||
		    /* If PSH is not set, packet should be
		     * full sized, provided peer TCP is not badly broken.
		     * This observation (if it is correct 8)) allows
		     * to handle super-low mtu links fairly.
		     */
		    (len >= TCP_MIN_MSS + sizeof(struct tcphdr) &&
		     !(tcp_flag_word(tcp_hdr(skb)) & TCP_REMNANT))) {
			/* Subtract also invariant (if peer is RFC compliant),
			 * tcp header plus fixed timestamp option length.
			 * Resulting "len" is MSS free of SACK jitter.
			 */
			len -= tcp_sk(sk)->tcp_header_len;
			icsk->icsk_ack.last_seg_size = len;
			if (len == lss) {
				icsk->icsk_ack.rcv_mss = len;
				return;
			}
		}
		if (icsk->icsk_ack.pending & ICSK_ACK_PUSHED)
			icsk->icsk_ack.pending |= ICSK_ACK_PUSHED2;
		icsk->icsk_ack.pending |= ICSK_ACK_PUSHED;
	}
}

static void tcp_incr_quickack(struct sock *sk, unsigned int max_quickacks)
{
	struct inet_connection_sock *icsk = inet_csk(sk);
	unsigned int quickacks = tcp_sk(sk)->rcv_wnd / (2 * icsk->icsk_ack.rcv_mss);

	if (quickacks == 0)
		quickacks = 2;
	quickacks = min(quickacks, max_quickacks);
	if (quickacks > icsk->icsk_ack.quick)
		icsk->icsk_ack.quick = quickacks;
}

void tcp_enter_quickack_mode(struct sock *sk, unsigned int max_quickacks)
{
	struct inet_connection_sock *icsk = inet_csk(sk);

	tcp_incr_quickack(sk, max_quickacks);
	inet_csk_exit_pingpong_mode(sk);
	icsk->icsk_ack.ato = TCP_ATO_MIN;
}
EXPORT_SYMBOL(tcp_enter_quickack_mode);

/* Send ACKs quickly, if "quick" count is not exhausted
 * and the session is not interactive.
 */

static bool tcp_in_quickack_mode(struct sock *sk)
{
	const struct inet_connection_sock *icsk = inet_csk(sk);
	const struct dst_entry *dst = __sk_dst_get(sk);

	return (dst && dst_metric(dst, RTAX_QUICKACK)) ||
		(icsk->icsk_ack.quick && !inet_csk_in_pingpong_mode(sk));
}

static void tcp_ecn_queue_cwr(struct tcp_sock *tp)
{
	if (tp->ecn_flags & TCP_ECN_OK)
		tp->ecn_flags |= TCP_ECN_QUEUE_CWR;
}

static void tcp_ecn_accept_cwr(struct sock *sk, const struct sk_buff *skb)
{
	if (tcp_hdr(skb)->cwr) {
		tcp_sk(sk)->ecn_flags &= ~TCP_ECN_DEMAND_CWR;

		/* If the sender is telling us it has entered CWR, then its
		 * cwnd may be very low (even just 1 packet), so we should ACK
		 * immediately.
		 */
		if (TCP_SKB_CB(skb)->seq != TCP_SKB_CB(skb)->end_seq)
			inet_csk(sk)->icsk_ack.pending |= ICSK_ACK_NOW;
	}
}

static void tcp_ecn_withdraw_cwr(struct tcp_sock *tp)
{
	tp->ecn_flags &= ~TCP_ECN_QUEUE_CWR;
}

static void __tcp_ecn_check_ce(struct sock *sk, const struct sk_buff *skb)
{
	struct tcp_sock *tp = tcp_sk(sk);

	switch (TCP_SKB_CB(skb)->ip_dsfield & INET_ECN_MASK) {
	case INET_ECN_NOT_ECT:
		/* Funny extension: if ECT is not set on a segment,
		 * and we already seen ECT on a previous segment,
		 * it is probably a retransmit.
		 */
		if (tp->ecn_flags & TCP_ECN_SEEN)
			tcp_enter_quickack_mode(sk, 2);
		break;
	case INET_ECN_CE:
		if (tcp_ca_needs_ecn(sk))
			tcp_ca_event(sk, CA_EVENT_ECN_IS_CE);

		if (!(tp->ecn_flags & TCP_ECN_DEMAND_CWR)) {
			/* Better not delay acks, sender can have a very low cwnd */
			tcp_enter_quickack_mode(sk, 2);
			tp->ecn_flags |= TCP_ECN_DEMAND_CWR;
		}
		tp->ecn_flags |= TCP_ECN_SEEN;
		break;
	default:
		if (tcp_ca_needs_ecn(sk))
			tcp_ca_event(sk, CA_EVENT_ECN_NO_CE);
		tp->ecn_flags |= TCP_ECN_SEEN;
		break;
	}
}

static void tcp_ecn_check_ce(struct sock *sk, const struct sk_buff *skb)
{
	if (tcp_sk(sk)->ecn_flags & TCP_ECN_OK)
		__tcp_ecn_check_ce(sk, skb);
}

static void tcp_ecn_rcv_synack(struct tcp_sock *tp, const struct tcphdr *th)
{
	if ((tp->ecn_flags & TCP_ECN_OK) && (!th->ece || th->cwr))
		tp->ecn_flags &= ~TCP_ECN_OK;
}

static void tcp_ecn_rcv_syn(struct tcp_sock *tp, const struct tcphdr *th)
{
	if ((tp->ecn_flags & TCP_ECN_OK) && (!th->ece || !th->cwr))
		tp->ecn_flags &= ~TCP_ECN_OK;
}

static bool tcp_ecn_rcv_ecn_echo(const struct tcp_sock *tp, const struct tcphdr *th)
{
	if (th->ece && !th->syn && (tp->ecn_flags & TCP_ECN_OK))
		return true;
	return false;
}

/* Buffer size and advertised window tuning.
 *
 * 1. Tuning sk->sk_sndbuf, when connection enters established state.
 */

static void tcp_sndbuf_expand(struct sock *sk)
{
	const struct tcp_sock *tp = tcp_sk(sk);
	const struct tcp_congestion_ops *ca_ops = inet_csk(sk)->icsk_ca_ops;
	int sndmem, per_mss;
	u32 nr_segs;

	/* Worst case is non GSO/TSO : each frame consumes one skb
	 * and skb->head is kmalloced using power of two area of memory
	 */
	per_mss = max_t(u32, tp->rx_opt.mss_clamp, tp->mss_cache) +
		  MAX_TCP_HEADER +
		  SKB_DATA_ALIGN(sizeof(struct skb_shared_info));

	per_mss = roundup_pow_of_two(per_mss) +
		  SKB_DATA_ALIGN(sizeof(struct sk_buff));

	if (mptcp(tp)) {
		nr_segs = mptcp_check_snd_buf(tp);
	} else {
		nr_segs = max_t(u32, TCP_INIT_CWND, tp->snd_cwnd);
		nr_segs = max_t(u32, nr_segs, tp->reordering + 1);
	}

	/* Fast Recovery (RFC 5681 3.2) :
	 * Cubic needs 1.7 factor, rounded to 2 to include
	 * extra cushion (application might react slowly to EPOLLOUT)
	 */
	sndmem = ca_ops->sndbuf_expand ? ca_ops->sndbuf_expand(sk) : 2;
	sndmem *= nr_segs * per_mss;

	/* MPTCP: after this sndmem is the new contribution of the
	 * current subflow to the aggregated sndbuf */
	if (sk->sk_sndbuf < sndmem) {
		int old_sndbuf = sk->sk_sndbuf;
		WRITE_ONCE(sk->sk_sndbuf,
			   min(sndmem, sock_net(sk)->ipv4.sysctl_tcp_wmem[2]));
		/* MPTCP: ok, the subflow sndbuf has grown, reflect
		 * this in the aggregate buffer.*/
		if (mptcp(tp) && old_sndbuf != sk->sk_sndbuf)
			mptcp_update_sndbuf(tp);
	}
}

/* 2. Tuning advertised window (window_clamp, rcv_ssthresh)
 *
 * All tcp_full_space() is split to two parts: "network" buffer, allocated
 * forward and advertised in receiver window (tp->rcv_wnd) and
 * "application buffer", required to isolate scheduling/application
 * latencies from network.
 * window_clamp is maximal advertised window. It can be less than
 * tcp_full_space(), in this case tcp_full_space() - window_clamp
 * is reserved for "application" buffer. The less window_clamp is
 * the smoother our behaviour from viewpoint of network, but the lower
 * throughput and the higher sensitivity of the connection to losses. 8)
 *
 * rcv_ssthresh is more strict window_clamp used at "slow start"
 * phase to predict further behaviour of this connection.
 * It is used for two goals:
 * - to enforce header prediction at sender, even when application
 *   requires some significant "application buffer". It is check #1.
 * - to prevent pruning of receive queue because of misprediction
 *   of receiver window. Check #2.
 *
 * The scheme does not work when sender sends good segments opening
 * window and then starts to feed us spaghetti. But it should work
 * in common situations. Otherwise, we have to rely on queue collapsing.
 */

/* Slow part of check#2. */
static int __tcp_grow_window(const struct sock *sk, const struct sk_buff *skb)
{
	struct tcp_sock *tp = tcp_sk(sk);
	/* Optimize this! */
	int truesize = tcp_win_from_space(sk, skb->truesize) >> 1;
	int window = tcp_win_from_space(sk, sock_net(sk)->ipv4.sysctl_tcp_rmem[2]) >> 1;

	while (tp->rcv_ssthresh <= window) {
		if (truesize <= skb->len)
			return 2 * inet_csk(sk)->icsk_ack.rcv_mss;

		truesize >>= 1;
		window >>= 1;
	}
	return 0;
}

static void tcp_grow_window(struct sock *sk, const struct sk_buff *skb)
{
	struct tcp_sock *tp = tcp_sk(sk);
	struct sock *meta_sk = mptcp(tp) ? mptcp_meta_sk(sk) : sk;
	struct tcp_sock *meta_tp = tcp_sk(meta_sk);
	int room;

	if (is_meta_sk(sk))
		return;

	room = min_t(int, meta_tp->window_clamp, tcp_space(meta_sk)) - meta_tp->rcv_ssthresh;

	/* Check #1 */
	if (room > 0 && !tcp_under_memory_pressure(sk)) {
		int incr;

		/* Check #2. Increase window, if skb with such overhead
		 * will fit to rcvbuf in future.
		 */
		if (tcp_win_from_space(sk, skb->truesize) <= skb->len)
			incr = 2 * meta_tp->advmss;
		else
			incr = __tcp_grow_window(meta_sk, skb);

		if (incr) {
			incr = max_t(int, incr, 2 * skb->len);
			meta_tp->rcv_ssthresh += min(room, incr);
			inet_csk(sk)->icsk_ack.quick |= 1;
		}
	}
}

/* 3. Try to fixup all. It is made immediately after connection enters
 *    established state.
 */
void tcp_init_buffer_space(struct sock *sk)
{
	int tcp_app_win = READ_ONCE(sock_net(sk)->ipv4.sysctl_tcp_app_win);
	struct tcp_sock *tp = tcp_sk(sk);
	int maxwin;

	if (!(sk->sk_userlocks & SOCK_SNDBUF_LOCK))
		tcp_sndbuf_expand(sk);

	tcp_mstamp_refresh(tp);
	tp->rcvq_space.time = tp->tcp_mstamp;
	tp->rcvq_space.seq = tp->copied_seq;

	maxwin = tcp_full_space(sk);

	if (tp->window_clamp >= maxwin) {
		tp->window_clamp = maxwin;

		if (tcp_app_win && maxwin > 4 * tp->advmss)
			tp->window_clamp = max(maxwin -
					       (maxwin >> tcp_app_win),
					       4 * tp->advmss);
	}

	/* Force reservation of one segment. */
	if (tcp_app_win &&
	    tp->window_clamp > 2 * tp->advmss &&
	    tp->window_clamp + tp->advmss > maxwin)
		tp->window_clamp = max(2 * tp->advmss, maxwin - tp->advmss);

	tp->rcv_ssthresh = min(tp->rcv_ssthresh, tp->window_clamp);
	tp->snd_cwnd_stamp = tcp_jiffies32;
	tp->rcvq_space.space = min3(tp->rcv_ssthresh, tp->rcv_wnd,
				    (u32)TCP_INIT_CWND * tp->advmss);
}

/* 4. Recalculate window clamp after socket hit its memory bounds. */
static void tcp_clamp_window(struct sock *sk)
{
	struct tcp_sock *tp = tcp_sk(sk);
	struct inet_connection_sock *icsk = inet_csk(sk);
	struct net *net = sock_net(sk);

	icsk->icsk_ack.quick = 0;

	if (sk->sk_rcvbuf < net->ipv4.sysctl_tcp_rmem[2] &&
	    !(sk->sk_userlocks & SOCK_RCVBUF_LOCK) &&
	    !tcp_under_memory_pressure(sk) &&
	    sk_memory_allocated(sk) < sk_prot_mem_limits(sk, 0)) {
		WRITE_ONCE(sk->sk_rcvbuf,
			   min(atomic_read(&sk->sk_rmem_alloc),
			       net->ipv4.sysctl_tcp_rmem[2]));
	}
	if (atomic_read(&sk->sk_rmem_alloc) > sk->sk_rcvbuf)
		tp->rcv_ssthresh = min(tp->window_clamp, 2U * tp->advmss);
}

/* Initialize RCV_MSS value.
 * RCV_MSS is an our guess about MSS used by the peer.
 * We haven't any direct information about the MSS.
 * It's better to underestimate the RCV_MSS rather than overestimate.
 * Overestimations make us ACKing less frequently than needed.
 * Underestimations are more easy to detect and fix by tcp_measure_rcv_mss().
 */
void tcp_initialize_rcv_mss(struct sock *sk)
{
	const struct tcp_sock *tp = tcp_sk(sk);
	unsigned int hint = min_t(unsigned int, tp->advmss, tp->mss_cache);

	hint = min(hint, tp->rcv_wnd / 2);
	hint = min(hint, TCP_MSS_DEFAULT);
	hint = max(hint, TCP_MIN_MSS);

	inet_csk(sk)->icsk_ack.rcv_mss = hint;
}
EXPORT_SYMBOL(tcp_initialize_rcv_mss);

/* Receiver "autotuning" code.
 *
 * The algorithm for RTT estimation w/o timestamps is based on
 * Dynamic Right-Sizing (DRS) by Wu Feng and Mike Fisk of LANL.
 * <http://public.lanl.gov/radiant/pubs.html#DRS>
 *
 * More detail on this code can be found at
 * <http://staff.psc.edu/jheffner/>,
 * though this reference is out of date.  A new paper
 * is pending.
 */
static void tcp_rcv_rtt_update(struct tcp_sock *tp, u32 sample, int win_dep)
{
	u32 new_sample = tp->rcv_rtt_est.rtt_us;
	long m = sample;

	if (new_sample != 0) {
		/* If we sample in larger samples in the non-timestamp
		 * case, we could grossly overestimate the RTT especially
		 * with chatty applications or bulk transfer apps which
		 * are stalled on filesystem I/O.
		 *
		 * Also, since we are only going for a minimum in the
		 * non-timestamp case, we do not smooth things out
		 * else with timestamps disabled convergence takes too
		 * long.
		 */
		if (!win_dep) {
			m -= (new_sample >> 3);
			new_sample += m;
		} else {
			m <<= 3;
			if (m < new_sample)
				new_sample = m;
		}
	} else {
		/* No previous measure. */
		new_sample = m << 3;
	}

	tp->rcv_rtt_est.rtt_us = new_sample;
}

static inline void tcp_rcv_rtt_measure(struct tcp_sock *tp)
{
	u32 delta_us;

	if (tp->rcv_rtt_est.time == 0)
		goto new_measure;
	if (before(tp->rcv_nxt, tp->rcv_rtt_est.seq))
		return;
	delta_us = tcp_stamp_us_delta(tp->tcp_mstamp, tp->rcv_rtt_est.time);
	if (!delta_us)
		delta_us = 1;
	tcp_rcv_rtt_update(tp, delta_us, 1);

new_measure:
	tp->rcv_rtt_est.seq = tp->rcv_nxt + tp->rcv_wnd;
	tp->rcv_rtt_est.time = tp->tcp_mstamp;
}

static inline void tcp_rcv_rtt_measure_ts(struct sock *sk,
					  const struct sk_buff *skb)
{
	struct tcp_sock *tp = tcp_sk(sk);

	if (tp->rx_opt.rcv_tsecr == tp->rcv_rtt_last_tsecr)
		return;
	tp->rcv_rtt_last_tsecr = tp->rx_opt.rcv_tsecr;

	if (TCP_SKB_CB(skb)->end_seq -
	    TCP_SKB_CB(skb)->seq >= inet_csk(sk)->icsk_ack.rcv_mss) {
		u32 delta = tcp_time_stamp(tp) - tp->rx_opt.rcv_tsecr;
		u32 delta_us;

		if (likely(delta < INT_MAX / (USEC_PER_SEC / TCP_TS_HZ))) {
			if (!delta)
				delta = 1;
			delta_us = delta * (USEC_PER_SEC / TCP_TS_HZ);
			tcp_rcv_rtt_update(tp, delta_us, 0);
		}
	}
}

/*
 * This function should be called every time data is copied to user space.
 * It calculates the appropriate TCP receive buffer space.
 */
void tcp_rcv_space_adjust(struct sock *sk)
{
	struct tcp_sock *tp = tcp_sk(sk);
	u32 copied;
	int time;

	trace_tcp_rcv_space_adjust(sk);

	tcp_mstamp_refresh(tp);
	time = tcp_stamp_us_delta(tp->tcp_mstamp, tp->rcvq_space.time);
	if (mptcp(tp)) {
		if (mptcp_check_rtt(tp, time))
			return;
	} else if (time < (tp->rcv_rtt_est.rtt_us >> 3) || tp->rcv_rtt_est.rtt_us == 0)
		return;

	/* Number of bytes copied to user in last RTT */
	copied = tp->copied_seq - tp->rcvq_space.seq;
	if (copied <= tp->rcvq_space.space)
		goto new_measure;

	/* A bit of theory :
	 * copied = bytes received in previous RTT, our base window
	 * To cope with packet losses, we need a 2x factor
	 * To cope with slow start, and sender growing its cwin by 100 %
	 * every RTT, we need a 4x factor, because the ACK we are sending
	 * now is for the next RTT, not the current one :
	 * <prev RTT . ><current RTT .. ><next RTT .... >
	 */

	if (sock_net(sk)->ipv4.sysctl_tcp_moderate_rcvbuf &&
	    !(sk->sk_userlocks & SOCK_RCVBUF_LOCK)) {
		int rcvmem, rcvbuf;
		u64 rcvwin, grow;

		/* minimal window to cope with packet losses, assuming
		 * steady state. Add some cushion because of small variations.
		 */
		rcvwin = ((u64)copied << 1) + 16 * tp->advmss;

		/* Accommodate for sender rate increase (eg. slow start) */
		grow = rcvwin * (copied - tp->rcvq_space.space);
		do_div(grow, tp->rcvq_space.space);
		rcvwin += (grow << 1);

		rcvmem = SKB_TRUESIZE(tp->advmss + MAX_TCP_HEADER);
		while (tcp_win_from_space(sk, rcvmem) < tp->advmss)
			rcvmem += 128;

		do_div(rcvwin, tp->advmss);
		rcvbuf = min_t(u64, rcvwin * rcvmem,
			       sock_net(sk)->ipv4.sysctl_tcp_rmem[2]);
		if (rcvbuf > sk->sk_rcvbuf) {
			WRITE_ONCE(sk->sk_rcvbuf, rcvbuf);

			/* Make the window clamp follow along.  */
			tp->window_clamp = tcp_win_from_space(sk, rcvbuf);
		}
	}
	tp->rcvq_space.space = copied;

new_measure:
	tp->rcvq_space.seq = tp->copied_seq;
	tp->rcvq_space.time = tp->tcp_mstamp;
}

/* There is something which you must keep in mind when you analyze the
 * behavior of the tp->ato delayed ack timeout interval.  When a
 * connection starts up, we want to ack as quickly as possible.  The
 * problem is that "good" TCP's do slow start at the beginning of data
 * transmission.  The means that until we send the first few ACK's the
 * sender will sit on his end and only queue most of his data, because
 * he can only send snd_cwnd unacked packets at any given time.  For
 * each ACK we send, he increments snd_cwnd and transmits more of his
 * queue.  -DaveM
 */
static void tcp_event_data_recv(struct sock *sk, struct sk_buff *skb)
{
	struct tcp_sock *tp = tcp_sk(sk);
	struct inet_connection_sock *icsk = inet_csk(sk);
	u32 now;

	inet_csk_schedule_ack(sk);

	tcp_measure_rcv_mss(sk, skb);

	tcp_rcv_rtt_measure(tp);

	now = tcp_jiffies32;

	if (!icsk->icsk_ack.ato) {
		/* The _first_ data packet received, initialize
		 * delayed ACK engine.
		 */
		tcp_incr_quickack(sk, TCP_MAX_QUICKACKS);
		icsk->icsk_ack.ato = TCP_ATO_MIN;
	} else {
		int m = now - icsk->icsk_ack.lrcvtime;

		if (m <= TCP_ATO_MIN / 2) {
			/* The fastest case is the first. */
			icsk->icsk_ack.ato = (icsk->icsk_ack.ato >> 1) + TCP_ATO_MIN / 2;
		} else if (m < icsk->icsk_ack.ato) {
			icsk->icsk_ack.ato = (icsk->icsk_ack.ato >> 1) + m;
			if (icsk->icsk_ack.ato > icsk->icsk_rto)
				icsk->icsk_ack.ato = icsk->icsk_rto;
		} else if (m > icsk->icsk_rto) {
			/* Too long gap. Apparently sender failed to
			 * restart window, so that we send ACKs quickly.
			 */
			tcp_incr_quickack(sk, TCP_MAX_QUICKACKS);
			sk_mem_reclaim(sk);
		}
	}
	icsk->icsk_ack.lrcvtime = now;

	tcp_ecn_check_ce(sk, skb);

	if (skb->len >= 128)
		tcp_grow_window(sk, skb);
}

/* Called to compute a smoothed rtt estimate. The data fed to this
 * routine either comes from timestamps, or from segments that were
 * known _not_ to have been retransmitted [see Karn/Partridge
 * Proceedings SIGCOMM 87]. The algorithm is from the SIGCOMM 88
 * piece by Van Jacobson.
 * NOTE: the next three routines used to be one big routine.
 * To save cycles in the RFC 1323 implementation it was better to break
 * it up into three procedures. -- erics
 */
static void tcp_rtt_estimator(struct sock *sk, long mrtt_us)
{
	struct tcp_sock *tp = tcp_sk(sk);
	long m = mrtt_us; /* RTT */
	u32 srtt = tp->srtt_us;

	/*	The following amusing code comes from Jacobson's
	 *	article in SIGCOMM '88.  Note that rtt and mdev
	 *	are scaled versions of rtt and mean deviation.
	 *	This is designed to be as fast as possible
	 *	m stands for "measurement".
	 *
	 *	On a 1990 paper the rto value is changed to:
	 *	RTO = rtt + 4 * mdev
	 *
	 * Funny. This algorithm seems to be very broken.
	 * These formulae increase RTO, when it should be decreased, increase
	 * too slowly, when it should be increased quickly, decrease too quickly
	 * etc. I guess in BSD RTO takes ONE value, so that it is absolutely
	 * does not matter how to _calculate_ it. Seems, it was trap
	 * that VJ failed to avoid. 8)
	 */
	if (srtt != 0) {
		m -= (srtt >> 3);	/* m is now error in rtt est */
		srtt += m;		/* rtt = 7/8 rtt + 1/8 new */
		if (m < 0) {
			m = -m;		/* m is now abs(error) */
			m -= (tp->mdev_us >> 2);   /* similar update on mdev */
			/* This is similar to one of Eifel findings.
			 * Eifel blocks mdev updates when rtt decreases.
			 * This solution is a bit different: we use finer gain
			 * for mdev in this case (alpha*beta).
			 * Like Eifel it also prevents growth of rto,
			 * but also it limits too fast rto decreases,
			 * happening in pure Eifel.
			 */
			if (m > 0)
				m >>= 3;
		} else {
			m -= (tp->mdev_us >> 2);   /* similar update on mdev */
		}
		tp->mdev_us += m;		/* mdev = 3/4 mdev + 1/4 new */
		if (tp->mdev_us > tp->mdev_max_us) {
			tp->mdev_max_us = tp->mdev_us;
			if (tp->mdev_max_us > tp->rttvar_us)
				tp->rttvar_us = tp->mdev_max_us;
		}
		if (after(tp->snd_una, tp->rtt_seq)) {
			if (tp->mdev_max_us < tp->rttvar_us)
				tp->rttvar_us -= (tp->rttvar_us - tp->mdev_max_us) >> 2;
			tp->rtt_seq = tp->snd_nxt;
			tp->mdev_max_us = tcp_rto_min_us(sk);

			tcp_bpf_rtt(sk);
		}
	} else {
		/* no previous measure. */
		srtt = m << 3;		/* take the measured time to be rtt */
		tp->mdev_us = m << 1;	/* make sure rto = 3*rtt */
		tp->rttvar_us = max(tp->mdev_us, tcp_rto_min_us(sk));
		tp->mdev_max_us = tp->rttvar_us;
		tp->rtt_seq = tp->snd_nxt;

		tcp_bpf_rtt(sk);
	}
	tp->srtt_us = max(1U, srtt);
}

static void tcp_update_pacing_rate(struct sock *sk)
{
	const struct tcp_sock *tp = tcp_sk(sk);
	u64 rate;

	/* set sk_pacing_rate to 200 % of current rate (mss * cwnd / srtt) */
	rate = (u64)tp->mss_cache * ((USEC_PER_SEC / 100) << 3);

	/* current rate is (cwnd * mss) / srtt
	 * In Slow Start [1], set sk_pacing_rate to 200 % the current rate.
	 * In Congestion Avoidance phase, set it to 120 % the current rate.
	 *
	 * [1] : Normal Slow Start condition is (tp->snd_cwnd < tp->snd_ssthresh)
	 *	 If snd_cwnd >= (tp->snd_ssthresh / 2), we are approaching
	 *	 end of slow start and should slow down.
	 */
	if (tp->snd_cwnd < tp->snd_ssthresh / 2)
		rate *= sock_net(sk)->ipv4.sysctl_tcp_pacing_ss_ratio;
	else
		rate *= sock_net(sk)->ipv4.sysctl_tcp_pacing_ca_ratio;

	rate *= max(tp->snd_cwnd, tp->packets_out);

	if (likely(tp->srtt_us))
		do_div(rate, tp->srtt_us);

	/* WRITE_ONCE() is needed because sch_fq fetches sk_pacing_rate
	 * without any lock. We want to make sure compiler wont store
	 * intermediate values in this location.
	 */
	WRITE_ONCE(sk->sk_pacing_rate, min_t(u64, rate,
					     sk->sk_max_pacing_rate));
}

/* Calculate rto without backoff.  This is the second half of Van Jacobson's
 * routine referred to above.
 */
void tcp_set_rto(struct sock *sk)
{
	const struct tcp_sock *tp = tcp_sk(sk);
	/* Old crap is replaced with new one. 8)
	 *
	 * More seriously:
	 * 1. If rtt variance happened to be less 50msec, it is hallucination.
	 *    It cannot be less due to utterly erratic ACK generation made
	 *    at least by solaris and freebsd. "Erratic ACKs" has _nothing_
	 *    to do with delayed acks, because at cwnd>2 true delack timeout
	 *    is invisible. Actually, Linux-2.4 also generates erratic
	 *    ACKs in some circumstances.
	 */
	inet_csk(sk)->icsk_rto = __tcp_set_rto(tp);

	/* 2. Fixups made earlier cannot be right.
	 *    If we do not estimate RTO correctly without them,
	 *    all the algo is pure shit and should be replaced
	 *    with correct one. It is exactly, which we pretend to do.
	 */

	/* NOTE: clamping at TCP_RTO_MIN is not required, current algo
	 * guarantees that rto is higher.
	 */
	tcp_bound_rto(sk);
}

__u32 tcp_init_cwnd(const struct tcp_sock *tp, const struct dst_entry *dst)
{
	__u32 cwnd = (dst ? dst_metric(dst, RTAX_INITCWND) : 0);

	if (!cwnd)
		cwnd = TCP_INIT_CWND;
	return min_t(__u32, cwnd, tp->snd_cwnd_clamp);
}

/* Take a notice that peer is sending D-SACKs */
static void tcp_dsack_seen(struct tcp_sock *tp)
{
	tp->rx_opt.sack_ok |= TCP_DSACK_SEEN;
	tp->rack.dsack_seen = 1;
	tp->dsack_dups++;
}

/* It's reordering when higher sequence was delivered (i.e. sacked) before
 * some lower never-retransmitted sequence ("low_seq"). The maximum reordering
 * distance is approximated in full-mss packet distance ("reordering").
 */
static void tcp_check_sack_reordering(struct sock *sk, const u32 low_seq,
				      const int ts)
{
	struct tcp_sock *tp = tcp_sk(sk);
	const u32 mss = tp->mss_cache;
	u32 fack, metric;

	fack = tcp_highest_sack_seq(tp);
	if (!before(low_seq, fack))
		return;

	metric = fack - low_seq;
	if ((metric > tp->reordering * mss) && mss) {
#if FASTRETRANS_DEBUG > 1
		pr_debug("Disorder%d %d %u f%u s%u rr%d\n",
			 tp->rx_opt.sack_ok, inet_csk(sk)->icsk_ca_state,
			 tp->reordering,
			 0,
			 tp->sacked_out,
			 tp->undo_marker ? tp->undo_retrans : 0);
#endif
		tp->reordering = min_t(u32, (metric + mss - 1) / mss,
				       READ_ONCE(sock_net(sk)->ipv4.sysctl_tcp_max_reordering));
	}

	/* This exciting event is worth to be remembered. 8) */
	tp->reord_seen++;
	NET_INC_STATS(sock_net(sk),
		      ts ? LINUX_MIB_TCPTSREORDER : LINUX_MIB_TCPSACKREORDER);
}

/* This must be called before lost_out is incremented */
static void tcp_verify_retransmit_hint(struct tcp_sock *tp, struct sk_buff *skb)
{
	if ((!tp->retransmit_skb_hint && tp->retrans_out >= tp->lost_out) ||
	    (tp->retransmit_skb_hint &&
	     before(TCP_SKB_CB(skb)->seq,
		    TCP_SKB_CB(tp->retransmit_skb_hint)->seq)))
		tp->retransmit_skb_hint = skb;
}

/* Sum the number of packets on the wire we have marked as lost.
 * There are two cases we care about here:
 * a) Packet hasn't been marked lost (nor retransmitted),
 *    and this is the first loss.
 * b) Packet has been marked both lost and retransmitted,
 *    and this means we think it was lost again.
 */
static void tcp_sum_lost(struct tcp_sock *tp, struct sk_buff *skb)
{
	__u8 sacked = TCP_SKB_CB(skb)->sacked;

	if (!(sacked & TCPCB_LOST) ||
	    ((sacked & TCPCB_LOST) && (sacked & TCPCB_SACKED_RETRANS)))
		tp->lost += tcp_skb_pcount(skb);
}

static void tcp_skb_mark_lost(struct tcp_sock *tp, struct sk_buff *skb)
{
	if (!(TCP_SKB_CB(skb)->sacked & (TCPCB_LOST|TCPCB_SACKED_ACKED))) {
		tcp_verify_retransmit_hint(tp, skb);

		tp->lost_out += tcp_skb_pcount(skb);
		tcp_sum_lost(tp, skb);
		TCP_SKB_CB(skb)->sacked |= TCPCB_LOST;
	}
}

void tcp_skb_mark_lost_uncond_verify(struct tcp_sock *tp, struct sk_buff *skb)
{
	tcp_verify_retransmit_hint(tp, skb);

	tcp_sum_lost(tp, skb);
	if (!(TCP_SKB_CB(skb)->sacked & (TCPCB_LOST|TCPCB_SACKED_ACKED))) {
		tp->lost_out += tcp_skb_pcount(skb);
		TCP_SKB_CB(skb)->sacked |= TCPCB_LOST;
	}
}

/* This procedure tags the retransmission queue when SACKs arrive.
 *
 * We have three tag bits: SACKED(S), RETRANS(R) and LOST(L).
 * Packets in queue with these bits set are counted in variables
 * sacked_out, retrans_out and lost_out, correspondingly.
 *
 * Valid combinations are:
 * Tag  InFlight	Description
 * 0	1		- orig segment is in flight.
 * S	0		- nothing flies, orig reached receiver.
 * L	0		- nothing flies, orig lost by net.
 * R	2		- both orig and retransmit are in flight.
 * L|R	1		- orig is lost, retransmit is in flight.
 * S|R  1		- orig reached receiver, retrans is still in flight.
 * (L|S|R is logically valid, it could occur when L|R is sacked,
 *  but it is equivalent to plain S and code short-curcuits it to S.
 *  L|S is logically invalid, it would mean -1 packet in flight 8))
 *
 * These 6 states form finite state machine, controlled by the following events:
 * 1. New ACK (+SACK) arrives. (tcp_sacktag_write_queue())
 * 2. Retransmission. (tcp_retransmit_skb(), tcp_xmit_retransmit_queue())
 * 3. Loss detection event of two flavors:
 *	A. Scoreboard estimator decided the packet is lost.
 *	   A'. Reno "three dupacks" marks head of queue lost.
 *	B. SACK arrives sacking SND.NXT at the moment, when the
 *	   segment was retransmitted.
 * 4. D-SACK added new rule: D-SACK changes any tag to S.
 *
 * It is pleasant to note, that state diagram turns out to be commutative,
 * so that we are allowed not to be bothered by order of our actions,
 * when multiple events arrive simultaneously. (see the function below).
 *
 * Reordering detection.
 * --------------------
 * Reordering metric is maximal distance, which a packet can be displaced
 * in packet stream. With SACKs we can estimate it:
 *
 * 1. SACK fills old hole and the corresponding segment was not
 *    ever retransmitted -> reordering. Alas, we cannot use it
 *    when segment was retransmitted.
 * 2. The last flaw is solved with D-SACK. D-SACK arrives
 *    for retransmitted and already SACKed segment -> reordering..
 * Both of these heuristics are not used in Loss state, when we cannot
 * account for retransmits accurately.
 *
 * SACK block validation.
 * ----------------------
 *
 * SACK block range validation checks that the received SACK block fits to
 * the expected sequence limits, i.e., it is between SND.UNA and SND.NXT.
 * Note that SND.UNA is not included to the range though being valid because
 * it means that the receiver is rather inconsistent with itself reporting
 * SACK reneging when it should advance SND.UNA. Such SACK block this is
 * perfectly valid, however, in light of RFC2018 which explicitly states
 * that "SACK block MUST reflect the newest segment.  Even if the newest
 * segment is going to be discarded ...", not that it looks very clever
 * in case of head skb. Due to potentional receiver driven attacks, we
 * choose to avoid immediate execution of a walk in write queue due to
 * reneging and defer head skb's loss recovery to standard loss recovery
 * procedure that will eventually trigger (nothing forbids us doing this).
 *
 * Implements also blockage to start_seq wrap-around. Problem lies in the
 * fact that though start_seq (s) is before end_seq (i.e., not reversed),
 * there's no guarantee that it will be before snd_nxt (n). The problem
 * happens when start_seq resides between end_seq wrap (e_w) and snd_nxt
 * wrap (s_w):
 *
 *         <- outs wnd ->                          <- wrapzone ->
 *         u     e      n                         u_w   e_w  s n_w
 *         |     |      |                          |     |   |  |
 * |<------------+------+----- TCP seqno space --------------+---------->|
 * ...-- <2^31 ->|                                           |<--------...
 * ...---- >2^31 ------>|                                    |<--------...
 *
 * Current code wouldn't be vulnerable but it's better still to discard such
 * crazy SACK blocks. Doing this check for start_seq alone closes somewhat
 * similar case (end_seq after snd_nxt wrap) as earlier reversed check in
 * snd_nxt wrap -> snd_una region will then become "well defined", i.e.,
 * equal to the ideal case (infinite seqno space without wrap caused issues).
 *
 * With D-SACK the lower bound is extended to cover sequence space below
 * SND.UNA down to undo_marker, which is the last point of interest. Yet
 * again, D-SACK block must not to go across snd_una (for the same reason as
 * for the normal SACK blocks, explained above). But there all simplicity
 * ends, TCP might receive valid D-SACKs below that. As long as they reside
 * fully below undo_marker they do not affect behavior in anyway and can
 * therefore be safely ignored. In rare cases (which are more or less
 * theoretical ones), the D-SACK will nicely cross that boundary due to skb
 * fragmentation and packet reordering past skb's retransmission. To consider
 * them correctly, the acceptable range must be extended even more though
 * the exact amount is rather hard to quantify. However, tp->max_window can
 * be used as an exaggerated estimate.
 */
static bool tcp_is_sackblock_valid(struct tcp_sock *tp, bool is_dsack,
				   u32 start_seq, u32 end_seq)
{
	/* Too far in future, or reversed (interpretation is ambiguous) */
	if (after(end_seq, tp->snd_nxt) || !before(start_seq, end_seq))
		return false;

	/* Nasty start_seq wrap-around check (see comments above) */
	if (!before(start_seq, tp->snd_nxt))
		return false;

	/* In outstanding window? ...This is valid exit for D-SACKs too.
	 * start_seq == snd_una is non-sensical (see comments above)
	 */
	if (after(start_seq, tp->snd_una))
		return true;

	if (!is_dsack || !tp->undo_marker)
		return false;

	/* ...Then it's D-SACK, and must reside below snd_una completely */
	if (after(end_seq, tp->snd_una))
		return false;

	if (!before(start_seq, tp->undo_marker))
		return true;

	/* Too old */
	if (!after(end_seq, tp->undo_marker))
		return false;

	/* Undo_marker boundary crossing (overestimates a lot). Known already:
	 *   start_seq < undo_marker and end_seq >= undo_marker.
	 */
	return !before(start_seq, end_seq - tp->max_window);
}

static bool tcp_check_dsack(struct sock *sk, const struct sk_buff *ack_skb,
			    struct tcp_sack_block_wire *sp, int num_sacks,
			    u32 prior_snd_una)
{
	struct tcp_sock *tp = tcp_sk(sk);
	u32 start_seq_0 = get_unaligned_be32(&sp[0].start_seq);
	u32 end_seq_0 = get_unaligned_be32(&sp[0].end_seq);
	bool dup_sack = false;

	if (before(start_seq_0, TCP_SKB_CB(ack_skb)->ack_seq)) {
		dup_sack = true;
		tcp_dsack_seen(tp);
		NET_INC_STATS(sock_net(sk), LINUX_MIB_TCPDSACKRECV);
	} else if (num_sacks > 1) {
		u32 end_seq_1 = get_unaligned_be32(&sp[1].end_seq);
		u32 start_seq_1 = get_unaligned_be32(&sp[1].start_seq);

		if (!after(end_seq_0, end_seq_1) &&
		    !before(start_seq_0, start_seq_1)) {
			dup_sack = true;
			tcp_dsack_seen(tp);
			NET_INC_STATS(sock_net(sk),
					LINUX_MIB_TCPDSACKOFORECV);
		}
	}

	/* D-SACK for already forgotten data... Do dumb counting. */
	if (dup_sack && tp->undo_marker && tp->undo_retrans > 0 &&
	    !after(end_seq_0, prior_snd_una) &&
	    after(end_seq_0, tp->undo_marker))
		tp->undo_retrans--;

	return dup_sack;
}

struct tcp_sacktag_state {
	u32	reord;
	/* Timestamps for earliest and latest never-retransmitted segment
	 * that was SACKed. RTO needs the earliest RTT to stay conservative,
	 * but congestion control should still get an accurate delay signal.
	 */
	u64	first_sackt;
	u64	last_sackt;
	struct rate_sample *rate;
	int	flag;
	unsigned int mss_now;
};

/* Check if skb is fully within the SACK block. In presence of GSO skbs,
 * the incoming SACK may not exactly match but we can find smaller MSS
 * aligned portion of it that matches. Therefore we might need to fragment
 * which may fail and creates some hassle (caller must handle error case
 * returns).
 *
 * FIXME: this could be merged to shift decision code
 */
static int tcp_match_skb_to_sack(struct sock *sk, struct sk_buff *skb,
				  u32 start_seq, u32 end_seq)
{
	int err;
	bool in_sack;
	unsigned int pkt_len;
	unsigned int mss;

	in_sack = !after(start_seq, TCP_SKB_CB(skb)->seq) &&
		  !before(end_seq, TCP_SKB_CB(skb)->end_seq);

	if (tcp_skb_pcount(skb) > 1 && !in_sack &&
	    after(TCP_SKB_CB(skb)->end_seq, start_seq)) {
		mss = tcp_skb_mss(skb);
		in_sack = !after(start_seq, TCP_SKB_CB(skb)->seq);

		if (!in_sack) {
			pkt_len = start_seq - TCP_SKB_CB(skb)->seq;
			if (pkt_len < mss)
				pkt_len = mss;
		} else {
			pkt_len = end_seq - TCP_SKB_CB(skb)->seq;
			if (pkt_len < mss)
				return -EINVAL;
		}

		/* Round if necessary so that SACKs cover only full MSSes
		 * and/or the remaining small portion (if present)
		 */
		if (pkt_len > mss) {
			unsigned int new_len = (pkt_len / mss) * mss;
			if (!in_sack && new_len < pkt_len)
				new_len += mss;
			pkt_len = new_len;
		}

		if (pkt_len >= skb->len && !in_sack)
			return 0;

		err = tcp_fragment(sk, TCP_FRAG_IN_RTX_QUEUE, skb,
				   pkt_len, mss, GFP_ATOMIC);
		if (err < 0)
			return err;
	}

	return in_sack;
}

/* Mark the given newly-SACKed range as such, adjusting counters and hints. */
static u8 tcp_sacktag_one(struct sock *sk,
			  struct tcp_sacktag_state *state, u8 sacked,
			  u32 start_seq, u32 end_seq,
			  int dup_sack, int pcount,
			  u64 xmit_time)
{
	struct tcp_sock *tp = tcp_sk(sk);

	/* Account D-SACK for retransmitted packet. */
	if (dup_sack && (sacked & TCPCB_RETRANS)) {
		if (tp->undo_marker && tp->undo_retrans > 0 &&
		    after(end_seq, tp->undo_marker))
			tp->undo_retrans = max_t(int, 0, tp->undo_retrans - pcount);
		if ((sacked & TCPCB_SACKED_ACKED) &&
		    before(start_seq, state->reord))
				state->reord = start_seq;
	}

	/* Nothing to do; acked frame is about to be dropped (was ACKed). */
	if (!after(end_seq, tp->snd_una))
		return sacked;

	if (!(sacked & TCPCB_SACKED_ACKED)) {
		tcp_rack_advance(tp, sacked, end_seq, xmit_time);

		if (sacked & TCPCB_SACKED_RETRANS) {
			/* If the segment is not tagged as lost,
			 * we do not clear RETRANS, believing
			 * that retransmission is still in flight.
			 */
			if (sacked & TCPCB_LOST) {
				sacked &= ~(TCPCB_LOST|TCPCB_SACKED_RETRANS);
				tp->lost_out -= pcount;
				tp->retrans_out -= pcount;
			}
		} else {
			if (!(sacked & TCPCB_RETRANS)) {
				/* New sack for not retransmitted frame,
				 * which was in hole. It is reordering.
				 */
				if (before(start_seq,
					   tcp_highest_sack_seq(tp)) &&
				    before(start_seq, state->reord))
					state->reord = start_seq;

				if (!after(end_seq, tp->high_seq))
					state->flag |= FLAG_ORIG_SACK_ACKED;
				if (state->first_sackt == 0)
					state->first_sackt = xmit_time;
				state->last_sackt = xmit_time;
			}

			if (sacked & TCPCB_LOST) {
				sacked &= ~TCPCB_LOST;
				tp->lost_out -= pcount;
			}
		}

		sacked |= TCPCB_SACKED_ACKED;
		state->flag |= FLAG_DATA_SACKED;
		tp->sacked_out += pcount;
		tp->delivered += pcount;  /* Out-of-order packets delivered */

		/* Lost marker hint past SACKed? Tweak RFC3517 cnt */
		if (tp->lost_skb_hint &&
		    before(start_seq, TCP_SKB_CB(tp->lost_skb_hint)->seq))
			tp->lost_cnt_hint += pcount;
	}

	/* D-SACK. We can detect redundant retransmission in S|R and plain R
	 * frames and clear it. undo_retrans is decreased above, L|R frames
	 * are accounted above as well.
	 */
	if (dup_sack && (sacked & TCPCB_SACKED_RETRANS)) {
		sacked &= ~TCPCB_SACKED_RETRANS;
		tp->retrans_out -= pcount;
	}

	return sacked;
}

/* Shift newly-SACKed bytes from this skb to the immediately previous
 * already-SACKed sk_buff. Mark the newly-SACKed bytes as such.
 */
static bool tcp_shifted_skb(struct sock *sk, struct sk_buff *prev,
			    struct sk_buff *skb,
			    struct tcp_sacktag_state *state,
			    unsigned int pcount, int shifted, int mss,
			    bool dup_sack)
{
	struct tcp_sock *tp = tcp_sk(sk);
	u32 start_seq = TCP_SKB_CB(skb)->seq;	/* start of newly-SACKed */
	u32 end_seq = start_seq + shifted;	/* end of newly-SACKed */

	BUG_ON(!pcount);

	/* Adjust counters and hints for the newly sacked sequence
	 * range but discard the return value since prev is already
	 * marked. We must tag the range first because the seq
	 * advancement below implicitly advances
	 * tcp_highest_sack_seq() when skb is highest_sack.
	 */
	tcp_sacktag_one(sk, state, TCP_SKB_CB(skb)->sacked,
			start_seq, end_seq, dup_sack, pcount,
			tcp_skb_timestamp_us(skb));
	tcp_rate_skb_delivered(sk, skb, state->rate);

	if (skb == tp->lost_skb_hint)
		tp->lost_cnt_hint += pcount;

	TCP_SKB_CB(prev)->end_seq += shifted;
	TCP_SKB_CB(skb)->seq += shifted;

	tcp_skb_pcount_add(prev, pcount);
	WARN_ON_ONCE(tcp_skb_pcount(skb) < pcount);
	tcp_skb_pcount_add(skb, -pcount);

	/* When we're adding to gso_segs == 1, gso_size will be zero,
	 * in theory this shouldn't be necessary but as long as DSACK
	 * code can come after this skb later on it's better to keep
	 * setting gso_size to something.
	 */
	if (!TCP_SKB_CB(prev)->tcp_gso_size)
		TCP_SKB_CB(prev)->tcp_gso_size = mss;

	/* CHECKME: To clear or not to clear? Mimics normal skb currently */
	if (tcp_skb_pcount(skb) <= 1)
		TCP_SKB_CB(skb)->tcp_gso_size = 0;

	/* Difference in this won't matter, both ACKed by the same cumul. ACK */
	TCP_SKB_CB(prev)->sacked |= (TCP_SKB_CB(skb)->sacked & TCPCB_EVER_RETRANS);

	if (skb->len > 0) {
		BUG_ON(!tcp_skb_pcount(skb));
		NET_INC_STATS(sock_net(sk), LINUX_MIB_SACKSHIFTED);
		return false;
	}

	/* Whole SKB was eaten :-) */

	if (skb == tp->retransmit_skb_hint)
		tp->retransmit_skb_hint = prev;
	if (skb == tp->lost_skb_hint) {
		tp->lost_skb_hint = prev;
		tp->lost_cnt_hint -= tcp_skb_pcount(prev);
	}

	TCP_SKB_CB(prev)->tcp_flags |= TCP_SKB_CB(skb)->tcp_flags;
	TCP_SKB_CB(prev)->eor = TCP_SKB_CB(skb)->eor;
	if (TCP_SKB_CB(skb)->tcp_flags & TCPHDR_FIN)
		TCP_SKB_CB(prev)->end_seq++;

	if (skb == tcp_highest_sack(sk))
		tcp_advance_highest_sack(sk, skb);

	tcp_skb_collapse_tstamp(prev, skb);
	if (unlikely(TCP_SKB_CB(prev)->tx.delivered_mstamp))
		TCP_SKB_CB(prev)->tx.delivered_mstamp = 0;

	tcp_rtx_queue_unlink_and_free(skb, sk);

	NET_INC_STATS(sock_net(sk), LINUX_MIB_SACKMERGED);

	return true;
}

/* I wish gso_size would have a bit more sane initialization than
 * something-or-zero which complicates things
 */
static int tcp_skb_seglen(const struct sk_buff *skb)
{
	return tcp_skb_pcount(skb) == 1 ? skb->len : tcp_skb_mss(skb);
}

/* Shifting pages past head area doesn't work */
static int skb_can_shift(const struct sk_buff *skb)
{
	return !skb_headlen(skb) && skb_is_nonlinear(skb);
}

int tcp_skb_shift(struct sk_buff *to, struct sk_buff *from,
		  int pcount, int shiftlen)
{
	/* TCP min gso_size is 8 bytes (TCP_MIN_GSO_SIZE)
	 * Since TCP_SKB_CB(skb)->tcp_gso_segs is 16 bits, we need
	 * to make sure not storing more than 65535 * 8 bytes per skb,
	 * even if current MSS is bigger.
	 */
	if (unlikely(to->len + shiftlen >= 65535 * TCP_MIN_GSO_SIZE))
		return 0;
	if (unlikely(tcp_skb_pcount(to) + pcount > 65535))
		return 0;
	return skb_shift(to, from, shiftlen);
}

/* Try collapsing SACK blocks spanning across multiple skbs to a single
 * skb.
 */
static struct sk_buff *tcp_shift_skb_data(struct sock *sk, struct sk_buff *skb,
					  struct tcp_sacktag_state *state,
					  u32 start_seq, u32 end_seq,
					  bool dup_sack)
{
	struct tcp_sock *tp = tcp_sk(sk);
	struct sk_buff *prev;
	int mss;
	int pcount = 0;
	int len;
	int in_sack;

	/* For MPTCP we cannot shift skb-data and remove one skb from the
	 * send-queue, because this will make us loose the DSS-option (which
	 * is stored in TCP_SKB_CB(skb)->dss) of the skb we are removing.
	 */
	if (mptcp(tp))
		goto fallback;

	/* Normally R but no L won't result in plain S */
	if (!dup_sack &&
	    (TCP_SKB_CB(skb)->sacked & (TCPCB_LOST|TCPCB_SACKED_RETRANS)) == TCPCB_SACKED_RETRANS)
		goto fallback;
	if (!skb_can_shift(skb))
		goto fallback;
	/* This frame is about to be dropped (was ACKed). */
	if (!after(TCP_SKB_CB(skb)->end_seq, tp->snd_una))
		goto fallback;

	/* Can only happen with delayed DSACK + discard craziness */
	prev = skb_rb_prev(skb);
	if (!prev)
		goto fallback;

	if ((TCP_SKB_CB(prev)->sacked & TCPCB_TAGBITS) != TCPCB_SACKED_ACKED)
		goto fallback;

	if (!tcp_skb_can_collapse_to(prev))
		goto fallback;

	in_sack = !after(start_seq, TCP_SKB_CB(skb)->seq) &&
		  !before(end_seq, TCP_SKB_CB(skb)->end_seq);

	if (in_sack) {
		len = skb->len;
		pcount = tcp_skb_pcount(skb);
		mss = tcp_skb_seglen(skb);

		/* TODO: Fix DSACKs to not fragment already SACKed and we can
		 * drop this restriction as unnecessary
		 */
		if (mss != tcp_skb_seglen(prev))
			goto fallback;
	} else {
		if (!after(TCP_SKB_CB(skb)->end_seq, start_seq))
			goto noop;
		/* CHECKME: This is non-MSS split case only?, this will
		 * cause skipped skbs due to advancing loop btw, original
		 * has that feature too
		 */
		if (tcp_skb_pcount(skb) <= 1)
			goto noop;

		in_sack = !after(start_seq, TCP_SKB_CB(skb)->seq);
		if (!in_sack) {
			/* TODO: head merge to next could be attempted here
			 * if (!after(TCP_SKB_CB(skb)->end_seq, end_seq)),
			 * though it might not be worth of the additional hassle
			 *
			 * ...we can probably just fallback to what was done
			 * previously. We could try merging non-SACKed ones
			 * as well but it probably isn't going to buy off
			 * because later SACKs might again split them, and
			 * it would make skb timestamp tracking considerably
			 * harder problem.
			 */
			goto fallback;
		}

		len = end_seq - TCP_SKB_CB(skb)->seq;
		BUG_ON(len < 0);
		BUG_ON(len > skb->len);

		/* MSS boundaries should be honoured or else pcount will
		 * severely break even though it makes things bit trickier.
		 * Optimize common case to avoid most of the divides
		 */
		mss = tcp_skb_mss(skb);

		/* TODO: Fix DSACKs to not fragment already SACKed and we can
		 * drop this restriction as unnecessary
		 */
		if (mss != tcp_skb_seglen(prev))
			goto fallback;

		if (len == mss) {
			pcount = 1;
		} else if (len < mss) {
			goto noop;
		} else {
			pcount = len / mss;
			len = pcount * mss;
		}
	}

	/* tcp_sacktag_one() won't SACK-tag ranges below snd_una */
	if (!after(TCP_SKB_CB(skb)->seq + len, tp->snd_una))
		goto fallback;

	if (!tcp_skb_shift(prev, skb, pcount, len))
		goto fallback;
	if (!tcp_shifted_skb(sk, prev, skb, state, pcount, len, mss, dup_sack))
		goto out;

	/* Hole filled allows collapsing with the next as well, this is very
	 * useful when hole on every nth skb pattern happens
	 */
	skb = skb_rb_next(prev);
	if (!skb)
		goto out;

	if (!skb_can_shift(skb) ||
	    ((TCP_SKB_CB(skb)->sacked & TCPCB_TAGBITS) != TCPCB_SACKED_ACKED) ||
	    (mss != tcp_skb_seglen(skb)))
		goto out;

	len = skb->len;
	pcount = tcp_skb_pcount(skb);
	if (tcp_skb_shift(prev, skb, pcount, len))
		tcp_shifted_skb(sk, prev, skb, state, pcount,
				len, mss, 0);

out:
	return prev;

noop:
	return skb;

fallback:
	NET_INC_STATS(sock_net(sk), LINUX_MIB_SACKSHIFTFALLBACK);
	return NULL;
}

static struct sk_buff *tcp_sacktag_walk(struct sk_buff *skb, struct sock *sk,
					struct tcp_sack_block *next_dup,
					struct tcp_sacktag_state *state,
					u32 start_seq, u32 end_seq,
					bool dup_sack_in)
{
	struct tcp_sock *tp = tcp_sk(sk);
	struct sk_buff *tmp;

	skb_rbtree_walk_from(skb) {
		int in_sack = 0;
		bool dup_sack = dup_sack_in;

		/* queue is in-order => we can short-circuit the walk early */
		if (!before(TCP_SKB_CB(skb)->seq, end_seq))
			break;

		if (next_dup  &&
		    before(TCP_SKB_CB(skb)->seq, next_dup->end_seq)) {
			in_sack = tcp_match_skb_to_sack(sk, skb,
							next_dup->start_seq,
							next_dup->end_seq);
			if (in_sack > 0)
				dup_sack = true;
		}

		/* skb reference here is a bit tricky to get right, since
		 * shifting can eat and free both this skb and the next,
		 * so not even _safe variant of the loop is enough.
		 */
		if (in_sack <= 0) {
			tmp = tcp_shift_skb_data(sk, skb, state,
						 start_seq, end_seq, dup_sack);
			if (tmp) {
				if (tmp != skb) {
					skb = tmp;
					continue;
				}

				in_sack = 0;
			} else {
				in_sack = tcp_match_skb_to_sack(sk, skb,
								start_seq,
								end_seq);
			}
		}

		if (unlikely(in_sack < 0))
			break;

		if (in_sack) {
			TCP_SKB_CB(skb)->sacked =
				tcp_sacktag_one(sk,
						state,
						TCP_SKB_CB(skb)->sacked,
						TCP_SKB_CB(skb)->seq,
						TCP_SKB_CB(skb)->end_seq,
						dup_sack,
						tcp_skb_pcount(skb),
						tcp_skb_timestamp_us(skb));
			tcp_rate_skb_delivered(sk, skb, state->rate);
			if (TCP_SKB_CB(skb)->sacked & TCPCB_SACKED_ACKED)
				list_del_init(&skb->tcp_tsorted_anchor);

			if (!before(TCP_SKB_CB(skb)->seq,
				    tcp_highest_sack_seq(tp)))
				tcp_advance_highest_sack(sk, skb);
		}
	}
	return skb;
}

static struct sk_buff *tcp_sacktag_bsearch(struct sock *sk, u32 seq)
{
	struct rb_node *parent, **p = &sk->tcp_rtx_queue.rb_node;
	struct sk_buff *skb;

	while (*p) {
		parent = *p;
		skb = rb_to_skb(parent);
		if (before(seq, TCP_SKB_CB(skb)->seq)) {
			p = &parent->rb_left;
			continue;
		}
		if (!before(seq, TCP_SKB_CB(skb)->end_seq)) {
			p = &parent->rb_right;
			continue;
		}
		return skb;
	}
	return NULL;
}

static struct sk_buff *tcp_sacktag_skip(struct sk_buff *skb, struct sock *sk,
					u32 skip_to_seq)
{
	if (skb && after(TCP_SKB_CB(skb)->seq, skip_to_seq))
		return skb;

	return tcp_sacktag_bsearch(sk, skip_to_seq);
}

static struct sk_buff *tcp_maybe_skipping_dsack(struct sk_buff *skb,
						struct sock *sk,
						struct tcp_sack_block *next_dup,
						struct tcp_sacktag_state *state,
						u32 skip_to_seq)
{
	if (!next_dup)
		return skb;

	if (before(next_dup->start_seq, skip_to_seq)) {
		skb = tcp_sacktag_skip(skb, sk, next_dup->start_seq);
		skb = tcp_sacktag_walk(skb, sk, NULL, state,
				       next_dup->start_seq, next_dup->end_seq,
				       1);
	}

	return skb;
}

static int tcp_sack_cache_ok(const struct tcp_sock *tp, const struct tcp_sack_block *cache)
{
	return cache < tp->recv_sack_cache + ARRAY_SIZE(tp->recv_sack_cache);
}

static int
tcp_sacktag_write_queue(struct sock *sk, const struct sk_buff *ack_skb,
			u32 prior_snd_una, struct tcp_sacktag_state *state)
{
	struct tcp_sock *tp = tcp_sk(sk);
	const unsigned char *ptr = (skb_transport_header(ack_skb) +
				    TCP_SKB_CB(ack_skb)->sacked);
	struct tcp_sack_block_wire *sp_wire = (struct tcp_sack_block_wire *)(ptr+2);
	struct tcp_sack_block sp[TCP_NUM_SACKS];
	struct tcp_sack_block *cache;
	struct sk_buff *skb;
	int num_sacks = min(TCP_NUM_SACKS, (ptr[1] - TCPOLEN_SACK_BASE) >> 3);
	int used_sacks;
	bool found_dup_sack = false;
	int i, j;
	int first_sack_index;

	state->flag = 0;
	state->reord = tp->snd_nxt;

	if (!tp->sacked_out)
		tcp_highest_sack_reset(sk);

	found_dup_sack = tcp_check_dsack(sk, ack_skb, sp_wire,
					 num_sacks, prior_snd_una);
	if (found_dup_sack) {
		state->flag |= FLAG_DSACKING_ACK;
		tp->delivered++; /* A spurious retransmission is delivered */
	}

	/* Eliminate too old ACKs, but take into
	 * account more or less fresh ones, they can
	 * contain valid SACK info.
	 */
	if (before(TCP_SKB_CB(ack_skb)->ack_seq, prior_snd_una - tp->max_window))
		return 0;

	if (!tp->packets_out)
		goto out;

	used_sacks = 0;
	first_sack_index = 0;
	for (i = 0; i < num_sacks; i++) {
		bool dup_sack = !i && found_dup_sack;

		sp[used_sacks].start_seq = get_unaligned_be32(&sp_wire[i].start_seq);
		sp[used_sacks].end_seq = get_unaligned_be32(&sp_wire[i].end_seq);

		if (!tcp_is_sackblock_valid(tp, dup_sack,
					    sp[used_sacks].start_seq,
					    sp[used_sacks].end_seq)) {
			int mib_idx;

			if (dup_sack) {
				if (!tp->undo_marker)
					mib_idx = LINUX_MIB_TCPDSACKIGNOREDNOUNDO;
				else
					mib_idx = LINUX_MIB_TCPDSACKIGNOREDOLD;
			} else {
				/* Don't count olds caused by ACK reordering */
				if ((TCP_SKB_CB(ack_skb)->ack_seq != tp->snd_una) &&
				    !after(sp[used_sacks].end_seq, tp->snd_una))
					continue;
				mib_idx = LINUX_MIB_TCPSACKDISCARD;
			}

			NET_INC_STATS(sock_net(sk), mib_idx);
			if (i == 0)
				first_sack_index = -1;
			continue;
		}

		/* Ignore very old stuff early */
		if (!after(sp[used_sacks].end_seq, prior_snd_una)) {
			if (i == 0)
				first_sack_index = -1;
			continue;
		}

		used_sacks++;
	}

	/* order SACK blocks to allow in order walk of the retrans queue */
	for (i = used_sacks - 1; i > 0; i--) {
		for (j = 0; j < i; j++) {
			if (after(sp[j].start_seq, sp[j + 1].start_seq)) {
				swap(sp[j], sp[j + 1]);

				/* Track where the first SACK block goes to */
				if (j == first_sack_index)
					first_sack_index = j + 1;
			}
		}
	}

	state->mss_now = tcp_current_mss(sk);
	skb = NULL;
	i = 0;

	if (!tp->sacked_out) {
		/* It's already past, so skip checking against it */
		cache = tp->recv_sack_cache + ARRAY_SIZE(tp->recv_sack_cache);
	} else {
		cache = tp->recv_sack_cache;
		/* Skip empty blocks in at head of the cache */
		while (tcp_sack_cache_ok(tp, cache) && !cache->start_seq &&
		       !cache->end_seq)
			cache++;
	}

	while (i < used_sacks) {
		u32 start_seq = sp[i].start_seq;
		u32 end_seq = sp[i].end_seq;
		bool dup_sack = (found_dup_sack && (i == first_sack_index));
		struct tcp_sack_block *next_dup = NULL;

		if (found_dup_sack && ((i + 1) == first_sack_index))
			next_dup = &sp[i + 1];

		/* Skip too early cached blocks */
		while (tcp_sack_cache_ok(tp, cache) &&
		       !before(start_seq, cache->end_seq))
			cache++;

		/* Can skip some work by looking recv_sack_cache? */
		if (tcp_sack_cache_ok(tp, cache) && !dup_sack &&
		    after(end_seq, cache->start_seq)) {

			/* Head todo? */
			if (before(start_seq, cache->start_seq)) {
				skb = tcp_sacktag_skip(skb, sk, start_seq);
				skb = tcp_sacktag_walk(skb, sk, next_dup,
						       state,
						       start_seq,
						       cache->start_seq,
						       dup_sack);
			}

			/* Rest of the block already fully processed? */
			if (!after(end_seq, cache->end_seq))
				goto advance_sp;

			skb = tcp_maybe_skipping_dsack(skb, sk, next_dup,
						       state,
						       cache->end_seq);

			/* ...tail remains todo... */
			if (tcp_highest_sack_seq(tp) == cache->end_seq) {
				/* ...but better entrypoint exists! */
				skb = tcp_highest_sack(sk);
				if (!skb)
					break;
				cache++;
				goto walk;
			}

			skb = tcp_sacktag_skip(skb, sk, cache->end_seq);
			/* Check overlap against next cached too (past this one already) */
			cache++;
			continue;
		}

		if (!before(start_seq, tcp_highest_sack_seq(tp))) {
			skb = tcp_highest_sack(sk);
			if (!skb)
				break;
		}
		skb = tcp_sacktag_skip(skb, sk, start_seq);

walk:
		skb = tcp_sacktag_walk(skb, sk, next_dup, state,
				       start_seq, end_seq, dup_sack);

advance_sp:
		i++;
	}

	/* Clear the head of the cache sack blocks so we can skip it next time */
	for (i = 0; i < ARRAY_SIZE(tp->recv_sack_cache) - used_sacks; i++) {
		tp->recv_sack_cache[i].start_seq = 0;
		tp->recv_sack_cache[i].end_seq = 0;
	}
	for (j = 0; j < used_sacks; j++)
		tp->recv_sack_cache[i++] = sp[j];

	if (inet_csk(sk)->icsk_ca_state != TCP_CA_Loss || tp->undo_marker)
		tcp_check_sack_reordering(sk, state->reord, 0);

	tcp_verify_left_out(tp);
out:

#if FASTRETRANS_DEBUG > 0
	WARN_ON((int)tp->sacked_out < 0);
	WARN_ON((int)tp->lost_out < 0);
	WARN_ON((int)tp->retrans_out < 0);
	WARN_ON((int)tcp_packets_in_flight(tp) < 0);
#endif
	return state->flag;
}

/* Limits sacked_out so that sum with lost_out isn't ever larger than
 * packets_out. Returns false if sacked_out adjustement wasn't necessary.
 */
static bool tcp_limit_reno_sacked(struct tcp_sock *tp)
{
	u32 holes;

	holes = max(tp->lost_out, 1U);
	holes = min(holes, tp->packets_out);

	if ((tp->sacked_out + holes) > tp->packets_out) {
		tp->sacked_out = tp->packets_out - holes;
		return true;
	}
	return false;
}

/* If we receive more dupacks than we expected counting segments
 * in assumption of absent reordering, interpret this as reordering.
 * The only another reason could be bug in receiver TCP.
 */
static void tcp_check_reno_reordering(struct sock *sk, const int addend)
{
	struct tcp_sock *tp = tcp_sk(sk);

	if (!tcp_limit_reno_sacked(tp))
		return;

	tp->reordering = min_t(u32, tp->packets_out + addend,
			       READ_ONCE(sock_net(sk)->ipv4.sysctl_tcp_max_reordering));
	tp->reord_seen++;
	NET_INC_STATS(sock_net(sk), LINUX_MIB_TCPRENOREORDER);
}

/* Emulate SACKs for SACKless connection: account for a new dupack. */

static void tcp_add_reno_sack(struct sock *sk, int num_dupack)
{
	if (num_dupack) {
		struct tcp_sock *tp = tcp_sk(sk);
		u32 prior_sacked = tp->sacked_out;
		s32 delivered;

		tp->sacked_out += num_dupack;
		tcp_check_reno_reordering(sk, 0);
		delivered = tp->sacked_out - prior_sacked;
		if (delivered > 0)
			tp->delivered += delivered;
		tcp_verify_left_out(tp);
	}
}

/* Account for ACK, ACKing some data in Reno Recovery phase. */

static void tcp_remove_reno_sacks(struct sock *sk, int acked)
{
	struct tcp_sock *tp = tcp_sk(sk);

	if (acked > 0) {
		/* One ACK acked hole. The rest eat duplicate ACKs. */
		tp->delivered += max_t(int, acked - tp->sacked_out, 1);
		if (acked - 1 >= tp->sacked_out)
			tp->sacked_out = 0;
		else
			tp->sacked_out -= acked - 1;
	}
	tcp_check_reno_reordering(sk, acked);
	tcp_verify_left_out(tp);
}

static inline void tcp_reset_reno_sack(struct tcp_sock *tp)
{
	tp->sacked_out = 0;
}

void tcp_clear_retrans(struct tcp_sock *tp)
{
	tp->retrans_out = 0;
	tp->lost_out = 0;
	tp->undo_marker = 0;
	tp->undo_retrans = -1;
	tp->sacked_out = 0;
}

static inline void tcp_init_undo(struct tcp_sock *tp)
{
	tp->undo_marker = tp->snd_una;
	/* Retransmission still in flight may cause DSACKs later. */
	tp->undo_retrans = tp->retrans_out ? : -1;
}

static bool tcp_is_rack(const struct sock *sk)
{
	return READ_ONCE(sock_net(sk)->ipv4.sysctl_tcp_recovery) &
		TCP_RACK_LOSS_DETECTION;
}

/* If we detect SACK reneging, forget all SACK information
 * and reset tags completely, otherwise preserve SACKs. If receiver
 * dropped its ofo queue, we will know this due to reneging detection.
 */
static void tcp_timeout_mark_lost(struct sock *sk)
{
	struct tcp_sock *tp = tcp_sk(sk);
	struct sk_buff *skb, *head;
	bool is_reneg;			/* is receiver reneging on SACKs? */

	head = tcp_rtx_queue_head(sk);
	is_reneg = head && (TCP_SKB_CB(head)->sacked & TCPCB_SACKED_ACKED);
	if (is_reneg) {
		NET_INC_STATS(sock_net(sk), LINUX_MIB_TCPSACKRENEGING);
		tp->sacked_out = 0;
		/* Mark SACK reneging until we recover from this loss event. */
		tp->is_sack_reneg = 1;
	} else if (tcp_is_reno(tp)) {
		tcp_reset_reno_sack(tp);
	}

	skb = head;
	skb_rbtree_walk_from(skb) {
		if (is_reneg)
			TCP_SKB_CB(skb)->sacked &= ~TCPCB_SACKED_ACKED;
		else if (tcp_is_rack(sk) && skb != head &&
			 tcp_rack_skb_timeout(tp, skb, 0) > 0)
			continue; /* Don't mark recently sent ones lost yet */
		tcp_mark_skb_lost(sk, skb);
	}
	tcp_verify_left_out(tp);
	tcp_clear_all_retrans_hints(tp);
}

/* Enter Loss state. */
void tcp_enter_loss(struct sock *sk)
{
	const struct inet_connection_sock *icsk = inet_csk(sk);
	struct tcp_sock *tp = tcp_sk(sk);
	struct net *net = sock_net(sk);
	bool new_recovery = icsk->icsk_ca_state < TCP_CA_Recovery;
	u8 reordering;

	tcp_timeout_mark_lost(sk);

	/* Reduce ssthresh if it has not yet been made inside this window. */
	if (icsk->icsk_ca_state <= TCP_CA_Disorder ||
	    !after(tp->high_seq, tp->snd_una) ||
	    (icsk->icsk_ca_state == TCP_CA_Loss && !icsk->icsk_retransmits)) {
		tp->prior_ssthresh = tcp_current_ssthresh(sk);
		tp->prior_cwnd = tp->snd_cwnd;
		tp->snd_ssthresh = icsk->icsk_ca_ops->ssthresh(sk);
		tcp_ca_event(sk, CA_EVENT_LOSS);
		tcp_init_undo(tp);
	}
	tp->snd_cwnd	   = tcp_packets_in_flight(tp) + 1;
	tp->snd_cwnd_cnt   = 0;
	tp->snd_cwnd_stamp = tcp_jiffies32;

	/* Timeout in disordered state after receiving substantial DUPACKs
	 * suggests that the degree of reordering is over-estimated.
	 */
	reordering = READ_ONCE(net->ipv4.sysctl_tcp_reordering);
	if (icsk->icsk_ca_state <= TCP_CA_Disorder &&
	    tp->sacked_out >= reordering)
		tp->reordering = min_t(unsigned int, tp->reordering,
				       reordering);

	tcp_set_ca_state(sk, TCP_CA_Loss);
	tp->high_seq = tp->snd_nxt;
	tcp_ecn_queue_cwr(tp);

	/* F-RTO RFC5682 sec 3.1 step 1: retransmit SND.UNA if no previous
	 * loss recovery is underway except recurring timeout(s) on
	 * the same SND.UNA (sec 3.2). Disable F-RTO on path MTU probing
	 */
	tp->frto = READ_ONCE(net->ipv4.sysctl_tcp_frto) &&
		   (new_recovery || icsk->icsk_retransmits) &&
		   !inet_csk(sk)->icsk_mtup.probe_size;
}

/* If ACK arrived pointing to a remembered SACK, it means that our
 * remembered SACKs do not reflect real state of receiver i.e.
 * receiver _host_ is heavily congested (or buggy).
 *
 * To avoid big spurious retransmission bursts due to transient SACK
 * scoreboard oddities that look like reneging, we give the receiver a
 * little time (max(RTT/2, 10ms)) to send us some more ACKs that will
 * restore sanity to the SACK scoreboard. If the apparent reneging
 * persists until this RTO then we'll clear the SACK scoreboard.
 */
static bool tcp_check_sack_reneging(struct sock *sk, int flag)
{
	if (flag & FLAG_SACK_RENEGING) {
		struct tcp_sock *tp = tcp_sk(sk);
		unsigned long delay = max(usecs_to_jiffies(tp->srtt_us >> 4),
					  msecs_to_jiffies(10));

		inet_csk_reset_xmit_timer(sk, ICSK_TIME_RETRANS,
					  delay, TCP_RTO_MAX);
		return true;
	}
	return false;
}

/* Heurestics to calculate number of duplicate ACKs. There's no dupACKs
 * counter when SACK is enabled (without SACK, sacked_out is used for
 * that purpose).
 *
 * With reordering, holes may still be in flight, so RFC3517 recovery
 * uses pure sacked_out (total number of SACKed segments) even though
 * it violates the RFC that uses duplicate ACKs, often these are equal
 * but when e.g. out-of-window ACKs or packet duplication occurs,
 * they differ. Since neither occurs due to loss, TCP should really
 * ignore them.
 */
static inline int tcp_dupack_heuristics(const struct tcp_sock *tp)
{
	return tp->sacked_out + 1;
}

/* Linux NewReno/SACK/ECN state machine.
 * --------------------------------------
 *
 * "Open"	Normal state, no dubious events, fast path.
 * "Disorder"   In all the respects it is "Open",
 *		but requires a bit more attention. It is entered when
 *		we see some SACKs or dupacks. It is split of "Open"
 *		mainly to move some processing from fast path to slow one.
 * "CWR"	CWND was reduced due to some Congestion Notification event.
 *		It can be ECN, ICMP source quench, local device congestion.
 * "Recovery"	CWND was reduced, we are fast-retransmitting.
 * "Loss"	CWND was reduced due to RTO timeout or SACK reneging.
 *
 * tcp_fastretrans_alert() is entered:
 * - each incoming ACK, if state is not "Open"
 * - when arrived ACK is unusual, namely:
 *	* SACK
 *	* Duplicate ACK.
 *	* ECN ECE.
 *
 * Counting packets in flight is pretty simple.
 *
 *	in_flight = packets_out - left_out + retrans_out
 *
 *	packets_out is SND.NXT-SND.UNA counted in packets.
 *
 *	retrans_out is number of retransmitted segments.
 *
 *	left_out is number of segments left network, but not ACKed yet.
 *
 *		left_out = sacked_out + lost_out
 *
 *     sacked_out: Packets, which arrived to receiver out of order
 *		   and hence not ACKed. With SACKs this number is simply
 *		   amount of SACKed data. Even without SACKs
 *		   it is easy to give pretty reliable estimate of this number,
 *		   counting duplicate ACKs.
 *
 *       lost_out: Packets lost by network. TCP has no explicit
 *		   "loss notification" feedback from network (for now).
 *		   It means that this number can be only _guessed_.
 *		   Actually, it is the heuristics to predict lossage that
 *		   distinguishes different algorithms.
 *
 *	F.e. after RTO, when all the queue is considered as lost,
 *	lost_out = packets_out and in_flight = retrans_out.
 *
 *		Essentially, we have now a few algorithms detecting
 *		lost packets.
 *
 *		If the receiver supports SACK:
 *
 *		RFC6675/3517: It is the conventional algorithm. A packet is
 *		considered lost if the number of higher sequence packets
 *		SACKed is greater than or equal the DUPACK thoreshold
 *		(reordering). This is implemented in tcp_mark_head_lost and
 *		tcp_update_scoreboard.
 *
 *		RACK (draft-ietf-tcpm-rack-01): it is a newer algorithm
 *		(2017-) that checks timing instead of counting DUPACKs.
 *		Essentially a packet is considered lost if it's not S/ACKed
 *		after RTT + reordering_window, where both metrics are
 *		dynamically measured and adjusted. This is implemented in
 *		tcp_rack_mark_lost.
 *
 *		If the receiver does not support SACK:
 *
 *		NewReno (RFC6582): in Recovery we assume that one segment
 *		is lost (classic Reno). While we are in Recovery and
 *		a partial ACK arrives, we assume that one more packet
 *		is lost (NewReno). This heuristics are the same in NewReno
 *		and SACK.
 *
 * Really tricky (and requiring careful tuning) part of algorithm
 * is hidden in functions tcp_time_to_recover() and tcp_xmit_retransmit_queue().
 * The first determines the moment _when_ we should reduce CWND and,
 * hence, slow down forward transmission. In fact, it determines the moment
 * when we decide that hole is caused by loss, rather than by a reorder.
 *
 * tcp_xmit_retransmit_queue() decides, _what_ we should retransmit to fill
 * holes, caused by lost packets.
 *
 * And the most logically complicated part of algorithm is undo
 * heuristics. We detect false retransmits due to both too early
 * fast retransmit (reordering) and underestimated RTO, analyzing
 * timestamps and D-SACKs. When we detect that some segments were
 * retransmitted by mistake and CWND reduction was wrong, we undo
 * window reduction and abort recovery phase. This logic is hidden
 * inside several functions named tcp_try_undo_<something>.
 */

/* This function decides, when we should leave Disordered state
 * and enter Recovery phase, reducing congestion window.
 *
 * Main question: may we further continue forward transmission
 * with the same cwnd?
 */
static bool tcp_time_to_recover(struct sock *sk, int flag)
{
	struct tcp_sock *tp = tcp_sk(sk);

	/* Trick#1: The loss is proven. */
	if (tp->lost_out)
		return true;

	/* Not-A-Trick#2 : Classic rule... */
	if (!tcp_is_rack(sk) && tcp_dupack_heuristics(tp) > tp->reordering)
		return true;

	return false;
}

/* Detect loss in event "A" above by marking head of queue up as lost.
 * For non-SACK(Reno) senders, the first "packets" number of segments
 * are considered lost. For RFC3517 SACK, a segment is considered lost if it
 * has at least tp->reordering SACKed seqments above it; "packets" refers to
 * the maximum SACKed segments to pass before reaching this limit.
 */
static void tcp_mark_head_lost(struct sock *sk, int packets, int mark_head)
{
	struct tcp_sock *tp = tcp_sk(sk);
	struct sk_buff *skb;
	int cnt, oldcnt, lost;
	unsigned int mss;
	/* Use SACK to deduce losses of new sequences sent during recovery */
	const u32 loss_high = tcp_is_sack(tp) ?  tp->snd_nxt : tp->high_seq;

	WARN_ON(packets > tp->packets_out);
	skb = tp->lost_skb_hint;
	if (skb) {
		/* Head already handled? */
		if (mark_head && after(TCP_SKB_CB(skb)->seq, tp->snd_una))
			return;
		cnt = tp->lost_cnt_hint;
	} else {
		skb = tcp_rtx_queue_head(sk);
		cnt = 0;
	}

	skb_rbtree_walk_from(skb) {
		/* TODO: do this better */
		/* this is not the most efficient way to do this... */
		tp->lost_skb_hint = skb;
		tp->lost_cnt_hint = cnt;

		if (after(TCP_SKB_CB(skb)->end_seq, loss_high))
			break;

		oldcnt = cnt;
		if (tcp_is_reno(tp) ||
		    (TCP_SKB_CB(skb)->sacked & TCPCB_SACKED_ACKED))
			cnt += tcp_skb_pcount(skb);

		if (cnt > packets) {
			if (tcp_is_sack(tp) ||
			    (TCP_SKB_CB(skb)->sacked & TCPCB_SACKED_ACKED) ||
			    (oldcnt >= packets))
				break;

			mss = tcp_skb_mss(skb);
			/* If needed, chop off the prefix to mark as lost. */
			lost = (packets - oldcnt) * mss;
			if (lost < skb->len &&
			    tcp_fragment(sk, TCP_FRAG_IN_RTX_QUEUE, skb,
					 lost, mss, GFP_ATOMIC) < 0)
				break;
			cnt = packets;
		}

		tcp_skb_mark_lost(tp, skb);

		if (mark_head)
			break;
	}
	tcp_verify_left_out(tp);
}

/* Account newly detected lost packet(s) */

static void tcp_update_scoreboard(struct sock *sk, int fast_rexmit)
{
	struct tcp_sock *tp = tcp_sk(sk);

	if (tcp_is_sack(tp)) {
		int sacked_upto = tp->sacked_out - tp->reordering;
		if (sacked_upto >= 0)
			tcp_mark_head_lost(sk, sacked_upto, 0);
		else if (fast_rexmit)
			tcp_mark_head_lost(sk, 1, 1);
	}
}

static bool tcp_tsopt_ecr_before(const struct tcp_sock *tp, u32 when)
{
	return tp->rx_opt.saw_tstamp && tp->rx_opt.rcv_tsecr &&
	       before(tp->rx_opt.rcv_tsecr, when);
}

/* skb is spurious retransmitted if the returned timestamp echo
 * reply is prior to the skb transmission time
 */
static bool tcp_skb_spurious_retrans(const struct tcp_sock *tp,
				     const struct sk_buff *skb)
{
	return (TCP_SKB_CB(skb)->sacked & TCPCB_RETRANS) &&
	       tcp_tsopt_ecr_before(tp, tcp_skb_timestamp(skb));
}

/* Nothing was retransmitted or returned timestamp is less
 * than timestamp of the first retransmission.
 */
static inline bool tcp_packet_delayed(const struct tcp_sock *tp)
{
	return tp->retrans_stamp &&
	       tcp_tsopt_ecr_before(tp, tp->retrans_stamp);
}

/* Undo procedures. */

/* We can clear retrans_stamp when there are no retransmissions in the
 * window. It would seem that it is trivially available for us in
 * tp->retrans_out, however, that kind of assumptions doesn't consider
 * what will happen if errors occur when sending retransmission for the
 * second time. ...It could the that such segment has only
 * TCPCB_EVER_RETRANS set at the present time. It seems that checking
 * the head skb is enough except for some reneging corner cases that
 * are not worth the effort.
 *
 * Main reason for all this complexity is the fact that connection dying
 * time now depends on the validity of the retrans_stamp, in particular,
 * that successive retransmissions of a segment must not advance
 * retrans_stamp under any conditions.
 */
static bool tcp_any_retrans_done(const struct sock *sk)
{
	const struct tcp_sock *tp = tcp_sk(sk);
	struct sk_buff *skb;

	if (tp->retrans_out)
		return true;

	skb = tcp_rtx_queue_head(sk);
	if (unlikely(skb && TCP_SKB_CB(skb)->sacked & TCPCB_EVER_RETRANS))
		return true;

	return false;
}

static void DBGUNDO(struct sock *sk, const char *msg)
{
#if FASTRETRANS_DEBUG > 1
	struct tcp_sock *tp = tcp_sk(sk);
	struct inet_sock *inet = inet_sk(sk);

	if (sk->sk_family == AF_INET) {
		pr_debug("Undo %s %pI4/%u c%u l%u ss%u/%u p%u\n",
			 msg,
			 &inet->inet_daddr, ntohs(inet->inet_dport),
			 tp->snd_cwnd, tcp_left_out(tp),
			 tp->snd_ssthresh, tp->prior_ssthresh,
			 tp->packets_out);
	}
#if IS_ENABLED(CONFIG_IPV6)
	else if (sk->sk_family == AF_INET6) {
		pr_debug("Undo %s %pI6/%u c%u l%u ss%u/%u p%u\n",
			 msg,
			 &sk->sk_v6_daddr, ntohs(inet->inet_dport),
			 tp->snd_cwnd, tcp_left_out(tp),
			 tp->snd_ssthresh, tp->prior_ssthresh,
			 tp->packets_out);
	}
#endif
#endif
}

static void tcp_undo_cwnd_reduction(struct sock *sk, bool unmark_loss)
{
	struct tcp_sock *tp = tcp_sk(sk);

	if (unmark_loss) {
		struct sk_buff *skb;

		skb_rbtree_walk(skb, &sk->tcp_rtx_queue) {
			TCP_SKB_CB(skb)->sacked &= ~TCPCB_LOST;
		}
		tp->lost_out = 0;
		tcp_clear_all_retrans_hints(tp);
	}

	if (tp->prior_ssthresh) {
		const struct inet_connection_sock *icsk = inet_csk(sk);

		tp->snd_cwnd = icsk->icsk_ca_ops->undo_cwnd(sk);

		if (tp->prior_ssthresh > tp->snd_ssthresh) {
			tp->snd_ssthresh = tp->prior_ssthresh;
			tcp_ecn_withdraw_cwr(tp);
		}
	}
	tp->snd_cwnd_stamp = tcp_jiffies32;
	tp->undo_marker = 0;
	tp->rack.advanced = 1; /* Force RACK to re-exam losses */
}

static inline bool tcp_may_undo(const struct tcp_sock *tp)
{
	return tp->undo_marker && (!tp->undo_retrans || tcp_packet_delayed(tp));
}

/* People celebrate: "We love our President!" */
static bool tcp_try_undo_recovery(struct sock *sk)
{
	struct tcp_sock *tp = tcp_sk(sk);

	if (tcp_may_undo(tp)) {
		int mib_idx;

		/* Happy end! We did not retransmit anything
		 * or our original transmission succeeded.
		 */
		DBGUNDO(sk, inet_csk(sk)->icsk_ca_state == TCP_CA_Loss ? "loss" : "retrans");
		tcp_undo_cwnd_reduction(sk, false);
		if (inet_csk(sk)->icsk_ca_state == TCP_CA_Loss)
			mib_idx = LINUX_MIB_TCPLOSSUNDO;
		else
			mib_idx = LINUX_MIB_TCPFULLUNDO;

		NET_INC_STATS(sock_net(sk), mib_idx);
	} else if (tp->rack.reo_wnd_persist) {
		tp->rack.reo_wnd_persist--;
	}
	if (tp->snd_una == tp->high_seq && tcp_is_reno(tp)) {
		/* Hold old state until something *above* high_seq
		 * is ACKed. For Reno it is MUST to prevent false
		 * fast retransmits (RFC2582). SACK TCP is safe. */
		if (!tcp_any_retrans_done(sk))
			tp->retrans_stamp = 0;
		return true;
	}
	tcp_set_ca_state(sk, TCP_CA_Open);
	tp->is_sack_reneg = 0;
	return false;
}

/* Try to undo cwnd reduction, because D-SACKs acked all retransmitted data */
static bool tcp_try_undo_dsack(struct sock *sk)
{
	struct tcp_sock *tp = tcp_sk(sk);

	if (tp->undo_marker && !tp->undo_retrans) {
		tp->rack.reo_wnd_persist = min(TCP_RACK_RECOVERY_THRESH,
					       tp->rack.reo_wnd_persist + 1);
		DBGUNDO(sk, "D-SACK");
		tcp_undo_cwnd_reduction(sk, false);
		NET_INC_STATS(sock_net(sk), LINUX_MIB_TCPDSACKUNDO);
		return true;
	}
	return false;
}

/* Undo during loss recovery after partial ACK or using F-RTO. */
static bool tcp_try_undo_loss(struct sock *sk, bool frto_undo)
{
	struct tcp_sock *tp = tcp_sk(sk);

	if (frto_undo || tcp_may_undo(tp)) {
		tcp_undo_cwnd_reduction(sk, true);

		DBGUNDO(sk, "partial loss");
		NET_INC_STATS(sock_net(sk), LINUX_MIB_TCPLOSSUNDO);
		if (frto_undo)
			NET_INC_STATS(sock_net(sk),
					LINUX_MIB_TCPSPURIOUSRTOS);
		inet_csk(sk)->icsk_retransmits = 0;
		if (frto_undo || tcp_is_sack(tp)) {
			tcp_set_ca_state(sk, TCP_CA_Open);
			tp->is_sack_reneg = 0;
		}
		return true;
	}
	return false;
}

/* The cwnd reduction in CWR and Recovery uses the PRR algorithm in RFC 6937.
 * It computes the number of packets to send (sndcnt) based on packets newly
 * delivered:
 *   1) If the packets in flight is larger than ssthresh, PRR spreads the
 *	cwnd reductions across a full RTT.
 *   2) Otherwise PRR uses packet conservation to send as much as delivered.
 *      But when the retransmits are acked without further losses, PRR
 *      slow starts cwnd up to ssthresh to speed up the recovery.
 */
static void tcp_init_cwnd_reduction(struct sock *sk)
{
	struct tcp_sock *tp = tcp_sk(sk);

	tp->high_seq = tp->snd_nxt;
	tp->tlp_high_seq = 0;
	tp->snd_cwnd_cnt = 0;
	tp->prior_cwnd = tp->snd_cwnd;
	tp->prr_delivered = 0;
	tp->prr_out = 0;
	tp->snd_ssthresh = inet_csk(sk)->icsk_ca_ops->ssthresh(sk);
	tcp_ecn_queue_cwr(tp);
}

void tcp_cwnd_reduction(struct sock *sk, int newly_acked_sacked, int flag)
{
	struct tcp_sock *tp = tcp_sk(sk);
	int sndcnt = 0;
	int delta = tp->snd_ssthresh - tcp_packets_in_flight(tp);

	if (newly_acked_sacked <= 0 || WARN_ON_ONCE(!tp->prior_cwnd))
		return;

	tp->prr_delivered += newly_acked_sacked;
	if (delta < 0) {
		u64 dividend = (u64)tp->snd_ssthresh * tp->prr_delivered +
			       tp->prior_cwnd - 1;
		sndcnt = div_u64(dividend, tp->prior_cwnd) - tp->prr_out;
	} else if ((flag & (FLAG_RETRANS_DATA_ACKED | FLAG_LOST_RETRANS)) ==
		   FLAG_RETRANS_DATA_ACKED) {
		sndcnt = min_t(int, delta,
			       max_t(int, tp->prr_delivered - tp->prr_out,
				     newly_acked_sacked) + 1);
	} else {
		sndcnt = min(delta, newly_acked_sacked);
	}
	/* Force a fast retransmit upon entering fast recovery */
	sndcnt = max(sndcnt, (tp->prr_out ? 0 : 1));
	tp->snd_cwnd = tcp_packets_in_flight(tp) + sndcnt;
}

static inline void tcp_end_cwnd_reduction(struct sock *sk)
{
	struct tcp_sock *tp = tcp_sk(sk);

	if (inet_csk(sk)->icsk_ca_ops->cong_control)
		return;

	/* Reset cwnd to ssthresh in CWR or Recovery (unless it's undone) */
	if (tp->snd_ssthresh < TCP_INFINITE_SSTHRESH &&
	    (inet_csk(sk)->icsk_ca_state == TCP_CA_CWR || tp->undo_marker)) {
		tp->snd_cwnd = tp->snd_ssthresh;
		tp->snd_cwnd_stamp = tcp_jiffies32;
	}
	tcp_ca_event(sk, CA_EVENT_COMPLETE_CWR);
}

/* Enter CWR state. Disable cwnd undo since congestion is proven with ECN */
void tcp_enter_cwr(struct sock *sk)
{
	struct tcp_sock *tp = tcp_sk(sk);

	tp->prior_ssthresh = 0;
	if (inet_csk(sk)->icsk_ca_state < TCP_CA_CWR) {
		tp->undo_marker = 0;
		tcp_init_cwnd_reduction(sk);
		tcp_set_ca_state(sk, TCP_CA_CWR);
	}
}
EXPORT_SYMBOL(tcp_enter_cwr);

static void tcp_try_keep_open(struct sock *sk)
{
	struct tcp_sock *tp = tcp_sk(sk);
	int state = TCP_CA_Open;

	if (tcp_left_out(tp) || tcp_any_retrans_done(sk))
		state = TCP_CA_Disorder;

	if (inet_csk(sk)->icsk_ca_state != state) {
		tcp_set_ca_state(sk, state);
		tp->high_seq = tp->snd_nxt;
	}
}

static void tcp_try_to_open(struct sock *sk, int flag)
{
	struct tcp_sock *tp = tcp_sk(sk);

	tcp_verify_left_out(tp);

	if (!tcp_any_retrans_done(sk))
		tp->retrans_stamp = 0;

	if (flag & FLAG_ECE)
		tcp_enter_cwr(sk);

	if (inet_csk(sk)->icsk_ca_state != TCP_CA_CWR) {
		tcp_try_keep_open(sk);
	}
}

static void tcp_mtup_probe_failed(struct sock *sk)
{
	struct inet_connection_sock *icsk = inet_csk(sk);

	icsk->icsk_mtup.search_high = icsk->icsk_mtup.probe_size - 1;
	icsk->icsk_mtup.probe_size = 0;
	NET_INC_STATS(sock_net(sk), LINUX_MIB_TCPMTUPFAIL);
}

static void tcp_mtup_probe_success(struct sock *sk)
{
	struct tcp_sock *tp = tcp_sk(sk);
	struct inet_connection_sock *icsk = inet_csk(sk);
	u64 val;

	tp->prior_ssthresh = tcp_current_ssthresh(sk);

	val = (u64)tp->snd_cwnd * tcp_mss_to_mtu(sk, tp->mss_cache);
	do_div(val, icsk->icsk_mtup.probe_size);
	WARN_ON_ONCE((u32)val != val);
	tp->snd_cwnd = max_t(u32, 1U, val);

	tp->snd_cwnd_cnt = 0;
	tp->snd_cwnd_stamp = tcp_jiffies32;
	tp->snd_ssthresh = tcp_current_ssthresh(sk);

	icsk->icsk_mtup.search_low = icsk->icsk_mtup.probe_size;
	icsk->icsk_mtup.probe_size = 0;
	tcp_sync_mss(sk, icsk->icsk_pmtu_cookie);
	NET_INC_STATS(sock_net(sk), LINUX_MIB_TCPMTUPSUCCESS);
}

/* Do a simple retransmit without using the backoff mechanisms in
 * tcp_timer. This is used for path mtu discovery.
 * The socket is already locked here.
 */
void tcp_simple_retransmit(struct sock *sk)
{
	const struct inet_connection_sock *icsk = inet_csk(sk);
	struct tcp_sock *tp = tcp_sk(sk);
	struct sk_buff *skb;
	unsigned int mss = tcp_current_mss(sk);

	skb_rbtree_walk(skb, &sk->tcp_rtx_queue) {
		if (tcp_skb_seglen(skb) > mss &&
		    !(TCP_SKB_CB(skb)->sacked & TCPCB_SACKED_ACKED)) {
			if (TCP_SKB_CB(skb)->sacked & TCPCB_SACKED_RETRANS) {
				TCP_SKB_CB(skb)->sacked &= ~TCPCB_SACKED_RETRANS;
				tp->retrans_out -= tcp_skb_pcount(skb);
			}
			tcp_skb_mark_lost_uncond_verify(tp, skb);
		}
	}

	tcp_clear_retrans_hints_partial(tp);

	if (!tp->lost_out)
		return;

	if (tcp_is_reno(tp))
		tcp_limit_reno_sacked(tp);

	tcp_verify_left_out(tp);

	/* Don't muck with the congestion window here.
	 * Reason is that we do not increase amount of _data_
	 * in network, but units changed and effective
	 * cwnd/ssthresh really reduced now.
	 */
	if (icsk->icsk_ca_state != TCP_CA_Loss) {
		tp->high_seq = tp->snd_nxt;
		tp->snd_ssthresh = tcp_current_ssthresh(sk);
		tp->prior_ssthresh = 0;
		tp->undo_marker = 0;
		tcp_set_ca_state(sk, TCP_CA_Loss);
	}
	tcp_xmit_retransmit_queue(sk);
}
EXPORT_SYMBOL(tcp_simple_retransmit);

void tcp_enter_recovery(struct sock *sk, bool ece_ack)
{
	struct tcp_sock *tp = tcp_sk(sk);
	int mib_idx;

	if (tcp_is_reno(tp))
		mib_idx = LINUX_MIB_TCPRENORECOVERY;
	else
		mib_idx = LINUX_MIB_TCPSACKRECOVERY;

	NET_INC_STATS(sock_net(sk), mib_idx);

	tp->prior_ssthresh = 0;
	tcp_init_undo(tp);

	if (!tcp_in_cwnd_reduction(sk)) {
		if (!ece_ack)
			tp->prior_ssthresh = tcp_current_ssthresh(sk);
		tcp_init_cwnd_reduction(sk);
	}
	tcp_set_ca_state(sk, TCP_CA_Recovery);
}

/* Process an ACK in CA_Loss state. Move to CA_Open if lost data are
 * recovered or spurious. Otherwise retransmits more on partial ACKs.
 */
static void tcp_process_loss(struct sock *sk, int flag, int num_dupack,
			     int *rexmit)
{
	struct tcp_sock *tp = tcp_sk(sk);
	bool recovered = !before(tp->snd_una, tp->high_seq);

	if ((flag & FLAG_SND_UNA_ADVANCED || rcu_access_pointer(tp->fastopen_rsk)) &&
	    tcp_try_undo_loss(sk, false))
		return;

	if (tp->frto) { /* F-RTO RFC5682 sec 3.1 (sack enhanced version). */
		/* Step 3.b. A timeout is spurious if not all data are
		 * lost, i.e., never-retransmitted data are (s)acked.
		 */
		if ((flag & FLAG_ORIG_SACK_ACKED) &&
		    tcp_try_undo_loss(sk, true))
			return;

		if (after(tp->snd_nxt, tp->high_seq)) {
			if (flag & FLAG_DATA_SACKED || num_dupack)
				tp->frto = 0; /* Step 3.a. loss was real */
		} else if (flag & FLAG_SND_UNA_ADVANCED && !recovered) {
			tp->high_seq = tp->snd_nxt;
			/* Step 2.b. Try send new data (but deferred until cwnd
			 * is updated in tcp_ack()). Otherwise fall back to
			 * the conventional recovery.
			 */
			if (!tcp_write_queue_empty(sk) &&
			    after(tcp_wnd_end(tp), tp->snd_nxt)) {
				*rexmit = REXMIT_NEW;
				return;
			}
			tp->frto = 0;
		}
	}

	if (recovered) {
		/* F-RTO RFC5682 sec 3.1 step 2.a and 1st part of step 3.a */
		tcp_try_undo_recovery(sk);
		return;
	}
	if (tcp_is_reno(tp)) {
		/* A Reno DUPACK means new data in F-RTO step 2.b above are
		 * delivered. Lower inflight to clock out (re)tranmissions.
		 */
		if (after(tp->snd_nxt, tp->high_seq) && num_dupack)
			tcp_add_reno_sack(sk, num_dupack);
		else if (flag & FLAG_SND_UNA_ADVANCED)
			tcp_reset_reno_sack(tp);
	}
	*rexmit = REXMIT_LOST;
}

/* Undo during fast recovery after partial ACK. */
static bool tcp_try_undo_partial(struct sock *sk, u32 prior_snd_una)
{
	struct tcp_sock *tp = tcp_sk(sk);

	if (tp->undo_marker && tcp_packet_delayed(tp)) {
		/* Plain luck! Hole if filled with delayed
		 * packet, rather than with a retransmit. Check reordering.
		 */
		tcp_check_sack_reordering(sk, prior_snd_una, 1);

		/* We are getting evidence that the reordering degree is higher
		 * than we realized. If there are no retransmits out then we
		 * can undo. Otherwise we clock out new packets but do not
		 * mark more packets lost or retransmit more.
		 */
		if (tp->retrans_out)
			return true;

		if (!tcp_any_retrans_done(sk))
			tp->retrans_stamp = 0;

		DBGUNDO(sk, "partial recovery");
		tcp_undo_cwnd_reduction(sk, true);
		NET_INC_STATS(sock_net(sk), LINUX_MIB_TCPPARTIALUNDO);
		tcp_try_keep_open(sk);
		return true;
	}
	return false;
}

static void tcp_identify_packet_loss(struct sock *sk, int *ack_flag)
{
	struct tcp_sock *tp = tcp_sk(sk);

	if (tcp_rtx_queue_empty(sk))
		return;

	if (unlikely(tcp_is_reno(tp))) {
		tcp_newreno_mark_lost(sk, *ack_flag & FLAG_SND_UNA_ADVANCED);
	} else if (tcp_is_rack(sk)) {
		u32 prior_retrans = tp->retrans_out;

		if (tcp_rack_mark_lost(sk))
			*ack_flag &= ~FLAG_SET_XMIT_TIMER;
		if (prior_retrans > tp->retrans_out)
			*ack_flag |= FLAG_LOST_RETRANS;
	}
}

static bool tcp_force_fast_retransmit(struct sock *sk)
{
	struct tcp_sock *tp = tcp_sk(sk);

	return after(tcp_highest_sack_seq(tp),
		     tp->snd_una + tp->reordering * tp->mss_cache);
}

/* Process an event, which can update packets-in-flight not trivially.
 * Main goal of this function is to calculate new estimate for left_out,
 * taking into account both packets sitting in receiver's buffer and
 * packets lost by network.
 *
 * Besides that it updates the congestion state when packet loss or ECN
 * is detected. But it does not reduce the cwnd, it is done by the
 * congestion control later.
 *
 * It does _not_ decide what to send, it is made in function
 * tcp_xmit_retransmit_queue().
 */
static void tcp_fastretrans_alert(struct sock *sk, const u32 prior_snd_una,
				  int num_dupack, int *ack_flag, int *rexmit)
{
	struct inet_connection_sock *icsk = inet_csk(sk);
	struct tcp_sock *tp = tcp_sk(sk);
	int fast_rexmit = 0, flag = *ack_flag;
	bool do_lost = num_dupack || ((flag & FLAG_DATA_SACKED) &&
				      tcp_force_fast_retransmit(sk));

	if (!tp->packets_out && tp->sacked_out)
		tp->sacked_out = 0;

	/* Now state machine starts.
	 * A. ECE, hence prohibit cwnd undoing, the reduction is required. */
	if (flag & FLAG_ECE)
		tp->prior_ssthresh = 0;

	/* B. In all the states check for reneging SACKs. */
	if (tcp_check_sack_reneging(sk, flag))
		return;

	/* C. Check consistency of the current state. */
	tcp_verify_left_out(tp);

	/* D. Check state exit conditions. State can be terminated
	 *    when high_seq is ACKed. */
	if (icsk->icsk_ca_state == TCP_CA_Open) {
		WARN_ON(tp->retrans_out != 0);
		tp->retrans_stamp = 0;
	} else if (!before(tp->snd_una, tp->high_seq)) {
		switch (icsk->icsk_ca_state) {
		case TCP_CA_CWR:
			/* CWR is to be held something *above* high_seq
			 * is ACKed for CWR bit to reach receiver. */
			if (tp->snd_una != tp->high_seq) {
				tcp_end_cwnd_reduction(sk);
				tcp_set_ca_state(sk, TCP_CA_Open);
			}
			break;

		case TCP_CA_Recovery:
			if (tcp_is_reno(tp))
				tcp_reset_reno_sack(tp);
			if (tcp_try_undo_recovery(sk))
				return;
			tcp_end_cwnd_reduction(sk);
			break;
		}
	}

	/* E. Process state. */
	switch (icsk->icsk_ca_state) {
	case TCP_CA_Recovery:
		if (!(flag & FLAG_SND_UNA_ADVANCED)) {
			if (tcp_is_reno(tp))
				tcp_add_reno_sack(sk, num_dupack);
		} else {
			if (tcp_try_undo_partial(sk, prior_snd_una))
				return;
			/* Partial ACK arrived. Force fast retransmit. */
			do_lost = tcp_is_reno(tp) ||
				  tcp_force_fast_retransmit(sk);
		}
		if (tcp_try_undo_dsack(sk)) {
			tcp_try_keep_open(sk);
			return;
		}
		tcp_identify_packet_loss(sk, ack_flag);
		break;
	case TCP_CA_Loss:
		tcp_process_loss(sk, flag, num_dupack, rexmit);
		tcp_identify_packet_loss(sk, ack_flag);
		if (!(icsk->icsk_ca_state == TCP_CA_Open ||
		      (*ack_flag & FLAG_LOST_RETRANS)))
			return;
		/* Change state if cwnd is undone or retransmits are lost */
		/* fall through */
	default:
		if (tcp_is_reno(tp)) {
			if (flag & FLAG_SND_UNA_ADVANCED)
				tcp_reset_reno_sack(tp);
			tcp_add_reno_sack(sk, num_dupack);
		}

		if (icsk->icsk_ca_state <= TCP_CA_Disorder)
			tcp_try_undo_dsack(sk);

		tcp_identify_packet_loss(sk, ack_flag);
		if (!tcp_time_to_recover(sk, flag)) {
			tcp_try_to_open(sk, flag);
			return;
		}

		/* MTU probe failure: don't reduce cwnd */
		if (icsk->icsk_ca_state < TCP_CA_CWR &&
		    icsk->icsk_mtup.probe_size &&
		    tp->snd_una == tp->mtu_probe.probe_seq_start) {
			tcp_mtup_probe_failed(sk);
			/* Restores the reduction we did in tcp_mtup_probe() */
			tp->snd_cwnd++;
			tcp_simple_retransmit(sk);
			return;
		}

		/* Otherwise enter Recovery state */
		tcp_enter_recovery(sk, (flag & FLAG_ECE));
		fast_rexmit = 1;
	}

	if (!tcp_is_rack(sk) && do_lost)
		tcp_update_scoreboard(sk, fast_rexmit);
	*rexmit = REXMIT_LOST;
}

static void tcp_update_rtt_min(struct sock *sk, u32 rtt_us, const int flag)
{
	u32 wlen = READ_ONCE(sock_net(sk)->ipv4.sysctl_tcp_min_rtt_wlen) * HZ;
	struct tcp_sock *tp = tcp_sk(sk);

	if ((flag & FLAG_ACK_MAYBE_DELAYED) && rtt_us > tcp_min_rtt(tp)) {
		/* If the remote keeps returning delayed ACKs, eventually
		 * the min filter would pick it up and overestimate the
		 * prop. delay when it expires. Skip suspected delayed ACKs.
		 */
		return;
	}
	minmax_running_min(&tp->rtt_min, wlen, tcp_jiffies32,
			   rtt_us ? : jiffies_to_usecs(1));
}

static bool tcp_ack_update_rtt(struct sock *sk, const int flag,
			       long seq_rtt_us, long sack_rtt_us,
			       long ca_rtt_us, struct rate_sample *rs)
{
	const struct tcp_sock *tp = tcp_sk(sk);

	/* Prefer RTT measured from ACK's timing to TS-ECR. This is because
	 * broken middle-boxes or peers may corrupt TS-ECR fields. But
	 * Karn's algorithm forbids taking RTT if some retransmitted data
	 * is acked (RFC6298).
	 */
	if (seq_rtt_us < 0)
		seq_rtt_us = sack_rtt_us;

	/* RTTM Rule: A TSecr value received in a segment is used to
	 * update the averaged RTT measurement only if the segment
	 * acknowledges some new data, i.e., only if it advances the
	 * left edge of the send window.
	 * See draft-ietf-tcplw-high-performance-00, section 3.3.
	 */
	if (seq_rtt_us < 0 && tp->rx_opt.saw_tstamp && tp->rx_opt.rcv_tsecr &&
	    flag & FLAG_ACKED) {
		u32 delta = tcp_time_stamp(tp) - tp->rx_opt.rcv_tsecr;

		if (likely(delta < INT_MAX / (USEC_PER_SEC / TCP_TS_HZ))) {
			if (!delta)
				delta = 1;
			seq_rtt_us = delta * (USEC_PER_SEC / TCP_TS_HZ);
			ca_rtt_us = seq_rtt_us;
		}
	}
	rs->rtt_us = ca_rtt_us; /* RTT of last (S)ACKed packet (or -1) */
	if (seq_rtt_us < 0)
		return false;

	/* ca_rtt_us >= 0 is counting on the invariant that ca_rtt_us is
	 * always taken together with ACK, SACK, or TS-opts. Any negative
	 * values will be skipped with the seq_rtt_us < 0 check above.
	 */
	tcp_update_rtt_min(sk, ca_rtt_us, flag);
	tcp_rtt_estimator(sk, seq_rtt_us);
	tp->ops->set_rto(sk);

	/* RFC6298: only reset backoff on valid RTT measurement. */
	inet_csk(sk)->icsk_backoff = 0;
	return true;
}

/* Compute time elapsed between (last) SYNACK and the ACK completing 3WHS. */
void tcp_synack_rtt_meas(struct sock *sk, struct request_sock *req)
{
	struct rate_sample rs;
	long rtt_us = -1L;

	if (req && !req->num_retrans && tcp_rsk(req)->snt_synack)
		rtt_us = tcp_stamp_us_delta(tcp_clock_us(), tcp_rsk(req)->snt_synack);

	tcp_ack_update_rtt(sk, FLAG_SYN_ACKED, rtt_us, -1L, rtt_us, &rs);
}


static void tcp_cong_avoid(struct sock *sk, u32 ack, u32 acked)
{
	const struct inet_connection_sock *icsk = inet_csk(sk);

	icsk->icsk_ca_ops->cong_avoid(sk, ack, acked);
	tcp_sk(sk)->snd_cwnd_stamp = tcp_jiffies32;
}

/* Restart timer after forward progress on connection.
 * RFC2988 recommends to restart timer to now+rto.
 */
void tcp_rearm_rto(struct sock *sk)
{
	const struct inet_connection_sock *icsk = inet_csk(sk);
	struct tcp_sock *tp = tcp_sk(sk);

	/* If the retrans timer is currently being used by Fast Open
	 * for SYN-ACK retrans purpose, stay put.
	 */
	if (rcu_access_pointer(tp->fastopen_rsk))
		return;

	if (!tp->packets_out) {
		inet_csk_clear_xmit_timer(sk, ICSK_TIME_RETRANS);
	} else {
		u32 rto = inet_csk(sk)->icsk_rto;
		/* Offset the time elapsed after installing regular RTO */
		if (icsk->icsk_pending == ICSK_TIME_REO_TIMEOUT ||
		    icsk->icsk_pending == ICSK_TIME_LOSS_PROBE) {
			s64 delta_us = tcp_rto_delta_us(sk);
			/* delta_us may not be positive if the socket is locked
			 * when the retrans timer fires and is rescheduled.
			 */
			rto = usecs_to_jiffies(max_t(int, delta_us, 1));
		}
		tcp_reset_xmit_timer(sk, ICSK_TIME_RETRANS, rto,
				     TCP_RTO_MAX, tcp_rtx_queue_head(sk));
	}
}

/* Try to schedule a loss probe; if that doesn't work, then schedule an RTO. */
static void tcp_set_xmit_timer(struct sock *sk)
{
	if (!tcp_schedule_loss_probe(sk, true))
		tcp_rearm_rto(sk);
}

/* If we get here, the whole TSO packet has not been acked. */
u32 tcp_tso_acked(struct sock *sk, struct sk_buff *skb)
{
	struct tcp_sock *tp = tcp_sk(sk);
	u32 packets_acked;

	BUG_ON(!after(TCP_SKB_CB(skb)->end_seq, tp->snd_una));

	packets_acked = tcp_skb_pcount(skb);
	if (tcp_trim_head(sk, skb, tp->snd_una - TCP_SKB_CB(skb)->seq))
		return 0;
	packets_acked -= tcp_skb_pcount(skb);

	if (packets_acked) {
		BUG_ON(tcp_skb_pcount(skb) == 0);
		BUG_ON(!before(TCP_SKB_CB(skb)->seq, TCP_SKB_CB(skb)->end_seq));
	}

	return packets_acked;
}

void tcp_ack_tstamp(struct sock *sk, struct sk_buff *skb, u32 prior_snd_una)
{
	const struct skb_shared_info *shinfo;

	/* Avoid cache line misses to get skb_shinfo() and shinfo->tx_flags */
	if (likely(!TCP_SKB_CB(skb)->txstamp_ack))
		return;

	shinfo = skb_shinfo(skb);
	if (!before(shinfo->tskey, prior_snd_una) &&
	    before(shinfo->tskey, tcp_sk(sk)->snd_una)) {
		tcp_skb_tsorted_save(skb) {
			__skb_tstamp_tx(skb, NULL, sk, SCM_TSTAMP_ACK);
		} tcp_skb_tsorted_restore(skb);
	}
}

/* Remove acknowledged frames from the retransmission queue. If our packet
 * is before the ack sequence we can discard it as it's confirmed to have
 * arrived at the other end.
 */
static int tcp_clean_rtx_queue(struct sock *sk, u32 prior_fack,
			       u32 prior_snd_una,
			       struct tcp_sacktag_state *sack)
{
	const struct inet_connection_sock *icsk = inet_csk(sk);
	u64 first_ackt, last_ackt;
	struct tcp_sock *tp = tcp_sk(sk);
	u32 prior_sacked = tp->sacked_out;
	u32 reord = tp->snd_nxt; /* lowest acked un-retx un-sacked seq */
	struct sk_buff *skb, *next;
	bool fully_acked = true;
	long sack_rtt_us = -1L;
	long seq_rtt_us = -1L;
	long ca_rtt_us = -1L;
	u32 pkts_acked = 0;
	u32 last_in_flight = 0;
	bool rtt_update;
	int flag = 0;

	first_ackt = 0;

	for (skb = skb_rb_first(&sk->tcp_rtx_queue); skb; skb = next) {
		struct tcp_skb_cb *scb = TCP_SKB_CB(skb);
		const u32 start_seq = scb->seq;
		u8 sacked = scb->sacked;
		u32 acked_pcount;

		tcp_ack_tstamp(sk, skb, prior_snd_una);

		/* Determine how many packets and what bytes were acked, tso and else */
		if (after(scb->end_seq, tp->snd_una)) {
			if (tcp_skb_pcount(skb) == 1 ||
			    !after(tp->snd_una, scb->seq))
				break;

			acked_pcount = tcp_tso_acked(sk, skb);
			if (!acked_pcount)
				break;
			fully_acked = false;
		} else {
			acked_pcount = tcp_skb_pcount(skb);
		}

		if (unlikely(sacked & TCPCB_RETRANS)) {
			if (sacked & TCPCB_SACKED_RETRANS)
				tp->retrans_out -= acked_pcount;
			flag |= FLAG_RETRANS_DATA_ACKED;
		} else if (!(sacked & TCPCB_SACKED_ACKED)) {
			last_ackt = tcp_skb_timestamp_us(skb);
			WARN_ON_ONCE(last_ackt == 0);
			if (!first_ackt)
				first_ackt = last_ackt;

			last_in_flight = TCP_SKB_CB(skb)->tx.in_flight;
			if (before(start_seq, reord))
				reord = start_seq;
			if (!after(scb->end_seq, tp->high_seq))
				flag |= FLAG_ORIG_SACK_ACKED;
		}

		if (sacked & TCPCB_SACKED_ACKED) {
			tp->sacked_out -= acked_pcount;
		} else if (tcp_is_sack(tp)) {
			tp->delivered += acked_pcount;
			if (!tcp_skb_spurious_retrans(tp, skb))
				tcp_rack_advance(tp, sacked, scb->end_seq,
						 tcp_skb_timestamp_us(skb));
		}
		if (sacked & TCPCB_LOST)
			tp->lost_out -= acked_pcount;

		tp->packets_out -= acked_pcount;
		pkts_acked += acked_pcount;
		tcp_rate_skb_delivered(sk, skb, sack->rate);

		/* Initial outgoing SYN's get put onto the write_queue
		 * just like anything else we transmit.  It is not
		 * true data, and if we misinform our callers that
		 * this ACK acks real data, we will erroneously exit
		 * connection startup slow start one packet too
		 * quickly.  This is severely frowned upon behavior.
		 */
		if (likely(!(scb->tcp_flags & TCPHDR_SYN))) {
			flag |= FLAG_DATA_ACKED;
			if (mptcp(tp) && mptcp_is_data_seq(skb))
				flag |= MPTCP_FLAG_DATA_ACKED;
		} else {
			flag |= FLAG_SYN_ACKED;
			tp->retrans_stamp = 0;
		}

		if (!fully_acked)
			break;

		next = skb_rb_next(skb);
		if (unlikely(skb == tp->retransmit_skb_hint))
			tp->retransmit_skb_hint = NULL;
		if (unlikely(skb == tp->lost_skb_hint))
			tp->lost_skb_hint = NULL;
		tcp_highest_sack_replace(sk, skb, next);
		tcp_rtx_queue_unlink_and_free(skb, sk);
	}

	if (!skb)
		tcp_chrono_stop(sk, TCP_CHRONO_BUSY);

	if (likely(between(tp->snd_up, prior_snd_una, tp->snd_una)))
		tp->snd_up = tp->snd_una;

	if (skb && (TCP_SKB_CB(skb)->sacked & TCPCB_SACKED_ACKED))
		flag |= FLAG_SACK_RENEGING;

	if (likely(first_ackt) && !(flag & FLAG_RETRANS_DATA_ACKED)) {
		seq_rtt_us = tcp_stamp_us_delta(tp->tcp_mstamp, first_ackt);
		ca_rtt_us = tcp_stamp_us_delta(tp->tcp_mstamp, last_ackt);

		if (pkts_acked == 1 && last_in_flight < tp->mss_cache &&
		    last_in_flight && !prior_sacked && fully_acked &&
		    sack->rate->prior_delivered + 1 == tp->delivered &&
		    !(flag & (FLAG_CA_ALERT | FLAG_SYN_ACKED))) {
			/* Conservatively mark a delayed ACK. It's typically
			 * from a lone runt packet over the round trip to
			 * a receiver w/o out-of-order or CE events.
			 */
			flag |= FLAG_ACK_MAYBE_DELAYED;
		}
	}
	if (sack->first_sackt) {
		sack_rtt_us = tcp_stamp_us_delta(tp->tcp_mstamp, sack->first_sackt);
		ca_rtt_us = tcp_stamp_us_delta(tp->tcp_mstamp, sack->last_sackt);
	}
	rtt_update = tcp_ack_update_rtt(sk, flag, seq_rtt_us, sack_rtt_us,
					ca_rtt_us, sack->rate);

	if (flag & FLAG_ACKED) {
		flag |= FLAG_SET_XMIT_TIMER;  /* set TLP or RTO timer */
		if (unlikely(icsk->icsk_mtup.probe_size &&
			     !after(tp->mtu_probe.probe_seq_end, tp->snd_una))) {
			tcp_mtup_probe_success(sk);
		}

		if (tcp_is_reno(tp)) {
			tcp_remove_reno_sacks(sk, pkts_acked);

			/* If any of the cumulatively ACKed segments was
			 * retransmitted, non-SACK case cannot confirm that
			 * progress was due to original transmission due to
			 * lack of TCPCB_SACKED_ACKED bits even if some of
			 * the packets may have been never retransmitted.
			 */
			if (flag & FLAG_RETRANS_DATA_ACKED)
				flag &= ~FLAG_ORIG_SACK_ACKED;
		} else {
			int delta;

			/* Non-retransmitted hole got filled? That's reordering */
			if (before(reord, prior_fack))
				tcp_check_sack_reordering(sk, reord, 0);

			delta = prior_sacked - tp->sacked_out;
			tp->lost_cnt_hint -= min(tp->lost_cnt_hint, delta);
		}
	} else if (skb && rtt_update && sack_rtt_us >= 0 &&
		   sack_rtt_us > tcp_stamp_us_delta(tp->tcp_mstamp,
						    tcp_skb_timestamp_us(skb))) {
		/* Do not re-arm RTO if the sack RTT is measured from data sent
		 * after when the head was last (re)transmitted. Otherwise the
		 * timeout may continue to extend in loss recovery.
		 */
		flag |= FLAG_SET_XMIT_TIMER;  /* set TLP or RTO timer */
	}

	if (icsk->icsk_ca_ops->pkts_acked) {
		struct ack_sample sample = { .pkts_acked = pkts_acked,
					     .rtt_us = sack->rate->rtt_us,
					     .in_flight = last_in_flight };

		icsk->icsk_ca_ops->pkts_acked(sk, &sample);
	}

#if FASTRETRANS_DEBUG > 0
	WARN_ON((int)tp->sacked_out < 0);
	WARN_ON((int)tp->lost_out < 0);
	WARN_ON((int)tp->retrans_out < 0);
	if (!tp->packets_out && tcp_is_sack(tp)) {
		icsk = inet_csk(sk);
		if (tp->lost_out) {
			pr_debug("Leak l=%u %d\n",
				 tp->lost_out, icsk->icsk_ca_state);
			tp->lost_out = 0;
		}
		if (tp->sacked_out) {
			pr_debug("Leak s=%u %d\n",
				 tp->sacked_out, icsk->icsk_ca_state);
			tp->sacked_out = 0;
		}
		if (tp->retrans_out) {
			pr_debug("Leak r=%u %d\n",
				 tp->retrans_out, icsk->icsk_ca_state);
			tp->retrans_out = 0;
		}
	}
#endif
	return flag;
}

void tcp_ack_probe(struct sock *sk)
{
	struct inet_connection_sock *icsk = inet_csk(sk);
	struct sk_buff *head = tcp_send_head(sk);
	const struct tcp_sock *tp = tcp_sk(sk);

	/* Was it a usable window open? */
	if (!head)
		return;
	if (!after(TCP_SKB_CB(head)->end_seq, tcp_wnd_end(tp))) {
		icsk->icsk_backoff = 0;
		icsk->icsk_probes_tstamp = 0;
		inet_csk_clear_xmit_timer(sk, ICSK_TIME_PROBE0);
		/* Socket must be waked up by subsequent tcp_data_snd_check().
		 * This function is not for random using!
		 */
	} else {
		unsigned long when = tcp_probe0_when(sk, TCP_RTO_MAX);

		when = tcp_clamp_probe0_to_user_timeout(sk, when);
		tcp_reset_xmit_timer(sk, ICSK_TIME_PROBE0,
				     when, TCP_RTO_MAX, NULL);
	}
}

static inline bool tcp_ack_is_dubious(const struct sock *sk, const int flag)
{
	return !(flag & FLAG_NOT_DUP) || (flag & FLAG_CA_ALERT) ||
		inet_csk(sk)->icsk_ca_state != TCP_CA_Open;
}

/* Decide wheather to run the increase function of congestion control. */
static inline bool tcp_may_raise_cwnd(const struct sock *sk, const int flag)
{
	/* If reordering is high then always grow cwnd whenever data is
	 * delivered regardless of its ordering. Otherwise stay conservative
	 * and only grow cwnd on in-order delivery (RFC5681). A stretched ACK w/
	 * new SACK or ECE mark may first advance cwnd here and later reduce
	 * cwnd in tcp_fastretrans_alert() based on more states.
	 */
	if (tcp_sk(sk)->reordering >
	    READ_ONCE(sock_net(sk)->ipv4.sysctl_tcp_reordering))
		return flag & FLAG_FORWARD_PROGRESS;

	return flag & FLAG_DATA_ACKED;
}

/* The "ultimate" congestion control function that aims to replace the rigid
 * cwnd increase and decrease control (tcp_cong_avoid,tcp_*cwnd_reduction).
 * It's called toward the end of processing an ACK with precise rate
 * information. All transmission or retransmission are delayed afterwards.
 */
static void tcp_cong_control(struct sock *sk, u32 ack, u32 acked_sacked,
			     int flag, const struct rate_sample *rs)
{
	const struct inet_connection_sock *icsk = inet_csk(sk);

	if (icsk->icsk_ca_ops->cong_control) {
		icsk->icsk_ca_ops->cong_control(sk, rs);
		return;
	}

	if (tcp_in_cwnd_reduction(sk)) {
		/* Reduce cwnd if state mandates */
		tcp_cwnd_reduction(sk, acked_sacked, flag);
	} else if (tcp_may_raise_cwnd(sk, flag)) {
		/* Advance cwnd if state allows */
		tcp_cong_avoid(sk, ack, acked_sacked);
	}
	tcp_update_pacing_rate(sk);
}

/* Check that window update is acceptable.
 * The function assumes that snd_una<=ack<=snd_next.
 */
bool tcp_may_update_window(const struct tcp_sock *tp, const u32 ack,
			   const u32 ack_seq, const u32 nwin)
{
	return	after(ack, tp->snd_una) ||
		after(ack_seq, tp->snd_wl1) ||
		(ack_seq == tp->snd_wl1 && nwin > tp->snd_wnd);
}

/* If we update tp->snd_una, also update tp->bytes_acked */
static void tcp_snd_una_update(struct tcp_sock *tp, u32 ack)
{
	u32 delta = ack - tp->snd_una;

	sock_owned_by_me((struct sock *)tp);
	tp->bytes_acked += delta;
	tp->snd_una = ack;
}

/* If we update tp->rcv_nxt, also update tp->bytes_received */
static void tcp_rcv_nxt_update(struct tcp_sock *tp, u32 seq)
{
	u32 delta = seq - tp->rcv_nxt;

	sock_owned_by_me((struct sock *)tp);
	tp->bytes_received += delta;
	WRITE_ONCE(tp->rcv_nxt, seq);
}

/* Update our send window.
 *
 * Window update algorithm, described in RFC793/RFC1122 (used in linux-2.2
 * and in FreeBSD. NetBSD's one is even worse.) is wrong.
 */
static int tcp_ack_update_window(struct sock *sk, const struct sk_buff *skb, u32 ack,
				 u32 ack_seq)
{
	struct tcp_sock *tp = tcp_sk(sk);
	int flag = 0;
	u32 nwin = ntohs(tcp_hdr(skb)->window);

	if (likely(!tcp_hdr(skb)->syn))
		nwin <<= tp->rx_opt.snd_wscale;

	if (tcp_may_update_window(tp, ack, ack_seq, nwin)) {
		flag |= FLAG_WIN_UPDATE;
		tcp_update_wl(tp, ack_seq);

		if (tp->snd_wnd != nwin) {
			tp->snd_wnd = nwin;

			/* Note, it is the only place, where
			 * fast path is recovered for sending TCP.
			 */
			tp->pred_flags = 0;
			tcp_fast_path_check(sk);

			if (!tcp_write_queue_empty(sk))
				tcp_slow_start_after_idle_check(sk);

			if (nwin > tp->max_window) {
				tp->max_window = nwin;
				tcp_sync_mss(sk, inet_csk(sk)->icsk_pmtu_cookie);
			}
		}
	}

	tcp_snd_una_update(tp, ack);

	return flag;
}

static bool __tcp_oow_rate_limited(struct net *net, int mib_idx,
				   u32 *last_oow_ack_time)
{
	if (*last_oow_ack_time) {
		s32 elapsed = (s32)(tcp_jiffies32 - *last_oow_ack_time);

		if (0 <= elapsed &&
		    elapsed < READ_ONCE(net->ipv4.sysctl_tcp_invalid_ratelimit)) {
			NET_INC_STATS(net, mib_idx);
			return true;	/* rate-limited: don't send yet! */
		}
	}

	*last_oow_ack_time = tcp_jiffies32;

	return false;	/* not rate-limited: go ahead, send dupack now! */
}

/* Return true if we're currently rate-limiting out-of-window ACKs and
 * thus shouldn't send a dupack right now. We rate-limit dupacks in
 * response to out-of-window SYNs or ACKs to mitigate ACK loops or DoS
 * attacks that send repeated SYNs or ACKs for the same connection. To
 * do this, we do not send a duplicate SYNACK or ACK if the remote
 * endpoint is sending out-of-window SYNs or pure ACKs at a high rate.
 */
bool tcp_oow_rate_limited(struct net *net, const struct sk_buff *skb,
			  int mib_idx, u32 *last_oow_ack_time)
{
	/* Data packets without SYNs are not likely part of an ACK loop. */
	if ((TCP_SKB_CB(skb)->seq != TCP_SKB_CB(skb)->end_seq) &&
	    !tcp_hdr(skb)->syn)
		return false;

	return __tcp_oow_rate_limited(net, mib_idx, last_oow_ack_time);
}

/* RFC 5961 7 [ACK Throttling] */
static void tcp_send_challenge_ack(struct sock *sk, const struct sk_buff *skb)
{
	/* unprotected vars, we dont care of overwrites */
	static u32 challenge_timestamp;
	static unsigned int challenge_count;
	struct tcp_sock *tp = tcp_sk(sk);
	struct net *net = sock_net(sk);
	u32 count, now;

	/* First check our per-socket dupack rate limit. */
	if (__tcp_oow_rate_limited(net,
				   LINUX_MIB_TCPACKSKIPPEDCHALLENGE,
				   &tp->last_oow_ack_time))
		return;

	/* Then check host-wide RFC 5961 rate limit. */
	now = jiffies / HZ;
	if (now != challenge_timestamp) {
		u32 ack_limit = READ_ONCE(net->ipv4.sysctl_tcp_challenge_ack_limit);
		u32 half = (ack_limit + 1) >> 1;

		challenge_timestamp = now;
		WRITE_ONCE(challenge_count, half + prandom_u32_max(ack_limit));
	}
	count = READ_ONCE(challenge_count);
	if (count > 0) {
		WRITE_ONCE(challenge_count, count - 1);
		NET_INC_STATS(net, LINUX_MIB_TCPCHALLENGEACK);
		tcp_send_ack(sk);
	}
}

static void tcp_store_ts_recent(struct tcp_sock *tp)
{
	tp->rx_opt.ts_recent = tp->rx_opt.rcv_tsval;
	tp->rx_opt.ts_recent_stamp = ktime_get_seconds();
}

static void tcp_replace_ts_recent(struct tcp_sock *tp, u32 seq)
{
	if (tp->rx_opt.saw_tstamp && !after(seq, tp->rcv_wup)) {
		/* PAWS bug workaround wrt. ACK frames, the PAWS discard
		 * extra check below makes sure this can only happen
		 * for pure ACK frames.  -DaveM
		 *
		 * Not only, also it occurs for expired timestamps.
		 */

		if (tcp_paws_check(&tp->rx_opt, 0))
			tcp_store_ts_recent(tp);
	}
}

/* This routine deals with acks during a TLP episode and ends an episode by
 * resetting tlp_high_seq. Ref: TLP algorithm in draft-ietf-tcpm-rack
 */
static void tcp_process_tlp_ack(struct sock *sk, u32 ack, int flag)
{
	struct tcp_sock *tp = tcp_sk(sk);

	if (before(ack, tp->tlp_high_seq))
		return;

	if (!tp->tlp_retrans) {
		/* TLP of new data has been acknowledged */
		tp->tlp_high_seq = 0;
	} else if (flag & FLAG_DSACKING_ACK) {
		/* This DSACK means original and TLP probe arrived; no loss */
		tp->tlp_high_seq = 0;
	} else if (after(ack, tp->tlp_high_seq)) {
		/* ACK advances: there was a loss, so reduce cwnd. Reset
		 * tlp_high_seq in tcp_init_cwnd_reduction()
		 */
		tcp_init_cwnd_reduction(sk);
		tcp_set_ca_state(sk, TCP_CA_CWR);
		tcp_end_cwnd_reduction(sk);
		tcp_try_keep_open(sk);
		NET_INC_STATS(sock_net(sk),
				LINUX_MIB_TCPLOSSPROBERECOVERY);
	} else if (!(flag & (FLAG_SND_UNA_ADVANCED |
			     FLAG_NOT_DUP | FLAG_DATA_SACKED))) {
		/* Pure dupack: original and TLP probe arrived; no loss */
		tp->tlp_high_seq = 0;
	}
}

static inline void tcp_in_ack_event(struct sock *sk, u32 flags)
{
	const struct inet_connection_sock *icsk = inet_csk(sk);

	if (icsk->icsk_ca_ops->in_ack_event)
		icsk->icsk_ca_ops->in_ack_event(sk, flags);
}

/* Congestion control has updated the cwnd already. So if we're in
 * loss recovery then now we do any new sends (for FRTO) or
 * retransmits (for CA_Loss or CA_recovery) that make sense.
 */
static void tcp_xmit_recovery(struct sock *sk, int rexmit)
{
	struct tcp_sock *tp = tcp_sk(sk);

	if (rexmit == REXMIT_NONE || sk->sk_state == TCP_SYN_SENT)
		return;

	if (unlikely(rexmit == 2)) {
		__tcp_push_pending_frames(sk, tcp_current_mss(sk),
					  TCP_NAGLE_OFF);
		if (after(tp->snd_nxt, tp->high_seq))
			return;
		tp->frto = 0;
	}
	tcp_xmit_retransmit_queue(sk);
}

/* Returns the number of packets newly acked or sacked by the current ACK */
static u32 tcp_newly_delivered(struct sock *sk, u32 prior_delivered, int flag)
{
	const struct net *net = sock_net(sk);
	struct tcp_sock *tp = tcp_sk(sk);
	u32 delivered;

	delivered = tp->delivered - prior_delivered;
	NET_ADD_STATS(net, LINUX_MIB_TCPDELIVERED, delivered);
	if (flag & FLAG_ECE) {
		tp->delivered_ce += delivered;
		NET_ADD_STATS(net, LINUX_MIB_TCPDELIVEREDCE, delivered);
	}
	return delivered;
}

/* This routine deals with incoming acks, but not outgoing ones. */
static int tcp_ack(struct sock *sk, struct sk_buff *skb, int flag)
{
	struct inet_connection_sock *icsk = inet_csk(sk);
	struct tcp_sock *tp = tcp_sk(sk);
	struct tcp_sacktag_state sack_state;
	struct rate_sample rs = { .prior_delivered = 0 };
	u32 prior_snd_una = tp->snd_una;
	bool is_sack_reneg = tp->is_sack_reneg;
	u32 ack_seq = TCP_SKB_CB(skb)->seq;
	u32 ack = TCP_SKB_CB(skb)->ack_seq;
	int num_dupack = 0;
	int prior_packets = tp->packets_out;
	u32 delivered = tp->delivered;
	u32 lost = tp->lost;
	int rexmit = REXMIT_NONE; /* Flag to (re)transmit to recover losses */
	u32 prior_fack;

	sack_state.first_sackt = 0;
	sack_state.rate = &rs;

	/* We very likely will need to access rtx queue. */
	prefetch(sk->tcp_rtx_queue.rb_node);

	/* If the ack is older than previous acks
	 * then we can probably ignore it.
	 */
	if (before(ack, prior_snd_una)) {
		/* RFC 5961 5.2 [Blind Data Injection Attack].[Mitigation] */
		if (before(ack, prior_snd_una - tp->max_window)) {
			if (!(flag & FLAG_NO_CHALLENGE_ACK))
				tcp_send_challenge_ack(sk, skb);
			return -1;
		}
		goto old_ack;
	}

	/* If the ack includes data we haven't sent yet, discard
	 * this segment (RFC793 Section 3.9).
	 */
	if (after(ack, tp->snd_nxt))
		return -1;

	if (after(ack, prior_snd_una)) {
		flag |= FLAG_SND_UNA_ADVANCED;
		icsk->icsk_retransmits = 0;

#if IS_ENABLED(CONFIG_TLS_DEVICE)
		if (static_branch_unlikely(&clean_acked_data_enabled.key))
			if (icsk->icsk_clean_acked)
				icsk->icsk_clean_acked(sk, ack);
#endif
	}

	prior_fack = tcp_is_sack(tp) ? tcp_highest_sack_seq(tp) : tp->snd_una;
	rs.prior_in_flight = tcp_packets_in_flight(tp);

	/* ts_recent update must be made after we are sure that the packet
	 * is in window.
	 */
	if (flag & FLAG_UPDATE_TS_RECENT)
		tcp_replace_ts_recent(tp, TCP_SKB_CB(skb)->seq);

	if ((flag & (FLAG_SLOWPATH | FLAG_SND_UNA_ADVANCED)) ==
	    FLAG_SND_UNA_ADVANCED) {
		/* Window is constant, pure forward advance.
		 * No more checks are required.
		 * Note, we use the fact that SND.UNA>=SND.WL2.
		 */
		tcp_update_wl(tp, ack_seq);
		tcp_snd_una_update(tp, ack);
		flag |= FLAG_WIN_UPDATE;

		tcp_in_ack_event(sk, CA_ACK_WIN_UPDATE);

		NET_INC_STATS(sock_net(sk), LINUX_MIB_TCPHPACKS);
	} else {
		u32 ack_ev_flags = CA_ACK_SLOWPATH;

		if (ack_seq != TCP_SKB_CB(skb)->end_seq)
			flag |= FLAG_DATA;
		else
			NET_INC_STATS(sock_net(sk), LINUX_MIB_TCPPUREACKS);

		flag |= tcp_ack_update_window(sk, skb, ack, ack_seq);

		if (TCP_SKB_CB(skb)->sacked)
			flag |= tcp_sacktag_write_queue(sk, skb, prior_snd_una,
							&sack_state);

		if (tcp_ecn_rcv_ecn_echo(tp, tcp_hdr(skb))) {
			flag |= FLAG_ECE;
			ack_ev_flags |= CA_ACK_ECE;
		}

		if (flag & FLAG_WIN_UPDATE)
			ack_ev_flags |= CA_ACK_WIN_UPDATE;

		tcp_in_ack_event(sk, ack_ev_flags);
	}

	/* This is a deviation from RFC3168 since it states that:
	 * "When the TCP data sender is ready to set the CWR bit after reducing
	 * the congestion window, it SHOULD set the CWR bit only on the first
	 * new data packet that it transmits."
	 * We accept CWR on pure ACKs to be more robust
	 * with widely-deployed TCP implementations that do this.
	 */
	tcp_ecn_accept_cwr(sk, skb);

	/* We passed data and got it acked, remove any soft error
	 * log. Something worked...
	 */
	sk->sk_err_soft = 0;
	icsk->icsk_probes_out = 0;
	tp->rcv_tstamp = tcp_jiffies32;
	if (!prior_packets)
		goto no_queue;

	/* See if we can take anything off of the retransmit queue. */
	flag |= tcp_clean_rtx_queue(sk, prior_fack, prior_snd_una, &sack_state);

	tcp_rack_update_reo_wnd(sk, &rs);

	if (mptcp(tp)) {
		if (mptcp_handle_ack_in_infinite(sk, skb, flag)) {
			pr_debug("%s resetting flow\n", __func__);
			mptcp_send_reset(sk);
			return -1;
		}
	}

	if (tp->tlp_high_seq)
		tcp_process_tlp_ack(sk, ack, flag);

	if (tcp_ack_is_dubious(sk, flag)) {
		if (!(flag & (FLAG_SND_UNA_ADVANCED |
			      FLAG_NOT_DUP | FLAG_DSACKING_ACK))) {
			num_dupack = 1;
			/* Consider if pure acks were aggregated in tcp_add_backlog() */
			if (!(flag & FLAG_DATA))
				num_dupack = max_t(u16, 1, skb_shinfo(skb)->gso_segs);
		}
		tcp_fastretrans_alert(sk, prior_snd_una, num_dupack, &flag,
				      &rexmit);
	}

	/* If needed, reset TLP/RTO timer when RACK doesn't set. */
	if (flag & FLAG_SET_XMIT_TIMER)
		tcp_set_xmit_timer(sk);

	if ((flag & FLAG_FORWARD_PROGRESS) || !(flag & FLAG_NOT_DUP))
		sk_dst_confirm(sk);

	delivered = tcp_newly_delivered(sk, delivered, flag);
	lost = tp->lost - lost;			/* freshly marked lost */
	rs.is_ack_delayed = !!(flag & FLAG_ACK_MAYBE_DELAYED);
	tcp_rate_gen(sk, delivered, lost, is_sack_reneg, sack_state.rate);
	tcp_cong_control(sk, ack, delivered, flag, sack_state.rate);
	tcp_xmit_recovery(sk, rexmit);
	return 1;

no_queue:
	/* If data was DSACKed, see if we can undo a cwnd reduction. */
	if (flag & FLAG_DSACKING_ACK) {
		tcp_fastretrans_alert(sk, prior_snd_una, num_dupack, &flag,
				      &rexmit);
		tcp_newly_delivered(sk, delivered, flag);
	}
	/* If this ack opens up a zero window, clear backoff.  It was
	 * being used to time the probes, and is probably far higher than
	 * it needs to be for normal retransmission.
	 */
	tcp_ack_probe(sk);

	if (tp->tlp_high_seq)
		tcp_process_tlp_ack(sk, ack, flag);
	return 1;

old_ack:
	/* If data was SACKed, tag it and see if we should send more data.
	 * If data was DSACKed, see if we can undo a cwnd reduction.
	 */
	if (TCP_SKB_CB(skb)->sacked) {
		flag |= tcp_sacktag_write_queue(sk, skb, prior_snd_una,
						&sack_state);
		tcp_fastretrans_alert(sk, prior_snd_una, num_dupack, &flag,
				      &rexmit);
		tcp_newly_delivered(sk, delivered, flag);
		tcp_xmit_recovery(sk, rexmit);
	}

	return 0;
}

static void tcp_parse_fastopen_option(int len, const unsigned char *cookie,
				      bool syn, struct tcp_fastopen_cookie *foc,
				      bool exp_opt)
{
	/* Valid only in SYN or SYN-ACK with an even length.  */
	if (!foc || !syn || len < 0 || (len & 1))
		return;

	if (len >= TCP_FASTOPEN_COOKIE_MIN &&
	    len <= TCP_FASTOPEN_COOKIE_MAX)
		memcpy(foc->val, cookie, len);
	else if (len != 0)
		len = -1;
	foc->len = len;
	foc->exp = exp_opt;
}

static void smc_parse_options(const struct tcphdr *th,
			      struct tcp_options_received *opt_rx,
			      const unsigned char *ptr,
			      int opsize)
{
#if IS_ENABLED(CONFIG_SMC)
	if (static_branch_unlikely(&tcp_have_smc)) {
		if (th->syn && !(opsize & 1) &&
		    opsize >= TCPOLEN_EXP_SMC_BASE &&
		    get_unaligned_be32(ptr) == TCPOPT_SMC_MAGIC)
			opt_rx->smc_ok = 1;
	}
#endif
}

/* Try to parse the MSS option from the TCP header. Return 0 on failure, clamped
 * value on success.
 */
static u16 tcp_parse_mss_option(const struct tcphdr *th, u16 user_mss)
{
	const unsigned char *ptr = (const unsigned char *)(th + 1);
	int length = (th->doff * 4) - sizeof(struct tcphdr);
	u16 mss = 0;

	while (length > 0) {
		int opcode = *ptr++;
		int opsize;

		switch (opcode) {
		case TCPOPT_EOL:
			return mss;
		case TCPOPT_NOP:	/* Ref: RFC 793 section 3.1 */
			length--;
			continue;
		default:
			if (length < 2)
				return mss;
			opsize = *ptr++;
			if (opsize < 2) /* "silly options" */
				return mss;
			if (opsize > length)
				return mss;	/* fail on partial options */
			if (opcode == TCPOPT_MSS && opsize == TCPOLEN_MSS) {
				u16 in_mss = get_unaligned_be16(ptr);

				if (in_mss) {
					if (user_mss && user_mss < in_mss)
						in_mss = user_mss;
					mss = in_mss;
				}
			}
			ptr += opsize - 2;
			length -= opsize;
		}
	}
	return mss;
}

/* Look for tcp options. Normally only called on SYN and SYNACK packets.
 * But, this can also be called on packets in the established flow when
 * the fast version below fails.
 */
void tcp_parse_options(const struct net *net,
		       const struct sk_buff *skb,
		       struct tcp_options_received *opt_rx,
		       struct mptcp_options_received *mopt,
		       int estab, struct tcp_fastopen_cookie *foc,
		       struct tcp_sock *tp)
{
	const unsigned char *ptr;
	const struct tcphdr *th = tcp_hdr(skb);
	int length = (th->doff * 4) - sizeof(struct tcphdr);

	ptr = (const unsigned char *)(th + 1);
	opt_rx->saw_tstamp = 0;

	while (length > 0) {
		int opcode = *ptr++;
		int opsize;

		switch (opcode) {
		case TCPOPT_EOL:
			return;
		case TCPOPT_NOP:	/* Ref: RFC 793 section 3.1 */
			length--;
			continue;
		default:
			if (length < 2)
				return;
			opsize = *ptr++;
			if (opsize < 2) /* "silly options" */
				return;
			if (opsize > length)
				return;	/* don't parse partial options */
			switch (opcode) {
			case TCPOPT_MSS:
				if (opsize == TCPOLEN_MSS && th->syn && !estab) {
					u16 in_mss = get_unaligned_be16(ptr);
					if (in_mss) {
						if (opt_rx->user_mss &&
						    opt_rx->user_mss < in_mss)
							in_mss = opt_rx->user_mss;
						opt_rx->mss_clamp = in_mss;
					}
				}
				break;
			case TCPOPT_WINDOW:
				if (opsize == TCPOLEN_WINDOW && th->syn &&
				    !estab && READ_ONCE(net->ipv4.sysctl_tcp_window_scaling)) {
					__u8 snd_wscale = *(__u8 *)ptr;
					opt_rx->wscale_ok = 1;
					if (snd_wscale > TCP_MAX_WSCALE) {
						net_info_ratelimited("%s: Illegal window scaling value %d > %u received\n",
								     __func__,
								     snd_wscale,
								     TCP_MAX_WSCALE);
						snd_wscale = TCP_MAX_WSCALE;
					}
					opt_rx->snd_wscale = snd_wscale;
				}
				break;
			case TCPOPT_TIMESTAMP:
				if ((opsize == TCPOLEN_TIMESTAMP) &&
				    ((estab && opt_rx->tstamp_ok) ||
				     (!estab && READ_ONCE(net->ipv4.sysctl_tcp_timestamps)))) {
					opt_rx->saw_tstamp = 1;
					opt_rx->rcv_tsval = get_unaligned_be32(ptr);
					opt_rx->rcv_tsecr = get_unaligned_be32(ptr + 4);
				}
				break;
			case TCPOPT_SACK_PERM:
				if (opsize == TCPOLEN_SACK_PERM && th->syn &&
				    !estab && READ_ONCE(net->ipv4.sysctl_tcp_sack)) {
					opt_rx->sack_ok = TCP_SACK_SEEN;
					tcp_sack_reset(opt_rx);
				}
				break;

			case TCPOPT_SACK:
				if ((opsize >= (TCPOLEN_SACK_BASE + TCPOLEN_SACK_PERBLOCK)) &&
				   !((opsize - TCPOLEN_SACK_BASE) % TCPOLEN_SACK_PERBLOCK) &&
				   opt_rx->sack_ok) {
					TCP_SKB_CB(skb)->sacked = (ptr - 2) - (unsigned char *)th;
				}
				break;
#ifdef CONFIG_TCP_MD5SIG
			case TCPOPT_MD5SIG:
				/*
				 * The MD5 Hash has already been
				 * checked (see tcp_v{4,6}_do_rcv()).
				 */
				break;
#endif
			case TCPOPT_MPTCP:
				mptcp_parse_options(ptr - 2, opsize, mopt, skb, tp);
				break;

			case TCPOPT_FASTOPEN:
				tcp_parse_fastopen_option(
					opsize - TCPOLEN_FASTOPEN_BASE,
					ptr, th->syn, foc, false);
				break;

			case TCPOPT_EXP:
				/* Fast Open option shares code 254 using a
				 * 16 bits magic number.
				 */
				if (opsize >= TCPOLEN_EXP_FASTOPEN_BASE &&
				    get_unaligned_be16(ptr) ==
				    TCPOPT_FASTOPEN_MAGIC)
					tcp_parse_fastopen_option(opsize -
						TCPOLEN_EXP_FASTOPEN_BASE,
						ptr + 2, th->syn, foc, true);
				else
					smc_parse_options(th, opt_rx, ptr,
							  opsize);
				break;

			}
			ptr += opsize-2;
			length -= opsize;
		}
	}
}
EXPORT_SYMBOL(tcp_parse_options);

static bool tcp_parse_aligned_timestamp(struct tcp_sock *tp, const struct tcphdr *th)
{
	const __be32 *ptr = (const __be32 *)(th + 1);

	if (*ptr == htonl((TCPOPT_NOP << 24) | (TCPOPT_NOP << 16)
			  | (TCPOPT_TIMESTAMP << 8) | TCPOLEN_TIMESTAMP)) {
		tp->rx_opt.saw_tstamp = 1;
		++ptr;
		tp->rx_opt.rcv_tsval = ntohl(*ptr);
		++ptr;
		if (*ptr)
			tp->rx_opt.rcv_tsecr = ntohl(*ptr) - tp->tsoffset;
		else
			tp->rx_opt.rcv_tsecr = 0;
		return true;
	}
	return false;
}

/* Fast parse options. This hopes to only see timestamps.
 * If it is wrong it falls back on tcp_parse_options().
 */
static bool tcp_fast_parse_options(const struct net *net,
				   const struct sk_buff *skb,
				   const struct tcphdr *th, struct tcp_sock *tp)
{
	/* In the spirit of fast parsing, compare doff directly to constant
	 * values.  Because equality is used, short doff can be ignored here.
	 */
	if (th->doff == (sizeof(*th) / 4)) {
		tp->rx_opt.saw_tstamp = 0;
		return false;
	} else if (tp->rx_opt.tstamp_ok &&
		   th->doff == ((sizeof(*th) + TCPOLEN_TSTAMP_ALIGNED) / 4)) {
		if (tcp_parse_aligned_timestamp(tp, th))
			return true;
	}

	tcp_parse_options(net, skb, &tp->rx_opt,
			  mptcp(tp) ? &tp->mptcp->rx_opt : NULL, 1, NULL, tp);

	if (tp->rx_opt.saw_tstamp && tp->rx_opt.rcv_tsecr)
		tp->rx_opt.rcv_tsecr -= tp->tsoffset;

	return true;
}

#ifdef CONFIG_TCP_MD5SIG
/*
 * Parse MD5 Signature option
 */
const u8 *tcp_parse_md5sig_option(const struct tcphdr *th)
{
	int length = (th->doff << 2) - sizeof(*th);
	const u8 *ptr = (const u8 *)(th + 1);

	/* If not enough data remaining, we can short cut */
	while (length >= TCPOLEN_MD5SIG) {
		int opcode = *ptr++;
		int opsize;

		switch (opcode) {
		case TCPOPT_EOL:
			return NULL;
		case TCPOPT_NOP:
			length--;
			continue;
		default:
			opsize = *ptr++;
			if (opsize < 2 || opsize > length)
				return NULL;
			if (opcode == TCPOPT_MD5SIG)
				return opsize == TCPOLEN_MD5SIG ? ptr : NULL;
		}
		ptr += opsize - 2;
		length -= opsize;
	}
	return NULL;
}
EXPORT_SYMBOL(tcp_parse_md5sig_option);
#endif

/* Sorry, PAWS as specified is broken wrt. pure-ACKs -DaveM
 *
 * It is not fatal. If this ACK does _not_ change critical state (seqs, window)
 * it can pass through stack. So, the following predicate verifies that
 * this segment is not used for anything but congestion avoidance or
 * fast retransmit. Moreover, we even are able to eliminate most of such
 * second order effects, if we apply some small "replay" window (~RTO)
 * to timestamp space.
 *
 * All these measures still do not guarantee that we reject wrapped ACKs
 * on networks with high bandwidth, when sequence space is recycled fastly,
 * but it guarantees that such events will be very rare and do not affect
 * connection seriously. This doesn't look nice, but alas, PAWS is really
 * buggy extension.
 *
 * [ Later note. Even worse! It is buggy for segments _with_ data. RFC
 * states that events when retransmit arrives after original data are rare.
 * It is a blatant lie. VJ forgot about fast retransmit! 8)8) It is
 * the biggest problem on large power networks even with minor reordering.
 * OK, let's give it small replay window. If peer clock is even 1hz, it is safe
 * up to bandwidth of 18Gigabit/sec. 8) ]
 */

static int tcp_disordered_ack(const struct sock *sk, const struct sk_buff *skb)
{
	const struct tcp_sock *tp = tcp_sk(sk);
	const struct tcphdr *th = tcp_hdr(skb);
	u32 seq = TCP_SKB_CB(skb)->seq;
	u32 ack = TCP_SKB_CB(skb)->ack_seq;

	return (/* 1. Pure ACK with correct sequence number. */
		(th->ack && seq == TCP_SKB_CB(skb)->end_seq && seq == tp->rcv_nxt) &&

		/* 2. ... and duplicate ACK. */
		ack == tp->snd_una &&

		/* 3. ... and does not update window. */
		!tcp_may_update_window(tp, ack, seq, ntohs(th->window) << tp->rx_opt.snd_wscale) &&

		/* 4. ... and sits in replay window. */
		(s32)(tp->rx_opt.ts_recent - tp->rx_opt.rcv_tsval) <= (inet_csk(sk)->icsk_rto * 1024) / HZ);
}

static inline bool tcp_paws_discard(const struct sock *sk,
				   const struct sk_buff *skb)
{
	const struct tcp_sock *tp = tcp_sk(sk);

	return !tcp_paws_check(&tp->rx_opt, TCP_PAWS_WINDOW) &&
	       !tcp_disordered_ack(sk, skb);
}

/* Check segment sequence number for validity.
 *
 * Segment controls are considered valid, if the segment
 * fits to the window after truncation to the window. Acceptability
 * of data (and SYN, FIN, of course) is checked separately.
 * See tcp_data_queue(), for example.
 *
 * Also, controls (RST is main one) are accepted using RCV.WUP instead
 * of RCV.NXT. Peer still did not advance his SND.UNA when we
 * delayed ACK, so that hisSND.UNA<=ourRCV.WUP.
 * (borrowed from freebsd)
 */

static inline bool tcp_sequence(const struct tcp_sock *tp, u32 seq, u32 end_seq)
{
	return	!before(end_seq, tp->rcv_wup) &&
		!after(seq, tp->rcv_nxt + tcp_receive_window_no_shrink(tp));
}

/* When we get a reset we do this. */
void tcp_reset(struct sock *sk)
{
	trace_tcp_receive_reset(sk);

	/* We want the right error as BSD sees it (and indeed as we do). */
	switch (sk->sk_state) {
	case TCP_SYN_SENT:
		sk->sk_err = ECONNREFUSED;
		break;
	case TCP_CLOSE_WAIT:
		sk->sk_err = EPIPE;
		break;
	case TCP_CLOSE:
		return;
	default:
		sk->sk_err = ECONNRESET;
	}
	/* This barrier is coupled with smp_rmb() in tcp_poll() */
	smp_wmb();

	tcp_write_queue_purge(sk);
	tcp_done(sk);

	if (!sock_flag(sk, SOCK_DEAD))
		sk->sk_error_report(sk);
}

/*
 * 	Process the FIN bit. This now behaves as it is supposed to work
 *	and the FIN takes effect when it is validly part of sequence
 *	space. Not before when we get holes.
 *
 *	If we are ESTABLISHED, a received fin moves us to CLOSE-WAIT
 *	(and thence onto LAST-ACK and finally, CLOSE, we never enter
 *	TIME-WAIT)
 *
 *	If we are in FINWAIT-1, a received FIN indicates simultaneous
 *	close and we go into CLOSING (and later onto TIME-WAIT)
 *
 *	If we are in FINWAIT-2, a received FIN moves us to TIME-WAIT.
 */
void tcp_fin(struct sock *sk)
{
	struct tcp_sock *tp = tcp_sk(sk);

	if (is_meta_sk(sk)) {
		mptcp_fin(sk);
		return;
	}

	inet_csk_schedule_ack(sk);

	sk->sk_shutdown |= RCV_SHUTDOWN;
	sock_set_flag(sk, SOCK_DONE);

	switch (sk->sk_state) {
	case TCP_SYN_RECV:
	case TCP_ESTABLISHED:
		/* Move to CLOSE_WAIT */
		tcp_set_state(sk, TCP_CLOSE_WAIT);

		if (mptcp(tp))
			mptcp_sub_close_passive(sk);

		inet_csk_enter_pingpong_mode(sk);
		break;

	case TCP_CLOSE_WAIT:
	case TCP_CLOSING:
		/* Received a retransmission of the FIN, do
		 * nothing.
		 */
		break;
	case TCP_LAST_ACK:
		/* RFC793: Remain in the LAST-ACK state. */
		break;

	case TCP_FIN_WAIT1:
		/* This case occurs when a simultaneous close
		 * happens, we must ack the received FIN and
		 * enter the CLOSING state.
		 */
		tcp_send_ack(sk);
		tcp_set_state(sk, TCP_CLOSING);
		break;
	case TCP_FIN_WAIT2:
		if (mptcp(tp)) {
			/* The socket will get closed by mptcp_data_ready.
			 * We first have to process all data-sequences.
			 */
			tp->close_it = 1;
			break;
		}
		/* Received a FIN -- send ACK and enter TIME_WAIT. */
		tcp_send_ack(sk);
		tp->ops->time_wait(sk, TCP_TIME_WAIT, 0);
		break;
	default:
		/* Only TCP_LISTEN and TCP_CLOSE are left, in these
		 * cases we should never reach this piece of code.
		 */
		pr_err("%s: Impossible, sk->sk_state=%d\n",
		       __func__, sk->sk_state);
		break;
	}

	/* It _is_ possible, that we have something out-of-order _after_ FIN.
	 * Probably, we should reset in this case. For now drop them.
	 */
	skb_rbtree_purge(&tp->out_of_order_queue);
	if (tcp_is_sack(tp))
		tcp_sack_reset(&tp->rx_opt);
	sk_mem_reclaim(sk);

	if (!sock_flag(sk, SOCK_DEAD)) {
		sk->sk_state_change(sk);

		/* Don't wake up MPTCP-subflows */
		if (mptcp(tp))
			return;

		/* Do not send POLL_HUP for half duplex close. */
		if (sk->sk_shutdown == SHUTDOWN_MASK ||
		    sk->sk_state == TCP_CLOSE)
			sk_wake_async(sk, SOCK_WAKE_WAITD, POLL_HUP);
		else
			sk_wake_async(sk, SOCK_WAKE_WAITD, POLL_IN);
	}
}

static inline bool tcp_sack_extend(struct tcp_sack_block *sp, u32 seq,
				  u32 end_seq)
{
	if (!after(seq, sp->end_seq) && !after(sp->start_seq, end_seq)) {
		if (before(seq, sp->start_seq))
			sp->start_seq = seq;
		if (after(end_seq, sp->end_seq))
			sp->end_seq = end_seq;
		return true;
	}
	return false;
}

static void tcp_dsack_set(struct sock *sk, u32 seq, u32 end_seq)
{
	struct tcp_sock *tp = tcp_sk(sk);

	if (tcp_is_sack(tp) && READ_ONCE(sock_net(sk)->ipv4.sysctl_tcp_dsack)) {
		int mib_idx;

		if (before(seq, tp->rcv_nxt))
			mib_idx = LINUX_MIB_TCPDSACKOLDSENT;
		else
			mib_idx = LINUX_MIB_TCPDSACKOFOSENT;

		NET_INC_STATS(sock_net(sk), mib_idx);

		tp->rx_opt.dsack = 1;
		tp->duplicate_sack[0].start_seq = seq;
		tp->duplicate_sack[0].end_seq = end_seq;
	}
}

static void tcp_dsack_extend(struct sock *sk, u32 seq, u32 end_seq)
{
	struct tcp_sock *tp = tcp_sk(sk);

	if (!tp->rx_opt.dsack)
		tcp_dsack_set(sk, seq, end_seq);
	else
		tcp_sack_extend(tp->duplicate_sack, seq, end_seq);
}

static void tcp_rcv_spurious_retrans(struct sock *sk, const struct sk_buff *skb)
{
	/* When the ACK path fails or drops most ACKs, the sender would
	 * timeout and spuriously retransmit the same segment repeatedly.
	 * The receiver remembers and reflects via DSACKs. Leverage the
	 * DSACK state and change the txhash to re-route speculatively.
	 */
	if (TCP_SKB_CB(skb)->seq == tcp_sk(sk)->duplicate_sack[0].start_seq)
		sk_rethink_txhash(sk);
}

static void tcp_send_dupack(struct sock *sk, const struct sk_buff *skb)
{
	struct tcp_sock *tp = tcp_sk(sk);

	if (TCP_SKB_CB(skb)->end_seq != TCP_SKB_CB(skb)->seq &&
	    before(TCP_SKB_CB(skb)->seq, tp->rcv_nxt)) {
		NET_INC_STATS(sock_net(sk), LINUX_MIB_DELAYEDACKLOST);
		tcp_enter_quickack_mode(sk, TCP_MAX_QUICKACKS);

		if (tcp_is_sack(tp) && READ_ONCE(sock_net(sk)->ipv4.sysctl_tcp_dsack)) {
			u32 end_seq = TCP_SKB_CB(skb)->end_seq;

			tcp_rcv_spurious_retrans(sk, skb);
			if (after(TCP_SKB_CB(skb)->end_seq, tp->rcv_nxt))
				end_seq = tp->rcv_nxt;
			tcp_dsack_set(sk, TCP_SKB_CB(skb)->seq, end_seq);
		}
	}

	tcp_send_ack(sk);
}

/* These routines update the SACK block as out-of-order packets arrive or
 * in-order packets close up the sequence space.
 */
static void tcp_sack_maybe_coalesce(struct tcp_sock *tp)
{
	int this_sack;
	struct tcp_sack_block *sp = &tp->selective_acks[0];
	struct tcp_sack_block *swalk = sp + 1;

	/* See if the recent change to the first SACK eats into
	 * or hits the sequence space of other SACK blocks, if so coalesce.
	 */
	for (this_sack = 1; this_sack < tp->rx_opt.num_sacks;) {
		if (tcp_sack_extend(sp, swalk->start_seq, swalk->end_seq)) {
			int i;

			/* Zap SWALK, by moving every further SACK up by one slot.
			 * Decrease num_sacks.
			 */
			tp->rx_opt.num_sacks--;
			for (i = this_sack; i < tp->rx_opt.num_sacks; i++)
				sp[i] = sp[i + 1];
			continue;
		}
		this_sack++, swalk++;
	}
}

static void tcp_sack_new_ofo_skb(struct sock *sk, u32 seq, u32 end_seq)
{
	struct tcp_sock *tp = tcp_sk(sk);
	struct tcp_sack_block *sp = &tp->selective_acks[0];
	int cur_sacks = tp->rx_opt.num_sacks;
	int this_sack;

	if (!cur_sacks)
		goto new_sack;

	for (this_sack = 0; this_sack < cur_sacks; this_sack++, sp++) {
		if (tcp_sack_extend(sp, seq, end_seq)) {
			/* Rotate this_sack to the first one. */
			for (; this_sack > 0; this_sack--, sp--)
				swap(*sp, *(sp - 1));
			if (cur_sacks > 1)
				tcp_sack_maybe_coalesce(tp);
			return;
		}
	}

	/* Could not find an adjacent existing SACK, build a new one,
	 * put it at the front, and shift everyone else down.  We
	 * always know there is at least one SACK present already here.
	 *
	 * If the sack array is full, forget about the last one.
	 */
	if (this_sack >= TCP_NUM_SACKS) {
		if (tp->compressed_ack > TCP_FASTRETRANS_THRESH)
			tcp_send_ack(sk);
		this_sack--;
		tp->rx_opt.num_sacks--;
		sp--;
	}
	for (; this_sack > 0; this_sack--, sp--)
		*sp = *(sp - 1);

new_sack:
	/* Build the new head SACK, and we're done. */
	sp->start_seq = seq;
	sp->end_seq = end_seq;
	tp->rx_opt.num_sacks++;
}

/* RCV.NXT advances, some SACKs should be eaten. */

static void tcp_sack_remove(struct tcp_sock *tp)
{
	struct tcp_sack_block *sp = &tp->selective_acks[0];
	int num_sacks = tp->rx_opt.num_sacks;
	int this_sack;

	/* Empty ofo queue, hence, all the SACKs are eaten. Clear. */
	if (RB_EMPTY_ROOT(&tp->out_of_order_queue)) {
		tp->rx_opt.num_sacks = 0;
		return;
	}

	for (this_sack = 0; this_sack < num_sacks;) {
		/* Check if the start of the sack is covered by RCV.NXT. */
		if (!before(tp->rcv_nxt, sp->start_seq)) {
			int i;

			/* RCV.NXT must cover all the block! */
			WARN_ON(before(tp->rcv_nxt, sp->end_seq));

			/* Zap this SACK, by moving forward any other SACKS. */
			for (i = this_sack+1; i < num_sacks; i++)
				tp->selective_acks[i-1] = tp->selective_acks[i];
			num_sacks--;
			continue;
		}
		this_sack++;
		sp++;
	}
	tp->rx_opt.num_sacks = num_sacks;
}

/**
 * tcp_try_coalesce - try to merge skb to prior one
 * @sk: socket
 * @dest: destination queue
 * @to: prior buffer
 * @from: buffer to add in queue
 * @fragstolen: pointer to boolean
 *
 * Before queueing skb @from after @to, try to merge them
 * to reduce overall memory use and queue lengths, if cost is small.
 * Packets in ofo or receive queues can stay a long time.
 * Better try to coalesce them right now to avoid future collapses.
 * Returns true if caller should free @from instead of queueing it
 */
static bool tcp_try_coalesce(struct sock *sk,
			     struct sk_buff *to,
			     struct sk_buff *from,
			     bool *fragstolen)
{
	int delta;

	*fragstolen = false;

	if (mptcp(tcp_sk(sk)) && !is_meta_sk(sk))
		return false;

	/* Its possible this segment overlaps with prior segment in queue */
	if (TCP_SKB_CB(from)->seq != TCP_SKB_CB(to)->end_seq)
		return false;

#ifdef CONFIG_TLS_DEVICE
	if (from->decrypted != to->decrypted)
		return false;
#endif

	if (!skb_try_coalesce(to, from, fragstolen, &delta))
		return false;

	atomic_add(delta, &sk->sk_rmem_alloc);
	sk_mem_charge(sk, delta);
	NET_INC_STATS(sock_net(sk), LINUX_MIB_TCPRCVCOALESCE);
	TCP_SKB_CB(to)->end_seq = TCP_SKB_CB(from)->end_seq;
	TCP_SKB_CB(to)->ack_seq = TCP_SKB_CB(from)->ack_seq;
	TCP_SKB_CB(to)->tcp_flags |= TCP_SKB_CB(from)->tcp_flags;

	if (TCP_SKB_CB(from)->has_rxtstamp) {
		TCP_SKB_CB(to)->has_rxtstamp = true;
		to->tstamp = from->tstamp;
		skb_hwtstamps(to)->hwtstamp = skb_hwtstamps(from)->hwtstamp;
	}

	return true;
}

static bool tcp_ooo_try_coalesce(struct sock *sk,
			     struct sk_buff *to,
			     struct sk_buff *from,
			     bool *fragstolen)
{
	bool res = tcp_try_coalesce(sk, to, from, fragstolen);

	/* In case tcp_drop() is called later, update to->gso_segs */
	if (res) {
		u32 gso_segs = max_t(u16, 1, skb_shinfo(to)->gso_segs) +
			       max_t(u16, 1, skb_shinfo(from)->gso_segs);

		skb_shinfo(to)->gso_segs = min_t(u32, gso_segs, 0xFFFF);
	}
	return res;
}

static void tcp_drop(struct sock *sk, struct sk_buff *skb)
{
	sk_drops_add(sk, skb);
	__kfree_skb(skb);
}

/* This one checks to see if we can put data from the
 * out_of_order queue into the receive_queue.
 */
void tcp_ofo_queue(struct sock *sk)
{
	struct tcp_sock *tp = tcp_sk(sk);
	__u32 dsack_high = tp->rcv_nxt;
	bool fin, fragstolen, eaten;
	struct sk_buff *skb, *tail;
	struct rb_node *p;

	p = rb_first(&tp->out_of_order_queue);
	while (p) {
		skb = rb_to_skb(p);
		if (after(TCP_SKB_CB(skb)->seq, tp->rcv_nxt))
			break;

		if (before(TCP_SKB_CB(skb)->seq, dsack_high)) {
			__u32 dsack = dsack_high;
			if (before(TCP_SKB_CB(skb)->end_seq, dsack_high))
				dsack_high = TCP_SKB_CB(skb)->end_seq;
			tcp_dsack_extend(sk, TCP_SKB_CB(skb)->seq, dsack);
		}
		p = rb_next(p);
		rb_erase(&skb->rbnode, &tp->out_of_order_queue);

		/* In case of MPTCP, the segment may be empty if it's a
		 * non-data DATA_FIN. (see beginning of tcp_data_queue)
		 *
		 * But this only holds true for subflows, not for the
		 * meta-socket.
		 */
		if (unlikely(!after(TCP_SKB_CB(skb)->end_seq, tp->rcv_nxt) &&
			     (is_meta_sk(sk) || !mptcp(tp) || TCP_SKB_CB(skb)->end_seq != TCP_SKB_CB(skb)->seq))) {
			tcp_drop(sk, skb);
			continue;
		}

		tail = skb_peek_tail(&sk->sk_receive_queue);
		eaten = tail && tcp_try_coalesce(sk, tail, skb, &fragstolen);
		tcp_rcv_nxt_update(tp, TCP_SKB_CB(skb)->end_seq);
		fin = TCP_SKB_CB(skb)->tcp_flags & TCPHDR_FIN;
		if (!eaten)
			__skb_queue_tail(&sk->sk_receive_queue, skb);
		else
			kfree_skb_partial(skb, fragstolen);

		if (unlikely(fin)) {
			tcp_fin(sk);
			/* tcp_fin() purges tp->out_of_order_queue,
			 * so we must end this loop right now.
			 */
			break;
		}
	}
}

static bool tcp_prune_ofo_queue(struct sock *sk);
static int tcp_prune_queue(struct sock *sk);

static int tcp_try_rmem_schedule(struct sock *sk, struct sk_buff *skb,
				 unsigned int size)
{
	struct sock *meta_sk = mptcp(tcp_sk(sk)) ? mptcp_meta_sk(sk) : sk;

	if (atomic_read(&meta_sk->sk_rmem_alloc) > meta_sk->sk_rcvbuf ||
	    !sk_rmem_schedule(sk, skb, size)) {

		if (tcp_prune_queue(meta_sk) < 0)
			return -1;

		while (!sk_rmem_schedule(sk, skb, size)) {
			if (!tcp_prune_ofo_queue(meta_sk))
				return -1;
		}
	}
	return 0;
}

void tcp_data_queue_ofo(struct sock *sk, struct sk_buff *skb)
{
	struct tcp_sock *tp = tcp_sk(sk);
	struct rb_node **p, *parent;
	struct sk_buff *skb1;
	u32 seq, end_seq;
	bool fragstolen;

	tcp_ecn_check_ce(sk, skb);

	if (unlikely(tcp_try_rmem_schedule(sk, skb, skb->truesize))) {
		NET_INC_STATS(sock_net(sk), LINUX_MIB_TCPOFODROP);
		sk->sk_data_ready(sk);
		tcp_drop(sk, skb);
		return;
	}

	/* Disable header prediction. */
	tp->pred_flags = 0;
	inet_csk_schedule_ack(sk);

	tp->rcv_ooopack += max_t(u16, 1, skb_shinfo(skb)->gso_segs);
	NET_INC_STATS(sock_net(sk), LINUX_MIB_TCPOFOQUEUE);
	seq = TCP_SKB_CB(skb)->seq;
	end_seq = TCP_SKB_CB(skb)->end_seq;

	p = &tp->out_of_order_queue.rb_node;
	if (RB_EMPTY_ROOT(&tp->out_of_order_queue)) {
		/* Initial out of order segment, build 1 SACK. */
		if (tcp_is_sack(tp)) {
			tp->rx_opt.num_sacks = 1;
			tp->selective_acks[0].start_seq = seq;
			tp->selective_acks[0].end_seq = end_seq;
		}
		rb_link_node(&skb->rbnode, NULL, p);
		rb_insert_color(&skb->rbnode, &tp->out_of_order_queue);
		tp->ooo_last_skb = skb;
		goto end;
	}

	/* In the typical case, we are adding an skb to the end of the list.
	 * Use of ooo_last_skb avoids the O(Log(N)) rbtree lookup.
	 */
	if (tcp_ooo_try_coalesce(sk, tp->ooo_last_skb,
				 skb, &fragstolen)) {
coalesce_done:
		/* For non sack flows, do not grow window to force DUPACK
		 * and trigger fast retransmit.
		 */
		if (tcp_is_sack(tp))
			tcp_grow_window(sk, skb);
		kfree_skb_partial(skb, fragstolen);
		skb = NULL;
		goto add_sack;
	}
	/* Can avoid an rbtree lookup if we are adding skb after ooo_last_skb */
	if (!before(seq, TCP_SKB_CB(tp->ooo_last_skb)->end_seq)) {
		parent = &tp->ooo_last_skb->rbnode;
		p = &parent->rb_right;
		goto insert;
	}

	/* Find place to insert this segment. Handle overlaps on the way. */
	parent = NULL;
	while (*p) {
		parent = *p;
		skb1 = rb_to_skb(parent);
		if (before(seq, TCP_SKB_CB(skb1)->seq)) {
			p = &parent->rb_left;
			continue;
		}
		if (before(seq, TCP_SKB_CB(skb1)->end_seq)) {
			if (!after(end_seq, TCP_SKB_CB(skb1)->end_seq) &&
			    (is_meta_sk(sk) || !mptcp(tp) || end_seq != seq)) {
				/* All the bits are present. Drop. */
				NET_INC_STATS(sock_net(sk),
					      LINUX_MIB_TCPOFOMERGE);
				tcp_drop(sk, skb);
				skb = NULL;
				tcp_dsack_set(sk, seq, end_seq);
				goto add_sack;
			}
			if (after(seq, TCP_SKB_CB(skb1)->seq)) {
				/* Partial overlap. */
				tcp_dsack_set(sk, seq, TCP_SKB_CB(skb1)->end_seq);
			} else {
				/* skb's seq == skb1's seq and skb covers skb1.
				 * Replace skb1 with skb.
				 */
				rb_replace_node(&skb1->rbnode, &skb->rbnode,
						&tp->out_of_order_queue);
				tcp_dsack_extend(sk,
						 TCP_SKB_CB(skb1)->seq,
						 TCP_SKB_CB(skb1)->end_seq);
				NET_INC_STATS(sock_net(sk),
					      LINUX_MIB_TCPOFOMERGE);
				tcp_drop(sk, skb1);
				goto merge_right;
			}
		} else if (tcp_ooo_try_coalesce(sk, skb1,
						skb, &fragstolen)) {
			goto coalesce_done;
		}
		p = &parent->rb_right;
	}
insert:
	/* Insert segment into RB tree. */
	rb_link_node(&skb->rbnode, parent, p);
	rb_insert_color(&skb->rbnode, &tp->out_of_order_queue);

merge_right:
	/* Remove other segments covered by skb. */
	while ((skb1 = skb_rb_next(skb)) != NULL) {
		if (!after(end_seq, TCP_SKB_CB(skb1)->seq))
			break;
		if (before(end_seq, TCP_SKB_CB(skb1)->end_seq)) {
			tcp_dsack_extend(sk, TCP_SKB_CB(skb1)->seq,
					 end_seq);
			break;
		}
		/* MPTCP allows non-data data-fin to be in the ofo-queue */
		if (mptcp(tp) && !is_meta_sk(sk) && TCP_SKB_CB(skb1)->seq == TCP_SKB_CB(skb1)->end_seq) {
			skb = skb1;
			continue;
		}
		rb_erase(&skb1->rbnode, &tp->out_of_order_queue);
		tcp_dsack_extend(sk, TCP_SKB_CB(skb1)->seq,
				 TCP_SKB_CB(skb1)->end_seq);
		NET_INC_STATS(sock_net(sk), LINUX_MIB_TCPOFOMERGE);
		tcp_drop(sk, skb1);
	}
	/* If there is no skb after us, we are the last_skb ! */
	if (!skb1)
		tp->ooo_last_skb = skb;

add_sack:
	if (tcp_is_sack(tp) && seq != end_seq)
		tcp_sack_new_ofo_skb(sk, seq, end_seq);
end:
	if (skb) {
		/* For non sack flows, do not grow window to force DUPACK
		 * and trigger fast retransmit.
		 */
		if (tcp_is_sack(tp))
			tcp_grow_window(sk, skb);
		skb_condense(skb);
		skb_set_owner_r(skb, sk);
	}
}

int __must_check tcp_queue_rcv(struct sock *sk, struct sk_buff *skb,
			       bool *fragstolen)
{
	int eaten;
	struct sk_buff *tail = skb_peek_tail(&sk->sk_receive_queue);

	eaten = (tail &&
		 tcp_try_coalesce(sk, tail,
				  skb, fragstolen)) ? 1 : 0;
	tcp_rcv_nxt_update(tcp_sk(sk), TCP_SKB_CB(skb)->end_seq);
	if (!eaten) {
		__skb_queue_tail(&sk->sk_receive_queue, skb);
		skb_set_owner_r(skb, sk);
	}
	return eaten;
}

int tcp_send_rcvq(struct sock *sk, struct msghdr *msg, size_t size)
{
	struct sk_buff *skb;
	int err = -ENOMEM;
	int data_len = 0;
	bool fragstolen;

	if (size == 0)
		return 0;

	if (size > PAGE_SIZE) {
		int npages = min_t(size_t, size >> PAGE_SHIFT, MAX_SKB_FRAGS);

		data_len = npages << PAGE_SHIFT;
		size = data_len + (size & ~PAGE_MASK);
	}
	skb = alloc_skb_with_frags(size - data_len, data_len,
				   PAGE_ALLOC_COSTLY_ORDER,
				   &err, sk->sk_allocation);
	if (!skb)
		goto err;

	skb_put(skb, size - data_len);
	skb->data_len = data_len;
	skb->len = size;

	if (tcp_try_rmem_schedule(sk, skb, skb->truesize)) {
		NET_INC_STATS(sock_net(sk), LINUX_MIB_TCPRCVQDROP);
		goto err_free;
	}

	err = skb_copy_datagram_from_iter(skb, 0, &msg->msg_iter, size);
	if (err)
		goto err_free;

	TCP_SKB_CB(skb)->seq = tcp_sk(sk)->rcv_nxt;
	TCP_SKB_CB(skb)->end_seq = TCP_SKB_CB(skb)->seq + size;
	TCP_SKB_CB(skb)->ack_seq = tcp_sk(sk)->snd_una - 1;

	if (tcp_queue_rcv(sk, skb, &fragstolen)) {
		WARN_ON_ONCE(fragstolen); /* should not happen */
		__kfree_skb(skb);
	}
	return size;

err_free:
	kfree_skb(skb);
err:
	return err;

}

void tcp_data_ready(struct sock *sk)
{
	const struct tcp_sock *tp = tcp_sk(sk);
	int avail = tp->rcv_nxt - tp->copied_seq;

	if (avail < sk->sk_rcvlowat && !tcp_rmem_pressure(sk) &&
	    !sock_flag(sk, SOCK_DONE) &&
	    tcp_receive_window_now(tp) > inet_csk(sk)->icsk_ack.rcv_mss &&
	    !mptcp(tp))
		return;

	sk->sk_data_ready(sk);
}

static void tcp_data_queue(struct sock *sk, struct sk_buff *skb)
{
	struct tcp_sock *tp = tcp_sk(sk);
	bool fragstolen;
	int eaten;

	/* If no data is present, but a data_fin is in the options, we still
	 * have to call mptcp_queue_skb later on. */
	if (TCP_SKB_CB(skb)->seq == TCP_SKB_CB(skb)->end_seq &&
	    !(mptcp(tp) && mptcp_is_data_fin(skb))) {
		__kfree_skb(skb);
		return;
	}

	skb_dst_drop(skb);
	__skb_pull(skb, tcp_hdr(skb)->doff * 4);

	tp->rx_opt.dsack = 0;

	/*  Queue data for delivery to the user.
	 *  Packets in sequence go to the receive queue.
	 *  Out of sequence packets to the out_of_order_queue.
	 */
	if (TCP_SKB_CB(skb)->seq == tp->rcv_nxt) {
		if (tcp_receive_window_no_shrink(tp) == 0) {
			NET_INC_STATS(sock_net(sk), LINUX_MIB_TCPZEROWINDOWDROP);
			goto out_of_window;
		}

		/* Ok. In sequence. In window. */
queue_and_out:
		if (skb_queue_len(&sk->sk_receive_queue) == 0)
			sk_forced_mem_schedule(sk, skb->truesize);
		else if (tcp_try_rmem_schedule(sk, skb, skb->truesize)) {
			NET_INC_STATS(sock_net(sk), LINUX_MIB_TCPRCVQDROP);
			sk->sk_data_ready(sk);
			goto drop;
		}

		eaten = tcp_queue_rcv(sk, skb, &fragstolen);
		if (skb->len || mptcp_is_data_fin(skb))
			tcp_event_data_recv(sk, skb);
		if (TCP_SKB_CB(skb)->tcp_flags & TCPHDR_FIN)
			tcp_fin(sk);

		if (!RB_EMPTY_ROOT(&tp->out_of_order_queue)) {
			tcp_ofo_queue(sk);

			/* RFC5681. 4.2. SHOULD send immediate ACK, when
			 * gap in queue is filled.
			 */
			if (RB_EMPTY_ROOT(&tp->out_of_order_queue))
				inet_csk(sk)->icsk_ack.pending |= ICSK_ACK_NOW;
		}

		if (tp->rx_opt.num_sacks)
			tcp_sack_remove(tp);

		tcp_fast_path_check(sk);

		if (eaten > 0)
			kfree_skb_partial(skb, fragstolen);
		if (!sock_flag(sk, SOCK_DEAD) || mptcp(tp))
			/* MPTCP: we always have to call data_ready, because
			 * we may be about to receive a data-fin, which still
			 * must get queued.
			 */
			tcp_data_ready(sk);
		return;
	}

	if (!after(TCP_SKB_CB(skb)->end_seq, tp->rcv_nxt)) {
		tcp_rcv_spurious_retrans(sk, skb);
		/* A retransmit, 2nd most common case.  Force an immediate ack. */
		NET_INC_STATS(sock_net(sk), LINUX_MIB_DELAYEDACKLOST);
		tcp_dsack_set(sk, TCP_SKB_CB(skb)->seq, TCP_SKB_CB(skb)->end_seq);

out_of_window:
		tcp_enter_quickack_mode(sk, TCP_MAX_QUICKACKS);
		inet_csk_schedule_ack(sk);
drop:
		tcp_drop(sk, skb);
		return;
	}

	/* Out of window. F.e. zero window probe. */
	if (!before(TCP_SKB_CB(skb)->seq,
		    tp->rcv_nxt + tcp_receive_window_no_shrink(tp)))
		goto out_of_window;

	if (before(TCP_SKB_CB(skb)->seq, tp->rcv_nxt)) {
		/* Partial packet, seq < rcv_next < end_seq */
		tcp_dsack_set(sk, TCP_SKB_CB(skb)->seq, tp->rcv_nxt);

		/* If window is closed, drop tail of packet. But after
		 * remembering D-SACK for its head made in previous line.
		 */
		if (!tcp_receive_window_no_shrink(tp)) {
			NET_INC_STATS(sock_net(sk), LINUX_MIB_TCPZEROWINDOWDROP);
			goto out_of_window;
		}
		goto queue_and_out;
	}

	tcp_data_queue_ofo(sk, skb);
}

static struct sk_buff *tcp_skb_next(struct sk_buff *skb, struct sk_buff_head *list)
{
	if (list)
		return !skb_queue_is_last(list, skb) ? skb->next : NULL;

	return skb_rb_next(skb);
}

static struct sk_buff *tcp_collapse_one(struct sock *sk, struct sk_buff *skb,
					struct sk_buff_head *list,
					struct rb_root *root)
{
	struct sk_buff *next = tcp_skb_next(skb, list);

	if (list)
		__skb_unlink(skb, list);
	else
		rb_erase(&skb->rbnode, root);

	__kfree_skb(skb);
	NET_INC_STATS(sock_net(sk), LINUX_MIB_TCPRCVCOLLAPSED);

	return next;
}

/* Insert skb into rb tree, ordered by TCP_SKB_CB(skb)->seq */
void tcp_rbtree_insert(struct rb_root *root, struct sk_buff *skb)
{
	struct rb_node **p = &root->rb_node;
	struct rb_node *parent = NULL;
	struct sk_buff *skb1;

	while (*p) {
		parent = *p;
		skb1 = rb_to_skb(parent);
		if (before(TCP_SKB_CB(skb)->seq, TCP_SKB_CB(skb1)->seq))
			p = &parent->rb_left;
		else
			p = &parent->rb_right;
	}
	rb_link_node(&skb->rbnode, parent, p);
	rb_insert_color(&skb->rbnode, root);
}

/* Collapse contiguous sequence of skbs head..tail with
 * sequence numbers start..end.
 *
 * If tail is NULL, this means until the end of the queue.
 *
 * Segments with FIN/SYN are not collapsed (only because this
 * simplifies code)
 */
static void
tcp_collapse(struct sock *sk, struct sk_buff_head *list, struct rb_root *root,
	     struct sk_buff *head, struct sk_buff *tail, u32 start, u32 end)
{
	struct sk_buff *skb = head, *n;
	struct sk_buff_head tmp;
	bool end_of_skbs;

	/* First, check that queue is collapsible and find
	 * the point where collapsing can be useful.
	 */
restart:
	for (end_of_skbs = true; skb != NULL && skb != tail; skb = n) {
		n = tcp_skb_next(skb, list);

		/* No new bits? It is possible on ofo queue. */
		if (!before(start, TCP_SKB_CB(skb)->end_seq)) {
			skb = tcp_collapse_one(sk, skb, list, root);
			if (!skb)
				break;
			goto restart;
		}

		/* The first skb to collapse is:
		 * - not SYN/FIN and
		 * - bloated or contains data before "start" or
		 *   overlaps to the next one.
		 */
		if (!(TCP_SKB_CB(skb)->tcp_flags & (TCPHDR_SYN | TCPHDR_FIN)) &&
		    (tcp_win_from_space(sk, skb->truesize) > skb->len ||
		     before(TCP_SKB_CB(skb)->seq, start))) {
			end_of_skbs = false;
			break;
		}

		if (n && n != tail &&
		    TCP_SKB_CB(skb)->end_seq != TCP_SKB_CB(n)->seq) {
			end_of_skbs = false;
			break;
		}

		/* Decided to skip this, advance start seq. */
		start = TCP_SKB_CB(skb)->end_seq;
	}
	if (end_of_skbs ||
	    (TCP_SKB_CB(skb)->tcp_flags & (TCPHDR_SYN | TCPHDR_FIN)))
		return;

	__skb_queue_head_init(&tmp);

	while (before(start, end)) {
		int copy = min_t(int, SKB_MAX_ORDER(0, 0), end - start);
		struct sk_buff *nskb;

		nskb = alloc_skb(copy, GFP_ATOMIC);
		if (!nskb)
			break;

		memcpy(nskb->cb, skb->cb, sizeof(skb->cb));
#ifdef CONFIG_TLS_DEVICE
		nskb->decrypted = skb->decrypted;
#endif
		TCP_SKB_CB(nskb)->seq = TCP_SKB_CB(nskb)->end_seq = start;
		if (list)
			__skb_queue_before(list, skb, nskb);
		else
			__skb_queue_tail(&tmp, nskb); /* defer rbtree insertion */
		skb_set_owner_r(nskb, sk);

		/* Copy data, releasing collapsed skbs. */
		while (copy > 0) {
			int offset = start - TCP_SKB_CB(skb)->seq;
			int size = TCP_SKB_CB(skb)->end_seq - start;

			BUG_ON(offset < 0);
			if (size > 0) {
				size = min(copy, size);
				if (skb_copy_bits(skb, offset, skb_put(nskb, size), size))
					BUG();
				TCP_SKB_CB(nskb)->end_seq += size;
				copy -= size;
				start += size;
			}
			if (!before(start, TCP_SKB_CB(skb)->end_seq)) {
				skb = tcp_collapse_one(sk, skb, list, root);
				if (!skb ||
				    skb == tail ||
				    (TCP_SKB_CB(skb)->tcp_flags & (TCPHDR_SYN | TCPHDR_FIN)))
					goto end;
#ifdef CONFIG_TLS_DEVICE
				if (skb->decrypted != nskb->decrypted)
					goto end;
#endif
			}
		}
	}
end:
	skb_queue_walk_safe(&tmp, skb, n)
		tcp_rbtree_insert(root, skb);
}

/* Collapse ofo queue. Algorithm: select contiguous sequence of skbs
 * and tcp_collapse() them until all the queue is collapsed.
 */
static void tcp_collapse_ofo_queue(struct sock *sk)
{
	struct tcp_sock *tp = tcp_sk(sk);
	u32 range_truesize, sum_tiny = 0;
	struct sk_buff *skb, *head;
	u32 start, end;

	skb = skb_rb_first(&tp->out_of_order_queue);
new_range:
	if (!skb) {
		tp->ooo_last_skb = skb_rb_last(&tp->out_of_order_queue);
		return;
	}
	start = TCP_SKB_CB(skb)->seq;
	end = TCP_SKB_CB(skb)->end_seq;
	range_truesize = skb->truesize;

	for (head = skb;;) {
		skb = skb_rb_next(skb);

		/* Range is terminated when we see a gap or when
		 * we are at the queue end.
		 */
		if (!skb ||
		    after(TCP_SKB_CB(skb)->seq, end) ||
		    before(TCP_SKB_CB(skb)->end_seq, start)) {
			/* Do not attempt collapsing tiny skbs */
			if (range_truesize != head->truesize ||
			    end - start >= SKB_WITH_OVERHEAD(SK_MEM_QUANTUM)) {
				tcp_collapse(sk, NULL, &tp->out_of_order_queue,
					     head, skb, start, end);
			} else {
				sum_tiny += range_truesize;
				if (sum_tiny > sk->sk_rcvbuf >> 3)
					return;
			}
			goto new_range;
		}

		range_truesize += skb->truesize;
		if (unlikely(before(TCP_SKB_CB(skb)->seq, start)))
			start = TCP_SKB_CB(skb)->seq;
		if (after(TCP_SKB_CB(skb)->end_seq, end))
			end = TCP_SKB_CB(skb)->end_seq;
	}
}

/*
 * Clean the out-of-order queue to make room.
 * We drop high sequences packets to :
 * 1) Let a chance for holes to be filled.
 * 2) not add too big latencies if thousands of packets sit there.
 *    (But if application shrinks SO_RCVBUF, we could still end up
 *     freeing whole queue here)
 * 3) Drop at least 12.5 % of sk_rcvbuf to avoid malicious attacks.
 *
 * Return true if queue has shrunk.
 */
static bool tcp_prune_ofo_queue(struct sock *sk)
{
	struct tcp_sock *tp = tcp_sk(sk);
	struct rb_node *node, *prev;
	int goal;

	if (RB_EMPTY_ROOT(&tp->out_of_order_queue))
		return false;

	NET_INC_STATS(sock_net(sk), LINUX_MIB_OFOPRUNED);
	goal = sk->sk_rcvbuf >> 3;
	node = &tp->ooo_last_skb->rbnode;
	do {
		prev = rb_prev(node);
		rb_erase(node, &tp->out_of_order_queue);
		goal -= rb_to_skb(node)->truesize;
		tcp_drop(sk, rb_to_skb(node));
		if (!prev || goal <= 0) {
			sk_mem_reclaim(sk);
			if (atomic_read(&sk->sk_rmem_alloc) <= sk->sk_rcvbuf &&
			    !tcp_under_memory_pressure(sk))
				break;
			goal = sk->sk_rcvbuf >> 3;
		}
		node = prev;
	} while (node);
	tp->ooo_last_skb = rb_to_skb(prev);

	/* Reset SACK state.  A conforming SACK implementation will
	 * do the same at a timeout based retransmit.  When a connection
	 * is in a sad state like this, we care only about integrity
	 * of the connection not performance.
	 */
	if (tp->rx_opt.sack_ok)
		tcp_sack_reset(&tp->rx_opt);
	return true;
}

/* Reduce allocated memory if we can, trying to get
 * the socket within its memory limits again.
 *
 * Return less than zero if we should start dropping frames
 * until the socket owning process reads some of the data
 * to stabilize the situation.
 */
static int tcp_prune_queue(struct sock *sk)
{
	struct tcp_sock *tp = tcp_sk(sk);

	NET_INC_STATS(sock_net(sk), LINUX_MIB_PRUNECALLED);

	if (atomic_read(&sk->sk_rmem_alloc) >= sk->sk_rcvbuf)
		tcp_clamp_window(sk);
	else if (tcp_under_memory_pressure(sk))
		tp->rcv_ssthresh = min(tp->rcv_ssthresh, 4U * tp->advmss);

	if (atomic_read(&sk->sk_rmem_alloc) <= sk->sk_rcvbuf)
		return 0;

	tcp_collapse_ofo_queue(sk);
	if (!skb_queue_empty(&sk->sk_receive_queue))
		tcp_collapse(sk, &sk->sk_receive_queue, NULL,
			     skb_peek(&sk->sk_receive_queue),
			     NULL,
			     tp->copied_seq, tp->rcv_nxt);
	sk_mem_reclaim(sk);

	if (atomic_read(&sk->sk_rmem_alloc) <= sk->sk_rcvbuf)
		return 0;

	/* Collapsing did not help, destructive actions follow.
	 * This must not ever occur. */

	tcp_prune_ofo_queue(sk);

	if (atomic_read(&sk->sk_rmem_alloc) <= sk->sk_rcvbuf)
		return 0;

	/* If we are really being abused, tell the caller to silently
	 * drop receive data on the floor.  It will get retransmitted
	 * and hopefully then we'll have sufficient space.
	 */
	NET_INC_STATS(sock_net(sk), LINUX_MIB_RCVPRUNED);

	/* Massive buffer overcommit. */
	tp->pred_flags = 0;
	return -1;
}

bool tcp_should_expand_sndbuf(const struct sock *sk)
{
	const struct tcp_sock *tp = tcp_sk(sk);

	/* If the user specified a specific send buffer setting, do
	 * not modify it.
	 */
	if (sk->sk_userlocks & SOCK_SNDBUF_LOCK)
		return false;

	/* If we are under global TCP memory pressure, do not expand.  */
	if (tcp_under_memory_pressure(sk))
		return false;

	/* If we are under soft global TCP memory pressure, do not expand.  */
	if (sk_memory_allocated(sk) >= sk_prot_mem_limits(sk, 0))
		return false;

	/* If we filled the congestion window, do not expand.  */
	if (tcp_packets_in_flight(tp) >= tp->snd_cwnd)
		return false;

	return true;
}

/* When incoming ACK allowed to free some skb from write_queue,
 * we remember this event in flag SOCK_QUEUE_SHRUNK and wake up socket
 * on the exit from tcp input handler.
 *
 * PROBLEM: sndbuf expansion does not work well with largesend.
 */
static void tcp_new_space(struct sock *sk)
{
	struct tcp_sock *tp = tcp_sk(sk);

	if (tp->ops->should_expand_sndbuf(sk)) {
		tcp_sndbuf_expand(sk);
		tp->snd_cwnd_stamp = tcp_jiffies32;
	}

	sk->sk_write_space(sk);
}

/* Caller made space either from:
 * 1) Freeing skbs in rtx queues (after tp->snd_una has advanced)
 * 2) Sent skbs from output queue (and thus advancing tp->snd_nxt)
 *
 * We might be able to generate EPOLLOUT to the application if:
 * 1) Space consumed in output/rtx queues is below sk->sk_sndbuf/2
 * 2) notsent amount (tp->write_seq - tp->snd_nxt) became
 *    small enough that tcp_stream_memory_free() decides it
 *    is time to generate EPOLLOUT.
 */
void tcp_check_space(struct sock *sk)
{
	if (sock_flag(sk, SOCK_QUEUE_SHRUNK)) {
		sock_reset_flag(sk, SOCK_QUEUE_SHRUNK);
		/* pairs with tcp_poll() */
		smp_mb();
		if (mptcp(tcp_sk(sk)) ||
		    (sk->sk_socket &&
		     test_bit(SOCK_NOSPACE, &sk->sk_socket->flags))) {
			tcp_new_space(sk);
			if (sk->sk_socket && !test_bit(SOCK_NOSPACE, &sk->sk_socket->flags))
				tcp_chrono_stop(sk, TCP_CHRONO_SNDBUF_LIMITED);
		}
	}
}

static inline void tcp_data_snd_check(struct sock *sk)
{
	tcp_push_pending_frames(sk);
	tcp_check_space(sk);
}

/*
 * Check if sending an ack is needed.
 */
static void __tcp_ack_snd_check(struct sock *sk, int ofo_possible)
{
	struct tcp_sock *tp = tcp_sk(sk);
	unsigned long rtt, delay;
	struct sock *meta_sk = mptcp(tp) ? mptcp_meta_sk(sk) : sk;
	struct tcp_sock *meta_tp = tcp_sk(meta_sk);

	    /* More than one full frame received... */
	if (((tp->rcv_nxt - tp->rcv_wup) > inet_csk(sk)->icsk_ack.rcv_mss &&
	     /* ... and right edge of window advances far enough.
	      * (tcp_recvmsg() will send ACK otherwise).
	      * If application uses SO_RCVLOWAT, we want send ack now if
	      * we have not received enough bytes to satisfy the condition.
	      */
	    (meta_tp->rcv_nxt - meta_tp->copied_seq < meta_sk->sk_rcvlowat ||
	     tp->ops->__select_window(sk) >= tp->rcv_wnd)) ||
	    /* We ACK each frame or... */
	    tcp_in_quickack_mode(sk) ||
	    /* Protocol state mandates a one-time immediate ACK */
	    inet_csk(sk)->icsk_ack.pending & ICSK_ACK_NOW) {
send_now:
		tcp_send_ack(sk);
		return;
	}

	if (!ofo_possible || RB_EMPTY_ROOT(&tp->out_of_order_queue)) {
		tcp_send_delayed_ack(sk);
		return;
	}

	if (!tcp_is_sack(tp) ||
	    tp->compressed_ack >= READ_ONCE(sock_net(sk)->ipv4.sysctl_tcp_comp_sack_nr))
		goto send_now;

	if (tp->compressed_ack_rcv_nxt != tp->rcv_nxt) {
		tp->compressed_ack_rcv_nxt = tp->rcv_nxt;
		if (tp->compressed_ack > TCP_FASTRETRANS_THRESH)
			NET_ADD_STATS(sock_net(sk), LINUX_MIB_TCPACKCOMPRESSED,
				      tp->compressed_ack - TCP_FASTRETRANS_THRESH);
		tp->compressed_ack = 0;
	}

	if (++tp->compressed_ack <= TCP_FASTRETRANS_THRESH)
		goto send_now;

	if (hrtimer_is_queued(&tp->compressed_ack_timer))
		return;

	/* compress ack timer : 5 % of rtt, but no more than tcp_comp_sack_delay_ns */

	rtt = tp->rcv_rtt_est.rtt_us;
	if (tp->srtt_us && tp->srtt_us < rtt)
		rtt = tp->srtt_us;

	delay = min_t(unsigned long,
		      READ_ONCE(sock_net(sk)->ipv4.sysctl_tcp_comp_sack_delay_ns),
		      rtt * (NSEC_PER_USEC >> 3)/20);
	sock_hold(sk);
	hrtimer_start(&tp->compressed_ack_timer, ns_to_ktime(delay),
		      HRTIMER_MODE_REL_PINNED_SOFT);
}

static inline void tcp_ack_snd_check(struct sock *sk)
{
	if (!inet_csk_ack_scheduled(sk)) {
		/* We sent a data segment already. */
		return;
	}
	__tcp_ack_snd_check(sk, 1);
}

/*
 *	This routine is only called when we have urgent data
 *	signaled. Its the 'slow' part of tcp_urg. It could be
 *	moved inline now as tcp_urg is only called from one
 *	place. We handle URGent data wrong. We have to - as
 *	BSD still doesn't use the correction from RFC961.
 *	For 1003.1g we should support a new option TCP_STDURG to permit
 *	either form (or just set the sysctl tcp_stdurg).
 */

static void tcp_check_urg(struct sock *sk, const struct tcphdr *th)
{
	struct tcp_sock *tp = tcp_sk(sk);
	u32 ptr = ntohs(th->urg_ptr);

	if (ptr && !READ_ONCE(sock_net(sk)->ipv4.sysctl_tcp_stdurg))
		ptr--;
	ptr += ntohl(th->seq);

	/* Ignore urgent data that we've already seen and read. */
	if (after(tp->copied_seq, ptr))
		return;

	/* Do not replay urg ptr.
	 *
	 * NOTE: interesting situation not covered by specs.
	 * Misbehaving sender may send urg ptr, pointing to segment,
	 * which we already have in ofo queue. We are not able to fetch
	 * such data and will stay in TCP_URG_NOTYET until will be eaten
	 * by recvmsg(). Seems, we are not obliged to handle such wicked
	 * situations. But it is worth to think about possibility of some
	 * DoSes using some hypothetical application level deadlock.
	 */
	if (before(ptr, tp->rcv_nxt))
		return;

	/* Do we already have a newer (or duplicate) urgent pointer? */
	if (tp->urg_data && !after(ptr, tp->urg_seq))
		return;

	/* Tell the world about our new urgent pointer. */
	sk_send_sigurg(sk);

	/* We may be adding urgent data when the last byte read was
	 * urgent. To do this requires some care. We cannot just ignore
	 * tp->copied_seq since we would read the last urgent byte again
	 * as data, nor can we alter copied_seq until this data arrives
	 * or we break the semantics of SIOCATMARK (and thus sockatmark())
	 *
	 * NOTE. Double Dutch. Rendering to plain English: author of comment
	 * above did something sort of 	send("A", MSG_OOB); send("B", MSG_OOB);
	 * and expect that both A and B disappear from stream. This is _wrong_.
	 * Though this happens in BSD with high probability, this is occasional.
	 * Any application relying on this is buggy. Note also, that fix "works"
	 * only in this artificial test. Insert some normal data between A and B and we will
	 * decline of BSD again. Verdict: it is better to remove to trap
	 * buggy users.
	 */
	if (tp->urg_seq == tp->copied_seq && tp->urg_data &&
	    !sock_flag(sk, SOCK_URGINLINE) && tp->copied_seq != tp->rcv_nxt) {
		struct sk_buff *skb = skb_peek(&sk->sk_receive_queue);
		tp->copied_seq++;
		if (skb && !before(tp->copied_seq, TCP_SKB_CB(skb)->end_seq)) {
			__skb_unlink(skb, &sk->sk_receive_queue);
			__kfree_skb(skb);
		}
	}

	tp->urg_data = TCP_URG_NOTYET;
	WRITE_ONCE(tp->urg_seq, ptr);

	/* Disable header prediction. */
	tp->pred_flags = 0;
}

/* This is the 'fast' part of urgent handling. */
static void tcp_urg(struct sock *sk, struct sk_buff *skb, const struct tcphdr *th)
{
	struct tcp_sock *tp = tcp_sk(sk);

	/* MPTCP urgent data is not yet supported */
	if (mptcp(tp))
		return;

	/* Check if we get a new urgent pointer - normally not. */
	if (th->urg)
		tcp_check_urg(sk, th);

	/* Do we wait for any urgent data? - normally not... */
	if (tp->urg_data == TCP_URG_NOTYET) {
		u32 ptr = tp->urg_seq - ntohl(th->seq) + (th->doff * 4) -
			  th->syn;

		/* Is the urgent pointer pointing into this packet? */
		if (ptr < skb->len) {
			u8 tmp;
			if (skb_copy_bits(skb, ptr, &tmp, 1))
				BUG();
			tp->urg_data = TCP_URG_VALID | tmp;
			if (!sock_flag(sk, SOCK_DEAD))
				sk->sk_data_ready(sk);
		}
	}
}

/* Accept RST for rcv_nxt - 1 after a FIN.
 * When tcp connections are abruptly terminated from Mac OSX (via ^C), a
 * FIN is sent followed by a RST packet. The RST is sent with the same
 * sequence number as the FIN, and thus according to RFC 5961 a challenge
 * ACK should be sent. However, Mac OSX rate limits replies to challenge
 * ACKs on the closed socket. In addition middleboxes can drop either the
 * challenge ACK or a subsequent RST.
 */
static bool tcp_reset_check(const struct sock *sk, const struct sk_buff *skb)
{
	struct tcp_sock *tp = tcp_sk(sk);

	return unlikely(TCP_SKB_CB(skb)->seq == (tp->rcv_nxt - 1) &&
			(1 << sk->sk_state) & (TCPF_CLOSE_WAIT | TCPF_LAST_ACK |
					       TCPF_CLOSING));
}

/* Does PAWS and seqno based validation of an incoming segment, flags will
 * play significant role here.
 */
static bool tcp_validate_incoming(struct sock *sk, struct sk_buff *skb,
				  const struct tcphdr *th, int syn_inerr)
{
	struct tcp_sock *tp = tcp_sk(sk);
	bool rst_seq_match = false;

	/* RFC1323: H1. Apply PAWS check first. */
	if (tcp_fast_parse_options(sock_net(sk), skb, th, tp) &&
	    tp->rx_opt.saw_tstamp &&
	    tcp_paws_discard(sk, skb)) {
		if (!th->rst) {
			NET_INC_STATS(sock_net(sk), LINUX_MIB_PAWSESTABREJECTED);
			if (!tcp_oow_rate_limited(sock_net(sk), skb,
						  LINUX_MIB_TCPACKSKIPPEDPAWS,
						  &tp->last_oow_ack_time))
				tcp_send_dupack(sk, skb);
			goto discard;
		}
		/* Reset is accepted even if it did not pass PAWS. */
	}

	/* Step 1: check sequence number */
	if (!tcp_sequence(tp, TCP_SKB_CB(skb)->seq, TCP_SKB_CB(skb)->end_seq)) {
		/* RFC793, page 37: "In all states except SYN-SENT, all reset
		 * (RST) segments are validated by checking their SEQ-fields."
		 * And page 69: "If an incoming segment is not acceptable,
		 * an acknowledgment should be sent in reply (unless the RST
		 * bit is set, if so drop the segment and return)".
		 */
		if (!th->rst) {
			if (th->syn)
				goto syn_challenge;
			if (!tcp_oow_rate_limited(sock_net(sk), skb,
						  LINUX_MIB_TCPACKSKIPPEDSEQ,
						  &tp->last_oow_ack_time))
				tcp_send_dupack(sk, skb);
		} else if (tcp_reset_check(sk, skb)) {
			tcp_reset(sk);
		}
		goto discard;
	}

	/* Step 2: check RST bit */
	if (th->rst) {
		/* RFC 5961 3.2 (extend to match against (RCV.NXT - 1) after a
		 * FIN and SACK too if available):
		 * If seq num matches RCV.NXT or (RCV.NXT - 1) after a FIN, or
		 * the right-most SACK block,
		 * then
		 *     RESET the connection
		 * else
		 *     Send a challenge ACK
		 */
		if (TCP_SKB_CB(skb)->seq == tp->rcv_nxt ||
		    tcp_reset_check(sk, skb)) {
			rst_seq_match = true;
		} else if (tcp_is_sack(tp) && tp->rx_opt.num_sacks > 0) {
			struct tcp_sack_block *sp = &tp->selective_acks[0];
			int max_sack = sp[0].end_seq;
			int this_sack;

			for (this_sack = 1; this_sack < tp->rx_opt.num_sacks;
			     ++this_sack) {
				max_sack = after(sp[this_sack].end_seq,
						 max_sack) ?
					sp[this_sack].end_seq : max_sack;
			}

			if (TCP_SKB_CB(skb)->seq == max_sack)
				rst_seq_match = true;
		}

		if (rst_seq_match)
			tcp_reset(sk);
		else {
			/* Disable TFO if RST is out-of-order
			 * and no data has been received
			 * for current active TFO socket
			 */
			if (tp->syn_fastopen && !tp->data_segs_in &&
			    sk->sk_state == TCP_ESTABLISHED)
				tcp_fastopen_active_disable(sk);
			tcp_send_challenge_ack(sk, skb);
		}
		goto discard;
	}

	/* step 3: check security and precedence [ignored] */

	/* step 4: Check for a SYN
	 * RFC 5961 4.2 : Send a challenge ack
	 */
	if (th->syn) {
syn_challenge:
		if (syn_inerr)
			TCP_INC_STATS(sock_net(sk), TCP_MIB_INERRS);
		NET_INC_STATS(sock_net(sk), LINUX_MIB_TCPSYNCHALLENGE);
		tcp_send_challenge_ack(sk, skb);
		goto discard;
	}

	/* If valid: post process the received MPTCP options. */
	if (mptcp(tp) && mptcp_handle_options(sk, th, skb))
		goto discard;

	return true;

discard:
	if (mptcp(tp))
		mptcp_reset_mopt(tp);
	tcp_drop(sk, skb);
	return false;
}

/*
 *	TCP receive function for the ESTABLISHED state.
 *
 *	It is split into a fast path and a slow path. The fast path is
 * 	disabled when:
 *	- A zero window was announced from us - zero window probing
 *        is only handled properly in the slow path.
 *	- Out of order segments arrived.
 *	- Urgent data is expected.
 *	- There is no buffer space left
 *	- Unexpected TCP flags/window values/header lengths are received
 *	  (detected by checking the TCP header against pred_flags)
 *	- Data is sent in both directions. Fast path only supports pure senders
 *	  or pure receivers (this means either the sequence number or the ack
 *	  value must stay constant)
 *	- Unexpected TCP option.
 *
 *	When these conditions are not satisfied it drops into a standard
 *	receive procedure patterned after RFC793 to handle all cases.
 *	The first three cases are guaranteed by proper pred_flags setting,
 *	the rest is checked inline. Fast processing is turned on in
 *	tcp_data_queue when everything is OK.
 */
void tcp_rcv_established(struct sock *sk, struct sk_buff *skb)
{
	const struct tcphdr *th = (const struct tcphdr *)skb->data;
	struct tcp_sock *tp = tcp_sk(sk);
	unsigned int len = skb->len;

	/* TCP congestion window tracking */
	trace_tcp_probe(sk, skb);

	tcp_mstamp_refresh(tp);
	if (unlikely(!sk->sk_rx_dst))
		inet_csk(sk)->icsk_af_ops->sk_rx_dst_set(sk, skb);
	/*
	 *	Header prediction.
	 *	The code loosely follows the one in the famous
	 *	"30 instruction TCP receive" Van Jacobson mail.
	 *
	 *	Van's trick is to deposit buffers into socket queue
	 *	on a device interrupt, to call tcp_recv function
	 *	on the receive process context and checksum and copy
	 *	the buffer to user space. smart...
	 *
	 *	Our current scheme is not silly either but we take the
	 *	extra cost of the net_bh soft interrupt processing...
	 *	We do checksum and copy also but from device to kernel.
	 */

	tp->rx_opt.saw_tstamp = 0;

	/* MPTCP: force slowpath. */
	if (mptcp(tp))
		goto slow_path;

	/*	pred_flags is 0xS?10 << 16 + snd_wnd
	 *	if header_prediction is to be made
	 *	'S' will always be tp->tcp_header_len >> 2
	 *	'?' will be 0 for the fast path, otherwise pred_flags is 0 to
	 *  turn it off	(when there are holes in the receive
	 *	 space for instance)
	 *	PSH flag is ignored.
	 */

	if ((tcp_flag_word(th) & TCP_HP_BITS) == tp->pred_flags &&
	    TCP_SKB_CB(skb)->seq == tp->rcv_nxt &&
	    !after(TCP_SKB_CB(skb)->ack_seq, tp->snd_nxt)) {
		int tcp_header_len = tp->tcp_header_len;

		/* Timestamp header prediction: tcp_header_len
		 * is automatically equal to th->doff*4 due to pred_flags
		 * match.
		 */

		/* Check timestamp */
		if (tcp_header_len == sizeof(struct tcphdr) + TCPOLEN_TSTAMP_ALIGNED) {
			/* No? Slow path! */
			if (!tcp_parse_aligned_timestamp(tp, th))
				goto slow_path;

			/* If PAWS failed, check it more carefully in slow path */
			if ((s32)(tp->rx_opt.rcv_tsval - tp->rx_opt.ts_recent) < 0)
				goto slow_path;

			/* DO NOT update ts_recent here, if checksum fails
			 * and timestamp was corrupted part, it will result
			 * in a hung connection since we will drop all
			 * future packets due to the PAWS test.
			 */
		}

		if (len <= tcp_header_len) {
			/* Bulk data transfer: sender */
			if (len == tcp_header_len) {
				/* Predicted packet is in window by definition.
				 * seq == rcv_nxt and rcv_wup <= rcv_nxt.
				 * Hence, check seq<=rcv_wup reduces to:
				 */
				if (tcp_header_len ==
				    (sizeof(struct tcphdr) + TCPOLEN_TSTAMP_ALIGNED) &&
				    tp->rcv_nxt == tp->rcv_wup)
					tcp_store_ts_recent(tp);

				/* We know that such packets are checksummed
				 * on entry.
				 */
				tcp_ack(sk, skb, 0);
				__kfree_skb(skb);
				tcp_data_snd_check(sk);
				/* When receiving pure ack in fast path, update
				 * last ts ecr directly instead of calling
				 * tcp_rcv_rtt_measure_ts()
				 */
				tp->rcv_rtt_last_tsecr = tp->rx_opt.rcv_tsecr;
				return;
			} else { /* Header too small */
				TCP_INC_STATS(sock_net(sk), TCP_MIB_INERRS);
				goto discard;
			}
		} else {
			int eaten = 0;
			bool fragstolen = false;

			if (tcp_checksum_complete(skb))
				goto csum_error;

			if ((int)skb->truesize > sk->sk_forward_alloc)
				goto step5;

			/* Predicted packet is in window by definition.
			 * seq == rcv_nxt and rcv_wup <= rcv_nxt.
			 * Hence, check seq<=rcv_wup reduces to:
			 */
			if (tcp_header_len ==
			    (sizeof(struct tcphdr) + TCPOLEN_TSTAMP_ALIGNED) &&
			    tp->rcv_nxt == tp->rcv_wup)
				tcp_store_ts_recent(tp);

			tcp_rcv_rtt_measure_ts(sk, skb);

			NET_INC_STATS(sock_net(sk), LINUX_MIB_TCPHPHITS);

			/* Bulk data transfer: receiver */
			__skb_pull(skb, tcp_header_len);
			eaten = tcp_queue_rcv(sk, skb, &fragstolen);

			tcp_event_data_recv(sk, skb);

			if (TCP_SKB_CB(skb)->ack_seq != tp->snd_una) {
				/* Well, only one small jumplet in fast path... */
				tcp_ack(sk, skb, FLAG_DATA);
				tcp_data_snd_check(sk);
				if (!inet_csk_ack_scheduled(sk))
					goto no_ack;
			} else {
				tcp_update_wl(tp, TCP_SKB_CB(skb)->seq);
			}

			__tcp_ack_snd_check(sk, 0);
no_ack:
			if (eaten)
				kfree_skb_partial(skb, fragstolen);
			tcp_data_ready(sk);
			return;
		}
	}

slow_path:
	if (len < (th->doff << 2) || tcp_checksum_complete(skb))
		goto csum_error;

	if (!th->ack && !th->rst && !th->syn)
		goto discard;

	/*
	 *	Standard slow path.
	 */

	if (!tcp_validate_incoming(sk, skb, th, 1))
		return;

step5:
	if (tcp_ack(sk, skb, FLAG_SLOWPATH | FLAG_UPDATE_TS_RECENT) < 0)
		goto discard;

	tcp_rcv_rtt_measure_ts(sk, skb);

	/* Process urgent data. */
	tcp_urg(sk, skb, th);

	/* step 7: process the segment text */
	tcp_data_queue(sk, skb);

	tcp_data_snd_check(sk);
	tcp_ack_snd_check(sk);
	return;

csum_error:
	TCP_INC_STATS(sock_net(sk), TCP_MIB_CSUMERRORS);
	TCP_INC_STATS(sock_net(sk), TCP_MIB_INERRS);

discard:
	tcp_drop(sk, skb);
}
EXPORT_SYMBOL(tcp_rcv_established);

void tcp_init_transfer(struct sock *sk, int bpf_op)
{
	struct inet_connection_sock *icsk = inet_csk(sk);
	struct tcp_sock *tp = tcp_sk(sk);

	tcp_mtup_init(sk);
	icsk->icsk_af_ops->rebuild_header(sk);
	tcp_init_metrics(sk);

	/* Initialize the congestion window to start the transfer.
	 * Cut cwnd down to 1 per RFC5681 if SYN or SYN-ACK has been
	 * retransmitted. In light of RFC6298 more aggressive 1sec
	 * initRTO, we only reset cwnd when more than 1 SYN/SYN-ACK
	 * retransmission has occurred.
	 */
	if (tp->total_retrans > 1 && tp->undo_marker)
		tp->snd_cwnd = 1;
	else
		tp->snd_cwnd = tcp_init_cwnd(tp, __sk_dst_get(sk));
	tp->snd_cwnd_stamp = tcp_jiffies32;

	tcp_call_bpf(sk, bpf_op, 0, NULL);
	tcp_init_congestion_control(sk);
	tcp_sk(sk)->ops->init_buffer_space(sk);
}

void tcp_finish_connect(struct sock *sk, struct sk_buff *skb)
{
	struct tcp_sock *tp = tcp_sk(sk);
	struct inet_connection_sock *icsk = inet_csk(sk);

	tcp_set_state(sk, TCP_ESTABLISHED);
	icsk->icsk_ack.lrcvtime = tcp_jiffies32;

	if (skb) {
		icsk->icsk_af_ops->sk_rx_dst_set(sk, skb);
		security_inet_conn_established(sk, skb);
		sk_mark_napi_id(sk, skb);
	}

	tcp_init_transfer(sk, BPF_SOCK_OPS_ACTIVE_ESTABLISHED_CB);

	/* Prevent spurious tcp_cwnd_restart() on first data
	 * packet.
	 */
	tp->lsndtime = tcp_jiffies32;

	if (sock_flag(sk, SOCK_KEEPOPEN))
		inet_csk_reset_keepalive_timer(sk, keepalive_time_when(tp));

	if (!tp->rx_opt.snd_wscale)
		__tcp_fast_path_on(tp, tp->snd_wnd);
	else
		tp->pred_flags = 0;
}

static bool tcp_rcv_fastopen_synack(struct sock *sk, struct sk_buff *synack,
				    struct tcp_fastopen_cookie *cookie)
{
	struct tcp_sock *tp = tcp_sk(sk);
	struct sk_buff *data = NULL;
	u16 mss = tp->rx_opt.mss_clamp, try_exp = 0;
	bool syn_drop = false;

	if (tp->syn_data) {
		if (mptcp(tp))
			data = tcp_write_queue_head(mptcp_meta_sk(sk));
		else
			data = tcp_rtx_queue_head(sk);
	}

	if (mss == tp->rx_opt.user_mss) {
		struct tcp_options_received opt;

		/* Get original SYNACK MSS value if user MSS sets mss_clamp */
		tcp_clear_options(&opt);
		opt.user_mss = opt.mss_clamp = 0;
		tcp_parse_options(sock_net(sk), synack, &opt, NULL, 0, NULL, NULL);
		mss = opt.mss_clamp;
	}

	if (!tp->syn_fastopen) {
		/* Ignore an unsolicited cookie */
		cookie->len = -1;
	} else if (tp->total_retrans) {
		/* SYN timed out and the SYN-ACK neither has a cookie nor
		 * acknowledges data. Presumably the remote received only
		 * the retransmitted (regular) SYNs: either the original
		 * SYN-data or the corresponding SYN-ACK was dropped.
		 */
		syn_drop = (cookie->len < 0 && data);
	} else if (cookie->len < 0 && !tp->syn_data) {
		/* We requested a cookie but didn't get it. If we did not use
		 * the (old) exp opt format then try so next time (try_exp=1).
		 * Otherwise we go back to use the RFC7413 opt (try_exp=2).
		 */
		try_exp = tp->syn_fastopen_exp ? 2 : 1;
	}

	tcp_fastopen_cache_set(sk, mss, cookie, syn_drop, try_exp);

	/* In mptcp case, we do not rely on "retransmit", but instead on
	 * "transmit", because if fastopen data is not acked, the retransmission
	 * becomes the first MPTCP data (see mptcp_rcv_synsent_fastopen).
	 */
	if (data && !mptcp(tp)) { /* Retransmit unacked data in SYN */
		skb_rbtree_walk_from(data) {
			if (__tcp_retransmit_skb(sk, data, 1))
				break;
		}
		tcp_rearm_rto(sk);
		NET_INC_STATS(sock_net(sk),
				LINUX_MIB_TCPFASTOPENACTIVEFAIL);
		return true;
	}
	tp->syn_data_acked = tp->syn_data;
	if (tp->syn_data_acked) {
		NET_INC_STATS(sock_net(sk), LINUX_MIB_TCPFASTOPENACTIVE);
		/* SYN-data is counted as two separate packets in tcp_ack() */
		if (tp->delivered > 1)
			--tp->delivered;
	}

	tcp_fastopen_add_skb(sk, synack);

	return false;
}

static void smc_check_reset_syn(struct tcp_sock *tp)
{
#if IS_ENABLED(CONFIG_SMC)
	if (static_branch_unlikely(&tcp_have_smc)) {
		if (tp->syn_smc && !tp->rx_opt.smc_ok)
			tp->syn_smc = 0;
	}
#endif
}

static void tcp_try_undo_spurious_syn(struct sock *sk)
{
	struct tcp_sock *tp = tcp_sk(sk);
	u32 syn_stamp;

	/* undo_marker is set when SYN or SYNACK times out. The timeout is
	 * spurious if the ACK's timestamp option echo value matches the
	 * original SYN timestamp.
	 */
	syn_stamp = tp->retrans_stamp;
	if (tp->undo_marker && syn_stamp && tp->rx_opt.saw_tstamp &&
	    syn_stamp == tp->rx_opt.rcv_tsecr)
		tp->undo_marker = 0;
}

static int tcp_rcv_synsent_state_process(struct sock *sk, struct sk_buff *skb,
					 const struct tcphdr *th)
{
	struct inet_connection_sock *icsk = inet_csk(sk);
	struct tcp_sock *tp = tcp_sk(sk);
	struct tcp_fastopen_cookie foc = { .len = -1 };
	int saved_clamp = tp->rx_opt.mss_clamp;
	struct mptcp_options_received mopt;
	bool fastopen_fail;

	mptcp_init_mp_opt(&mopt);

	tcp_parse_options(sock_net(sk), skb, &tp->rx_opt,
			  mptcp(tp) ? &tp->mptcp->rx_opt : &mopt, 0, &foc, tp);
	if (tp->rx_opt.saw_tstamp && tp->rx_opt.rcv_tsecr)
		tp->rx_opt.rcv_tsecr -= tp->tsoffset;

	if (th->ack) {
		/* rfc793:
		 * "If the state is SYN-SENT then
		 *    first check the ACK bit
		 *      If the ACK bit is set
		 *	  If SEG.ACK =< ISS, or SEG.ACK > SND.NXT, send
		 *        a reset (unless the RST bit is set, if so drop
		 *        the segment and return)"
		 */
		if (!after(TCP_SKB_CB(skb)->ack_seq, tp->snd_una) ||
		    after(TCP_SKB_CB(skb)->ack_seq, tp->snd_nxt))
			goto reset_and_undo;

		if (tp->rx_opt.saw_tstamp && tp->rx_opt.rcv_tsecr &&
		    !between(tp->rx_opt.rcv_tsecr, tp->retrans_stamp,
			     tcp_time_stamp(tp))) {
			NET_INC_STATS(sock_net(sk),
					LINUX_MIB_PAWSACTIVEREJECTED);
			goto reset_and_undo;
		}

		/* Now ACK is acceptable.
		 *
		 * "If the RST bit is set
		 *    If the ACK was acceptable then signal the user "error:
		 *    connection reset", drop the segment, enter CLOSED state,
		 *    delete TCB, and return."
		 */

		if (th->rst) {
			tcp_reset(sk);
			goto discard;
		}

		/* rfc793:
		 *   "fifth, if neither of the SYN or RST bits is set then
		 *    drop the segment and return."
		 *
		 *    See note below!
		 *                                        --ANK(990513)
		 */
		if (!th->syn)
			goto discard_and_undo;

		/* rfc793:
		 *   "If the SYN bit is on ...
		 *    are acceptable then ...
		 *    (our SYN has been ACKed), change the connection
		 *    state to ESTABLISHED..."
		 */

		tcp_ecn_rcv_synack(tp, th);

		tcp_init_wl(tp, TCP_SKB_CB(skb)->seq);
		tcp_try_undo_spurious_syn(sk);
		tcp_ack(sk, skb, FLAG_SLOWPATH);

		if (tp->request_mptcp || mptcp(tp)) {
			int ret;

			rcu_read_lock();
			local_bh_disable();
			ret = mptcp_rcv_synsent_state_process(sk, &sk,
							      skb, &mopt);
			local_bh_enable();
			rcu_read_unlock();

			/* May have changed if we support MPTCP */
			tp = tcp_sk(sk);
			icsk = inet_csk(sk);

			if (ret == 1)
				goto reset_and_undo;
			if (ret == 2)
				goto discard;
		}

		if (mptcp(tp) && !is_master_tp(tp)) {
			/* Timer for repeating the ACK until an answer
			 * arrives. Used only when establishing an additional
			 * subflow inside of an MPTCP connection.
			 */
			sk_reset_timer(sk, &tp->mptcp->mptcp_ack_timer,
				       jiffies + icsk->icsk_rto);
		}

		/* Ok.. it's good. Set up sequence numbers and
		 * move to established.
		 */
		WRITE_ONCE(tp->rcv_nxt, TCP_SKB_CB(skb)->seq + 1);
		tp->rcv_wup = TCP_SKB_CB(skb)->seq + 1;
		tcp_update_rcv_right_edge(tp);

		/* RFC1323: The window in SYN & SYN/ACK segments is
		 * never scaled.
		 */
		tp->snd_wnd = ntohs(th->window);

		if (!tp->rx_opt.wscale_ok) {
			tp->rx_opt.snd_wscale = tp->rx_opt.rcv_wscale = 0;
			tp->window_clamp = min(tp->window_clamp, 65535U);
		}

		if (tp->rx_opt.saw_tstamp) {
			tp->rx_opt.tstamp_ok	   = 1;
			tp->tcp_header_len =
				sizeof(struct tcphdr) + TCPOLEN_TSTAMP_ALIGNED;
			tp->advmss	    -= TCPOLEN_TSTAMP_ALIGNED;
			tcp_store_ts_recent(tp);
		} else {
			tp->tcp_header_len = sizeof(struct tcphdr);
		}

		if (mptcp(tp)) {
			tp->tcp_header_len += MPTCP_SUB_LEN_DSM_ALIGN;
			tp->advmss -= MPTCP_SUB_LEN_DSM_ALIGN;
		}

		tcp_sync_mss(sk, icsk->icsk_pmtu_cookie);
		tcp_initialize_rcv_mss(sk);

		/* Remember, tcp_poll() does not lock socket!
		 * Change state from SYN-SENT only after copied_seq
		 * is initialized. */
		WRITE_ONCE(tp->copied_seq, tp->rcv_nxt);

		smc_check_reset_syn(tp);

		smp_mb();

		tcp_finish_connect(sk, skb);

		fastopen_fail = (tp->syn_fastopen || tp->syn_data) &&
				tcp_rcv_fastopen_synack(sk, skb, &foc);

		if (!sock_flag(sk, SOCK_DEAD)) {
			sk->sk_state_change(sk);
			sk_wake_async(sk, SOCK_WAKE_IO, POLL_OUT);
		}
		if (fastopen_fail)
			return -1;
		/* With MPTCP we cannot send data on the third ack due to the
		 * lack of option-space to combine with an MP_CAPABLE.
		 */
		if (!mptcp(tp) && (sk->sk_write_pending ||
		    icsk->icsk_accept_queue.rskq_defer_accept ||
		    inet_csk_in_pingpong_mode(sk))) {
			/* Save one ACK. Data will be ready after
			 * several ticks, if write_pending is set.
			 *
			 * It may be deleted, but with this feature tcpdumps
			 * look so _wonderfully_ clever, that I was not able
			 * to stand against the temptation 8)     --ANK
			 */
			inet_csk_schedule_ack(sk);
			tcp_enter_quickack_mode(sk, TCP_MAX_QUICKACKS);
			inet_csk_reset_xmit_timer(sk, ICSK_TIME_DACK,
						  TCP_DELACK_MAX, TCP_RTO_MAX);

discard:
			tcp_drop(sk, skb);
			return 0;
		} else {
			tcp_send_ack(sk);
		}
		return -1;
	}

	/* No ACK in the segment */

	if (th->rst) {
		/* rfc793:
		 * "If the RST bit is set
		 *
		 *      Otherwise (no ACK) drop the segment and return."
		 */

		goto discard_and_undo;
	}

	/* PAWS check. */
	if (tp->rx_opt.ts_recent_stamp && tp->rx_opt.saw_tstamp &&
	    tcp_paws_reject(&tp->rx_opt, 0))
		goto discard_and_undo;

	/* TODO - check this here for MPTCP */
	if (th->syn) {
		/* We see SYN without ACK. It is attempt of
		 * simultaneous connect with crossed SYNs.
		 * Particularly, it can be connect to self.
		 */
		tcp_set_state(sk, TCP_SYN_RECV);

		if (tp->rx_opt.saw_tstamp) {
			tp->rx_opt.tstamp_ok = 1;
			tcp_store_ts_recent(tp);
			tp->tcp_header_len =
				sizeof(struct tcphdr) + TCPOLEN_TSTAMP_ALIGNED;
		} else {
			tp->tcp_header_len = sizeof(struct tcphdr);
		}

		if (mptcp(tp)) {
			tp->tcp_header_len += MPTCP_SUB_LEN_DSM_ALIGN;
			tp->advmss -= MPTCP_SUB_LEN_DSM_ALIGN;
		}

		WRITE_ONCE(tp->rcv_nxt, TCP_SKB_CB(skb)->seq + 1);
		WRITE_ONCE(tp->copied_seq, tp->rcv_nxt);
		tp->rcv_wup = TCP_SKB_CB(skb)->seq + 1;
		tcp_update_rcv_right_edge(tp);

		/* RFC1323: The window in SYN & SYN/ACK segments is
		 * never scaled.
		 */
		tp->snd_wnd    = ntohs(th->window);
		tp->snd_wl1    = TCP_SKB_CB(skb)->seq;
		tp->max_window = tp->snd_wnd;

		tcp_ecn_rcv_syn(tp, th);

		tcp_mtup_init(sk);
		tcp_sync_mss(sk, icsk->icsk_pmtu_cookie);
		tcp_initialize_rcv_mss(sk);

		tcp_send_synack(sk);
#if 0
		/* Note, we could accept data and URG from this segment.
		 * There are no obstacles to make this (except that we must
		 * either change tcp_recvmsg() to prevent it from returning data
		 * before 3WHS completes per RFC793, or employ TCP Fast Open).
		 *
		 * However, if we ignore data in ACKless segments sometimes,
		 * we have no reasons to accept it sometimes.
		 * Also, seems the code doing it in step6 of tcp_rcv_state_process
		 * is not flawless. So, discard packet for sanity.
		 * Uncomment this return to process the data.
		 */
		return -1;
#else
		goto discard;
#endif
	}
	/* "fifth, if neither of the SYN or RST bits is set then
	 * drop the segment and return."
	 */

discard_and_undo:
	tcp_clear_options(&tp->rx_opt);
	tp->rx_opt.mss_clamp = saved_clamp;
	goto discard;

reset_and_undo:
	tcp_clear_options(&tp->rx_opt);
	tp->rx_opt.mss_clamp = saved_clamp;
	return 1;
}

static void tcp_rcv_synrecv_state_fastopen(struct sock *sk)
{
	struct request_sock *req;

	/* If we are still handling the SYNACK RTO, see if timestamp ECR allows
	 * undo. If peer SACKs triggered fast recovery, we can't undo here.
	 */
	if (inet_csk(sk)->icsk_ca_state == TCP_CA_Loss)
		tcp_try_undo_loss(sk, false);

	/* Reset rtx states to prevent spurious retransmits_timed_out() */
	tcp_sk(sk)->retrans_stamp = 0;
	inet_csk(sk)->icsk_retransmits = 0;

	/* Once we leave TCP_SYN_RECV or TCP_FIN_WAIT_1,
	 * we no longer need req so release it.
	 */
	req = rcu_dereference_protected(tcp_sk(sk)->fastopen_rsk,
					lockdep_sock_is_held(sk));
	reqsk_fastopen_remove(sk, req, false);

	/* Re-arm the timer because data may have been sent out.
	 * This is similar to the regular data transmission case
	 * when new data has just been ack'ed.
	 *
	 * (TFO) - we could try to be more aggressive and
	 * retransmitting any data sooner based on when they
	 * are sent out.
	 */
	tcp_rearm_rto(sk);
}

/*
 *	This function implements the receiving procedure of RFC 793 for
 *	all states except ESTABLISHED and TIME_WAIT.
 *	It's called from both tcp_v4_rcv and tcp_v6_rcv and should be
 *	address independent.
 */

int tcp_rcv_state_process(struct sock *sk, struct sk_buff *skb)
	__releases(&sk->sk_lock.slock)
{
	struct tcp_sock *tp = tcp_sk(sk);
	struct inet_connection_sock *icsk = inet_csk(sk);
	const struct tcphdr *th = tcp_hdr(skb);
	struct request_sock *req;
	int queued = 0;
	bool acceptable;

	switch (sk->sk_state) {
	case TCP_CLOSE:
		goto discard;

	case TCP_LISTEN:
		if (th->ack)
			return 1;

		if (th->rst)
			goto discard;

		if (th->syn) {
			if (th->fin)
				goto discard;
			/* It is possible that we process SYN packets from backlog,
			 * so we need to make sure to disable BH and RCU right there.
			 */
			rcu_read_lock();
			local_bh_disable();
			acceptable = icsk->icsk_af_ops->conn_request(sk, skb) >= 0;
			local_bh_enable();
			rcu_read_unlock();

			if (!acceptable)
				return 1;
			consume_skb(skb);
			return 0;
		}
		goto discard;

	case TCP_SYN_SENT:
		tp->rx_opt.saw_tstamp = 0;
		tcp_mstamp_refresh(tp);
		queued = tcp_rcv_synsent_state_process(sk, skb, th);
		if (is_meta_sk(sk)) {
			sk = tcp_sk(sk)->mpcb->master_sk;
			tp = tcp_sk(sk);

			/* Need to call it here, because it will announce new
			 * addresses, which can only be done after the third ack
			 * of the 3-way handshake.
			 */
			mptcp_update_metasocket(tp->meta_sk);
		}
		if (queued >= 0)
			return queued;

		/* Do step6 onward by hand. */
		tcp_urg(sk, skb, th);
		__kfree_skb(skb);
		tcp_data_snd_check(sk);
		return 0;
	}

	tcp_mstamp_refresh(tp);
	tp->rx_opt.saw_tstamp = 0;
	req = rcu_dereference_protected(tp->fastopen_rsk,
					lockdep_sock_is_held(sk));
	if (req) {
		bool req_stolen;

		WARN_ON_ONCE(sk->sk_state != TCP_SYN_RECV &&
		    sk->sk_state != TCP_FIN_WAIT1);

		if (!tcp_check_req(sk, skb, req, true, &req_stolen))
			goto discard;
	}

	if (!th->ack && !th->rst && !th->syn)
		goto discard;

	if (!tcp_validate_incoming(sk, skb, th, 0))
		return 0;

	/* step 5: check the ACK field */
	acceptable = tcp_ack(sk, skb, FLAG_SLOWPATH |
				      FLAG_UPDATE_TS_RECENT |
				      FLAG_NO_CHALLENGE_ACK) > 0;

	if (!acceptable) {
		if (sk->sk_state == TCP_SYN_RECV)
			return 1;	/* send one RST */
		tcp_send_challenge_ack(sk, skb);
		goto discard;
	}
	switch (sk->sk_state) {
	case TCP_SYN_RECV:
		tp->delivered++; /* SYN-ACK delivery isn't tracked in tcp_ack */
		if (!tp->srtt_us)
			tcp_synack_rtt_meas(sk, req);

		if (req) {
			tcp_rcv_synrecv_state_fastopen(sk);
		} else {
			tcp_try_undo_spurious_syn(sk);
			tp->retrans_stamp = 0;
			tcp_init_transfer(sk, BPF_SOCK_OPS_PASSIVE_ESTABLISHED_CB);
			WRITE_ONCE(tp->copied_seq, tp->rcv_nxt);
		}
		smp_mb();
		tcp_set_state(sk, TCP_ESTABLISHED);
		sk->sk_state_change(sk);

		/* Note, that this wakeup is only for marginal crossed SYN case.
		 * Passively open sockets are not waked up, because
		 * sk->sk_sleep == NULL and sk->sk_socket == NULL.
		 */
		if (sk->sk_socket)
			sk_wake_async(sk, SOCK_WAKE_IO, POLL_OUT);

		tp->snd_una = TCP_SKB_CB(skb)->ack_seq;
		tp->snd_wnd = ntohs(th->window) << tp->rx_opt.snd_wscale;
		tcp_init_wl(tp, TCP_SKB_CB(skb)->seq);

		if (tp->rx_opt.tstamp_ok)
			tp->advmss -= TCPOLEN_TSTAMP_ALIGNED;
		if (mptcp(tp))
			tp->advmss -= MPTCP_SUB_LEN_DSM_ALIGN;

		if (!inet_csk(sk)->icsk_ca_ops->cong_control)
			tcp_update_pacing_rate(sk);

		/* Prevent spurious tcp_cwnd_restart() on first data packet */
		tp->lsndtime = tcp_jiffies32;

		tcp_initialize_rcv_mss(sk);
		tcp_fast_path_on(tp);

		/* Send an ACK when establishing a new  MPTCP subflow, i.e.
		 * using an MP_JOIN subtype.
		 */
		if (mptcp(tp)) {
			if (is_master_tp(tp)) {
				mptcp_update_metasocket(mptcp_meta_sk(sk));
			} else {
				struct sock *meta_sk = mptcp_meta_sk(sk);

				tcp_send_ack(sk);

				/* Update RTO as it might be worse/better */
				mptcp_set_rto(sk);

				/* If the new RTO would fire earlier, pull it in! */
				if (tcp_sk(meta_sk)->packets_out &&
				    icsk->icsk_timeout > inet_csk(meta_sk)->icsk_rto + jiffies) {
					tcp_rearm_rto(meta_sk);
				}

				mptcp_push_pending_frames(mptcp_meta_sk(sk));
			}
		}
		break;

	case TCP_FIN_WAIT1: {
		int tmo;

		if (req)
			tcp_rcv_synrecv_state_fastopen(sk);

		if (tp->snd_una != tp->write_seq)
			break;

		tcp_set_state(sk, TCP_FIN_WAIT2);
		sk->sk_shutdown |= SEND_SHUTDOWN;

		sk_dst_confirm(sk);

		if (!sock_flag(sk, SOCK_DEAD)) {
			/* Wake up lingering close() */
			sk->sk_state_change(sk);
			break;
		}

		if (tp->linger2 < 0) {
			tcp_done(sk);
			NET_INC_STATS(sock_net(sk), LINUX_MIB_TCPABORTONDATA);
			return 1;
		}
		if (TCP_SKB_CB(skb)->end_seq != TCP_SKB_CB(skb)->seq &&
		    after(TCP_SKB_CB(skb)->end_seq - th->fin, tp->rcv_nxt)) {
			/* Receive out of order FIN after close() */
			if (tp->syn_fastopen && th->fin)
				tcp_fastopen_active_disable(sk);
			tcp_done(sk);
			NET_INC_STATS(sock_net(sk), LINUX_MIB_TCPABORTONDATA);
			return 1;
		}

		tmo = tcp_fin_time(sk);
		if (tmo > TCP_TIMEWAIT_LEN) {
			inet_csk_reset_keepalive_timer(sk, tmo - TCP_TIMEWAIT_LEN);
		} else if (th->fin || mptcp_is_data_fin(skb) ||
			   sock_owned_by_user(sk)) {
			/* Bad case. We could lose such FIN otherwise.
			 * It is not a big problem, but it looks confusing
			 * and not so rare event. We still can lose it now,
			 * if it spins in bh_lock_sock(), but it is really
			 * marginal case.
			 */
			inet_csk_reset_keepalive_timer(sk, tmo);
		} else {
			tp->ops->time_wait(sk, TCP_FIN_WAIT2, tmo);
			goto discard;
		}
		break;
	}

	case TCP_CLOSING:
		if (tp->snd_una == tp->write_seq) {
			tp->ops->time_wait(sk, TCP_TIME_WAIT, 0);
			goto discard;
		}
		break;

	case TCP_LAST_ACK:
		if (tp->snd_una == tp->write_seq) {
			tcp_update_metrics(sk);
			tcp_done(sk);
			goto discard;
		}
		break;
	case TCP_CLOSE:
		if (tp->mp_killed)
			goto discard;
	}

	/* step 6: check the URG bit */
	tcp_urg(sk, skb, th);

	/* step 7: process the segment text */
	switch (sk->sk_state) {
	case TCP_CLOSE_WAIT:
	case TCP_CLOSING:
	case TCP_LAST_ACK:
		if (!before(TCP_SKB_CB(skb)->seq, tp->rcv_nxt))
			break;
		/* fall through */
	case TCP_FIN_WAIT1:
	case TCP_FIN_WAIT2:
		/* RFC 793 says to queue data in these states,
		 * RFC 1122 says we MUST send a reset.
		 * BSD 4.4 also does reset.
		 */
		if (sk->sk_shutdown & RCV_SHUTDOWN) {
			if (TCP_SKB_CB(skb)->end_seq != TCP_SKB_CB(skb)->seq &&
			    after(TCP_SKB_CB(skb)->end_seq - th->fin, tp->rcv_nxt) &&
			    !mptcp(tp)) {
				NET_INC_STATS(sock_net(sk), LINUX_MIB_TCPABORTONDATA);
				tcp_reset(sk);
				return 1;
			}
		}
		/* Fall through */
	case TCP_ESTABLISHED:
		tcp_data_queue(sk, skb);
		queued = 1;
		break;
	}

	/* tcp_data could move socket to TIME-WAIT */
	if (sk->sk_state != TCP_CLOSE) {
		tcp_data_snd_check(sk);
		tcp_ack_snd_check(sk);
	}

	if (!queued) {
discard:
		tcp_drop(sk, skb);
	}
	return 0;
}
EXPORT_SYMBOL(tcp_rcv_state_process);

static inline void pr_drop_req(struct request_sock *req, __u16 port, int family)
{
	struct inet_request_sock *ireq = inet_rsk(req);

	if (family == AF_INET)
		net_dbg_ratelimited("drop open request from %pI4/%u\n",
				    &ireq->ir_rmt_addr, port);
#if IS_ENABLED(CONFIG_IPV6)
	else if (family == AF_INET6)
		net_dbg_ratelimited("drop open request from %pI6/%u\n",
				    &ireq->ir_v6_rmt_addr, port);
#endif
}

/* RFC3168 : 6.1.1 SYN packets must not have ECT/ECN bits set
 *
 * If we receive a SYN packet with these bits set, it means a
 * network is playing bad games with TOS bits. In order to
 * avoid possible false congestion notifications, we disable
 * TCP ECN negotiation.
 *
 * Exception: tcp_ca wants ECN. This is required for DCTCP
 * congestion control: Linux DCTCP asserts ECT on all packets,
 * including SYN, which is most optimal solution; however,
 * others, such as FreeBSD do not.
 *
 * Exception: At least one of the reserved bits of the TCP header (th->res1) is
 * set, indicating the use of a future TCP extension (such as AccECN). See
 * RFC8311 §4.3 which updates RFC3168 to allow the development of such
 * extensions.
 */
static void tcp_ecn_create_request(struct request_sock *req,
				   const struct sk_buff *skb,
				   const struct sock *listen_sk,
				   const struct dst_entry *dst)
{
	const struct tcphdr *th = tcp_hdr(skb);
	const struct net *net = sock_net(listen_sk);
	bool th_ecn = th->ece && th->cwr;
	bool ect, ecn_ok;
	u32 ecn_ok_dst;

	if (!th_ecn)
		return;

	ect = !INET_ECN_is_not_ect(TCP_SKB_CB(skb)->ip_dsfield);
	ecn_ok_dst = dst_feature(dst, DST_FEATURE_ECN_MASK);
	ecn_ok = net->ipv4.sysctl_tcp_ecn || ecn_ok_dst;

	if (((!ect || th->res1) && ecn_ok) || tcp_ca_needs_ecn(listen_sk) ||
	    (ecn_ok_dst & DST_FEATURE_ECN_CA) ||
	    tcp_bpf_ca_needs_ecn((struct sock *)req))
		inet_rsk(req)->ecn_ok = 1;
}

static void tcp_openreq_init(struct request_sock *req,
			     const struct tcp_options_received *rx_opt,
			     struct sk_buff *skb, const struct sock *sk)
{
	struct inet_request_sock *ireq = inet_rsk(req);

	req->rsk_rcv_wnd = 0;		/* So that tcp_send_synack() knows! */
	req->cookie_ts = 0;
	tcp_rsk(req)->rcv_isn = TCP_SKB_CB(skb)->seq;
	tcp_rsk(req)->rcv_nxt = TCP_SKB_CB(skb)->seq + 1;
	tcp_rsk(req)->snt_synack = 0;
	tcp_rsk(req)->last_oow_ack_time = 0;
	req->mss = rx_opt->mss_clamp;
	req->ts_recent = rx_opt->saw_tstamp ? rx_opt->rcv_tsval : 0;
	ireq->tstamp_ok = rx_opt->tstamp_ok;
	ireq->sack_ok = rx_opt->sack_ok;
	ireq->snd_wscale = rx_opt->snd_wscale;
	ireq->wscale_ok = rx_opt->wscale_ok;
	ireq->acked = 0;
	ireq->ecn_ok = 0;
	ireq->mptcp_rqsk = 0;
	ireq->saw_mpc = 0;
	ireq->ir_rmt_port = tcp_hdr(skb)->source;
	ireq->ir_num = ntohs(tcp_hdr(skb)->dest);
	ireq->ir_mark = inet_request_mark(sk, skb);
#if IS_ENABLED(CONFIG_SMC)
	ireq->smc_ok = rx_opt->smc_ok;
#endif
}

struct request_sock *inet_reqsk_alloc(const struct request_sock_ops *ops,
				      struct sock *sk_listener,
				      bool attach_listener)
{
	struct request_sock *req = reqsk_alloc(ops, sk_listener,
					       attach_listener);

	if (req) {
		struct inet_request_sock *ireq = inet_rsk(req);

		ireq->ireq_opt = NULL;
#if IS_ENABLED(CONFIG_IPV6)
		ireq->pktopts = NULL;
#endif
		atomic64_set(&ireq->ir_cookie, 0);
		ireq->ireq_state = TCP_NEW_SYN_RECV;
		write_pnet(&ireq->ireq_net, sock_net(sk_listener));
		ireq->ireq_family = sk_listener->sk_family;
	}

	return req;
}
EXPORT_SYMBOL(inet_reqsk_alloc);

/*
 * Return true if a syncookie should be sent
 */
static bool tcp_syn_flood_action(const struct sock *sk, const char *proto)
{
	struct request_sock_queue *queue = &inet_csk(sk)->icsk_accept_queue;
	const char *msg = "Dropping request";
	struct net *net = sock_net(sk);
	bool want_cookie = false;
	u8 syncookies;

	syncookies = READ_ONCE(net->ipv4.sysctl_tcp_syncookies);

#ifdef CONFIG_SYN_COOKIES
	if (syncookies) {
		msg = "Sending cookies";
		want_cookie = true;
		__NET_INC_STATS(sock_net(sk), LINUX_MIB_TCPREQQFULLDOCOOKIES);
	} else
#endif
		__NET_INC_STATS(sock_net(sk), LINUX_MIB_TCPREQQFULLDROP);

	if (!queue->synflood_warned && syncookies != 2 &&
	    xchg(&queue->synflood_warned, 1) == 0)
		net_info_ratelimited("%s: Possible SYN flooding on port %d. %s.  Check SNMP counters.\n",
				     proto, sk->sk_num, msg);

	return want_cookie;
}

static void tcp_reqsk_record_syn(const struct sock *sk,
				 struct request_sock *req,
				 const struct sk_buff *skb)
{
	if (tcp_sk(sk)->save_syn) {
		u32 len = skb_network_header_len(skb) + tcp_hdrlen(skb);
		u32 *copy;

		copy = kmalloc(len + sizeof(u32), GFP_ATOMIC);
		if (copy) {
			copy[0] = len;
			memcpy(&copy[1], skb_network_header(skb), len);
			req->saved_syn = copy;
		}
	}
}

/* If a SYN cookie is required and supported, returns a clamped MSS value to be
 * used for SYN cookie generation.
 */
u16 tcp_get_syncookie_mss(struct request_sock_ops *rsk_ops,
			  const struct tcp_request_sock_ops *af_ops,
			  struct sock *sk, struct tcphdr *th)
{
	struct tcp_sock *tp = tcp_sk(sk);
	u16 mss;

	if (READ_ONCE(sock_net(sk)->ipv4.sysctl_tcp_syncookies) != 2 &&
	    !inet_csk_reqsk_queue_is_full(sk))
		return 0;

	if (!tcp_syn_flood_action(sk, rsk_ops->slab_name))
		return 0;

	if (sk_acceptq_is_full(sk)) {
		NET_INC_STATS(sock_net(sk), LINUX_MIB_LISTENOVERFLOWS);
		return 0;
	}

	mss = tcp_parse_mss_option(th, tp->rx_opt.user_mss);
	if (!mss)
		mss = af_ops->mss_clamp;

	return mss;
}
EXPORT_SYMBOL_GPL(tcp_get_syncookie_mss);

int tcp_conn_request(struct request_sock_ops *rsk_ops,
		     const struct tcp_request_sock_ops *af_ops,
		     struct sock *sk, struct sk_buff *skb)
{
	struct tcp_fastopen_cookie foc = { .len = -1 };
	__u32 isn = TCP_SKB_CB(skb)->tcp_tw_isn;
	struct tcp_options_received tmp_opt;
	struct tcp_sock *tp = tcp_sk(sk);
	struct net *net = sock_net(sk);
	struct sock *fastopen_sk = NULL;
	struct request_sock *req;
	bool want_cookie = false;
	struct dst_entry *dst;
	struct flowi fl;
	u8 syncookies;

	syncookies = READ_ONCE(net->ipv4.sysctl_tcp_syncookies);

	/* TW buckets are converted to open requests without
	 * limitations, they conserve resources and peer is
	 * evidently real one.
	 *
	 * MPTCP: new subflows cannot be established in a stateless manner.
	 */
<<<<<<< HEAD
	if (((!is_meta_sk(sk) && net->ipv4.sysctl_tcp_syncookies == 2) ||
	     inet_csk_reqsk_queue_is_full(sk)) && !isn) {
=======
	if ((syncookies == 2 || inet_csk_reqsk_queue_is_full(sk)) && !isn) {
>>>>>>> 8d8935e7
		want_cookie = tcp_syn_flood_action(sk, rsk_ops->slab_name);
		if (!want_cookie)
			goto drop;

		if (is_meta_sk(sk))
			goto drop;
	}

	if (sk_acceptq_is_full(sk)) {
		NET_INC_STATS(sock_net(sk), LINUX_MIB_LISTENOVERFLOWS);
		goto drop;
	}

	req = inet_reqsk_alloc(rsk_ops, sk, !want_cookie);
	if (!req)
		goto drop;

	tcp_rsk(req)->af_specific = af_ops;
	tcp_rsk(req)->ts_off = 0;

	tcp_clear_options(&tmp_opt);
	tmp_opt.mss_clamp = af_ops->mss_clamp;
	tmp_opt.user_mss  = tp->rx_opt.user_mss;
	tcp_parse_options(sock_net(sk), skb, &tmp_opt, NULL, 0,
			  want_cookie ? NULL : &foc, NULL);

	if (want_cookie && !tmp_opt.saw_tstamp)
		tcp_clear_options(&tmp_opt);

	if (IS_ENABLED(CONFIG_SMC) && want_cookie)
		tmp_opt.smc_ok = 0;

	tmp_opt.tstamp_ok = tmp_opt.saw_tstamp;
	tcp_openreq_init(req, &tmp_opt, skb, sk);
	inet_rsk(req)->no_srccheck = inet_sk(sk)->transparent;

	/* Note: tcp_v6_init_req() might override ir_iif for link locals */
	inet_rsk(req)->ir_iif = inet_request_bound_dev_if(sk, skb);

	if (af_ops->init_req(req, sk, skb, want_cookie))
		goto drop_and_free;

	if (security_inet_conn_request(sk, skb, req))
		goto drop_and_free;

	if (tmp_opt.tstamp_ok)
		tcp_rsk(req)->ts_off = af_ops->init_ts_off(net, skb);

	dst = af_ops->route_req(sk, &fl, req);
	if (!dst)
		goto drop_and_free;

	if (!want_cookie && !isn) {
		int max_syn_backlog = READ_ONCE(net->ipv4.sysctl_max_syn_backlog);

		/* Kill the following clause, if you dislike this way. */
		if (!syncookies &&
		    (max_syn_backlog - inet_csk_reqsk_queue_len(sk) <
		     (max_syn_backlog >> 2)) &&
		    !tcp_peer_is_proven(req, dst)) {
			/* Without syncookies last quarter of
			 * backlog is filled with destinations,
			 * proven to be alive.
			 * It means that we continue to communicate
			 * to destinations, already remembered
			 * to the moment of synflood.
			 */
			pr_drop_req(req, ntohs(tcp_hdr(skb)->source),
				    rsk_ops->family);
			goto drop_and_release;
		}

		isn = af_ops->init_seq(skb);
	}

	tcp_ecn_create_request(req, skb, sk, dst);

	if (want_cookie) {
		isn = cookie_init_sequence(af_ops, req, sk, skb, &req->mss);
		req->cookie_ts = tmp_opt.tstamp_ok;
		if (!tmp_opt.tstamp_ok)
			inet_rsk(req)->ecn_ok = 0;
	}

	tcp_rsk(req)->snt_isn = isn;
	tcp_rsk(req)->txhash = net_tx_rndhash();
	tcp_openreq_init_rwin(req, sk, dst);
	sk_rx_queue_set(req_to_sk(req), skb);
	if (!want_cookie) {
		tcp_reqsk_record_syn(sk, req, skb);
		fastopen_sk = tcp_try_fastopen(sk, skb, req, &foc, dst);
	}
	if (fastopen_sk) {
		struct sock *meta_sk = fastopen_sk;

		if (mptcp(tcp_sk(fastopen_sk)))
			meta_sk = mptcp_meta_sk(fastopen_sk);
		af_ops->send_synack(fastopen_sk, dst, &fl, req,
				    &foc, TCP_SYNACK_FASTOPEN);
		/* Add the child socket directly into the accept queue */
		if (!inet_csk_reqsk_queue_add(sk, req, meta_sk)) {
			reqsk_fastopen_remove(fastopen_sk, req, false);
			bh_unlock_sock(fastopen_sk);
			if (meta_sk != fastopen_sk)
				bh_unlock_sock(meta_sk);
			sock_put(fastopen_sk);
			goto drop_and_free;
		}
		sk->sk_data_ready(sk);
		bh_unlock_sock(fastopen_sk);
		if (meta_sk != fastopen_sk)
			bh_unlock_sock(meta_sk);
		sock_put(fastopen_sk);
	} else {
		tcp_rsk(req)->tfo_listener = false;
		if (!want_cookie)
			inet_csk_reqsk_queue_hash_add(sk, req,
				tcp_timeout_init((struct sock *)req));
		af_ops->send_synack(sk, dst, &fl, req, &foc,
				    !want_cookie ? TCP_SYNACK_NORMAL :
						   TCP_SYNACK_COOKIE);
		if (want_cookie) {
			reqsk_free(req);
			return 0;
		}
	}
	reqsk_put(req);
	return 0;

drop_and_release:
	dst_release(dst);
drop_and_free:
	__reqsk_free(req);
drop:
	tcp_listendrop(sk);
	return 0;
}
EXPORT_SYMBOL(tcp_conn_request);<|MERGE_RESOLUTION|>--- conflicted
+++ resolved
@@ -6823,12 +6823,8 @@
 	 *
 	 * MPTCP: new subflows cannot be established in a stateless manner.
 	 */
-<<<<<<< HEAD
-	if (((!is_meta_sk(sk) && net->ipv4.sysctl_tcp_syncookies == 2) ||
+	if (((!is_meta_sk(sk) && syncookies == 2) ||
 	     inet_csk_reqsk_queue_is_full(sk)) && !isn) {
-=======
-	if ((syncookies == 2 || inet_csk_reqsk_queue_is_full(sk)) && !isn) {
->>>>>>> 8d8935e7
 		want_cookie = tcp_syn_flood_action(sk, rsk_ops->slab_name);
 		if (!want_cookie)
 			goto drop;
