// SPDX-License-Identifier: GPL-2.0
/*
 * INET		An implementation of the TCP/IP protocol suite for the LINUX
 *		operating system.  INET is implemented using the  BSD Socket
 *		interface as the means of communication with the user level.
 *
 *		Implementation of the Transmission Control Protocol(TCP).
 *
 * Authors:	Ross Biro
 *		Fred N. van Kempen, <waltje@uWalt.NL.Mugnet.ORG>
 *		Mark Evans, <evansmp@uhura.aston.ac.uk>
 *		Corey Minyard <wf-rch!minyard@relay.EU.net>
 *		Florian La Roche, <flla@stud.uni-sb.de>
 *		Charles Hedrick, <hedrick@klinzhai.rutgers.edu>
 *		Linus Torvalds, <torvalds@cs.helsinki.fi>
 *		Alan Cox, <gw4pts@gw4pts.ampr.org>
 *		Matthew Dillon, <dillon@apollo.west.oic.com>
 *		Arnt Gulbrandsen, <agulbra@nvg.unit.no>
 *		Jorge Cwik, <jorge@laser.satlink.net>
 */

/*
 * Changes:
 *		Pedro Roque	:	Fast Retransmit/Recovery.
 *					Two receive queues.
 *					Retransmit queue handled by TCP.
 *					Better retransmit timer handling.
 *					New congestion avoidance.
 *					Header prediction.
 *					Variable renaming.
 *
 *		Eric		:	Fast Retransmit.
 *		Randy Scott	:	MSS option defines.
 *		Eric Schenk	:	Fixes to slow start algorithm.
 *		Eric Schenk	:	Yet another double ACK bug.
 *		Eric Schenk	:	Delayed ACK bug fixes.
 *		Eric Schenk	:	Floyd style fast retrans war avoidance.
 *		David S. Miller	:	Don't allow zero congestion window.
 *		Eric Schenk	:	Fix retransmitter so that it sends
 *					next packet on ack of previous packet.
 *		Andi Kleen	:	Moved open_request checking here
 *					and process RSTs for open_requests.
 *		Andi Kleen	:	Better prune_queue, and other fixes.
 *		Andrey Savochkin:	Fix RTT measurements in the presence of
 *					timestamps.
 *		Andrey Savochkin:	Check sequence numbers correctly when
 *					removing SACKs due to in sequence incoming
 *					data segments.
 *		Andi Kleen:		Make sure we never ack data there is not
 *					enough room for. Also make this condition
 *					a fatal error if it might still happen.
 *		Andi Kleen:		Add tcp_measure_rcv_mss to make
 *					connections with MSS<min(MTU,ann. MSS)
 *					work without delayed acks.
 *		Andi Kleen:		Process packets with PSH set in the
 *					fast path.
 *		J Hadi Salim:		ECN support
 *	 	Andrei Gurtov,
 *		Pasi Sarolahti,
 *		Panu Kuhlberg:		Experimental audit of TCP (re)transmission
 *					engine. Lots of bugs are found.
 *		Pasi Sarolahti:		F-RTO for dealing with spurious RTOs
 */

#define pr_fmt(fmt) "TCP: " fmt

#include <linux/mm.h>
#include <linux/slab.h>
#include <linux/module.h>
#include <linux/sysctl.h>
#include <linux/kernel.h>
#include <linux/prefetch.h>
#include <net/dst.h>
#include <net/tcp.h>
#include <net/inet_common.h>
#include <linux/ipsec.h>
#include <asm/unaligned.h>
#include <linux/errqueue.h>
#include <net/mptcp.h>
#include <net/mptcp_v4.h>
#include <net/mptcp_v6.h>
#include <trace/events/tcp.h>
#include <linux/static_key.h>
#include <net/busy_poll.h>

int sysctl_tcp_max_orphans __read_mostly = NR_FILE;

#define TCP_REMNANT (TCP_FLAG_FIN|TCP_FLAG_URG|TCP_FLAG_SYN|TCP_FLAG_PSH)
#define TCP_HP_BITS (~(TCP_RESERVED_BITS|TCP_FLAG_PSH))

#define REXMIT_NONE	0 /* no loss recovery to do */
#define REXMIT_LOST	1 /* retransmit packets marked lost */
#define REXMIT_NEW	2 /* FRTO-style transmit of unsent/new packets */

#if IS_ENABLED(CONFIG_TLS_DEVICE)
static DEFINE_STATIC_KEY_FALSE(clean_acked_data_enabled);

void clean_acked_data_enable(struct inet_connection_sock *icsk,
			     void (*cad)(struct sock *sk, u32 ack_seq))
{
	icsk->icsk_clean_acked = cad;
	static_branch_inc(&clean_acked_data_enabled);
}
EXPORT_SYMBOL_GPL(clean_acked_data_enable);

void clean_acked_data_disable(struct inet_connection_sock *icsk)
{
	static_branch_dec(&clean_acked_data_enabled);
	icsk->icsk_clean_acked = NULL;
}
EXPORT_SYMBOL_GPL(clean_acked_data_disable);
#endif

static void tcp_gro_dev_warn(struct sock *sk, const struct sk_buff *skb,
			     unsigned int len)
{
	static bool __once __read_mostly;

	if (!__once) {
		struct net_device *dev;

		__once = true;

		rcu_read_lock();
		dev = dev_get_by_index_rcu(sock_net(sk), skb->skb_iif);
		if (!dev || len >= dev->mtu)
			pr_warn("%s: Driver has suspect GRO implementation, TCP performance may be compromised.\n",
				dev ? dev->name : "Unknown driver");
		rcu_read_unlock();
	}
}

/* Adapt the MSS value used to make delayed ack decision to the
 * real world.
 */
static void tcp_measure_rcv_mss(struct sock *sk, const struct sk_buff *skb)
{
	struct inet_connection_sock *icsk = inet_csk(sk);
	const unsigned int lss = icsk->icsk_ack.last_seg_size;
	unsigned int len;

	icsk->icsk_ack.last_seg_size = 0;

	/* skb->len may jitter because of SACKs, even if peer
	 * sends good full-sized frames.
	 */
	len = skb_shinfo(skb)->gso_size ? : skb->len;
	if (len >= icsk->icsk_ack.rcv_mss) {
		icsk->icsk_ack.rcv_mss = min_t(unsigned int, len,
					       tcp_sk(sk)->advmss);
		/* Account for possibly-removed options */
		if (unlikely(len > icsk->icsk_ack.rcv_mss +
				   MAX_TCP_OPTION_SPACE))
			tcp_gro_dev_warn(sk, skb, len);
	} else {
		/* Otherwise, we make more careful check taking into account,
		 * that SACKs block is variable.
		 *
		 * "len" is invariant segment length, including TCP header.
		 */
		len += skb->data - skb_transport_header(skb);
		if (len >= TCP_MSS_DEFAULT + sizeof(struct tcphdr) ||
		    /* If PSH is not set, packet should be
		     * full sized, provided peer TCP is not badly broken.
		     * This observation (if it is correct 8)) allows
		     * to handle super-low mtu links fairly.
		     */
		    (len >= TCP_MIN_MSS + sizeof(struct tcphdr) &&
		     !(tcp_flag_word(tcp_hdr(skb)) & TCP_REMNANT))) {
			/* Subtract also invariant (if peer is RFC compliant),
			 * tcp header plus fixed timestamp option length.
			 * Resulting "len" is MSS free of SACK jitter.
			 */
			len -= tcp_sk(sk)->tcp_header_len;
			icsk->icsk_ack.last_seg_size = len;
			if (len == lss) {
				icsk->icsk_ack.rcv_mss = len;
				return;
			}
		}
		if (icsk->icsk_ack.pending & ICSK_ACK_PUSHED)
			icsk->icsk_ack.pending |= ICSK_ACK_PUSHED2;
		icsk->icsk_ack.pending |= ICSK_ACK_PUSHED;
	}
}

static void tcp_incr_quickack(struct sock *sk, unsigned int max_quickacks)
{
	struct inet_connection_sock *icsk = inet_csk(sk);
	unsigned int quickacks = tcp_sk(sk)->rcv_wnd / (2 * icsk->icsk_ack.rcv_mss);

	if (quickacks == 0)
		quickacks = 2;
	quickacks = min(quickacks, max_quickacks);
	if (quickacks > icsk->icsk_ack.quick)
		icsk->icsk_ack.quick = quickacks;
}

void tcp_enter_quickack_mode(struct sock *sk, unsigned int max_quickacks)
{
	struct inet_connection_sock *icsk = inet_csk(sk);

	tcp_incr_quickack(sk, max_quickacks);
	inet_csk_exit_pingpong_mode(sk);
	icsk->icsk_ack.ato = TCP_ATO_MIN;
}
EXPORT_SYMBOL(tcp_enter_quickack_mode);

/* Send ACKs quickly, if "quick" count is not exhausted
 * and the session is not interactive.
 */

static bool tcp_in_quickack_mode(struct sock *sk)
{
	const struct inet_connection_sock *icsk = inet_csk(sk);
	const struct dst_entry *dst = __sk_dst_get(sk);

	return (dst && dst_metric(dst, RTAX_QUICKACK)) ||
		(icsk->icsk_ack.quick && !inet_csk_in_pingpong_mode(sk));
}

static void tcp_ecn_queue_cwr(struct tcp_sock *tp)
{
	if (tp->ecn_flags & TCP_ECN_OK)
		tp->ecn_flags |= TCP_ECN_QUEUE_CWR;
}

static void tcp_ecn_accept_cwr(struct sock *sk, const struct sk_buff *skb)
{
	if (tcp_hdr(skb)->cwr) {
		tcp_sk(sk)->ecn_flags &= ~TCP_ECN_DEMAND_CWR;

		/* If the sender is telling us it has entered CWR, then its
		 * cwnd may be very low (even just 1 packet), so we should ACK
		 * immediately.
		 */
		inet_csk(sk)->icsk_ack.pending |= ICSK_ACK_NOW;
	}
}

static void tcp_ecn_withdraw_cwr(struct tcp_sock *tp)
{
	tp->ecn_flags &= ~TCP_ECN_DEMAND_CWR;
}

static void __tcp_ecn_check_ce(struct sock *sk, const struct sk_buff *skb)
{
	struct tcp_sock *tp = tcp_sk(sk);

	switch (TCP_SKB_CB(skb)->ip_dsfield & INET_ECN_MASK) {
	case INET_ECN_NOT_ECT:
		/* Funny extension: if ECT is not set on a segment,
		 * and we already seen ECT on a previous segment,
		 * it is probably a retransmit.
		 */
		if (tp->ecn_flags & TCP_ECN_SEEN)
			tcp_enter_quickack_mode(sk, 2);
		break;
	case INET_ECN_CE:
		if (tcp_ca_needs_ecn(sk))
			tcp_ca_event(sk, CA_EVENT_ECN_IS_CE);

		if (!(tp->ecn_flags & TCP_ECN_DEMAND_CWR)) {
			/* Better not delay acks, sender can have a very low cwnd */
			tcp_enter_quickack_mode(sk, 2);
			tp->ecn_flags |= TCP_ECN_DEMAND_CWR;
		}
		tp->ecn_flags |= TCP_ECN_SEEN;
		break;
	default:
		if (tcp_ca_needs_ecn(sk))
			tcp_ca_event(sk, CA_EVENT_ECN_NO_CE);
		tp->ecn_flags |= TCP_ECN_SEEN;
		break;
	}
}

static void tcp_ecn_check_ce(struct sock *sk, const struct sk_buff *skb)
{
	if (tcp_sk(sk)->ecn_flags & TCP_ECN_OK)
		__tcp_ecn_check_ce(sk, skb);
}

static void tcp_ecn_rcv_synack(struct tcp_sock *tp, const struct tcphdr *th)
{
	if ((tp->ecn_flags & TCP_ECN_OK) && (!th->ece || th->cwr))
		tp->ecn_flags &= ~TCP_ECN_OK;
}

static void tcp_ecn_rcv_syn(struct tcp_sock *tp, const struct tcphdr *th)
{
	if ((tp->ecn_flags & TCP_ECN_OK) && (!th->ece || !th->cwr))
		tp->ecn_flags &= ~TCP_ECN_OK;
}

static bool tcp_ecn_rcv_ecn_echo(const struct tcp_sock *tp, const struct tcphdr *th)
{
	if (th->ece && !th->syn && (tp->ecn_flags & TCP_ECN_OK))
		return true;
	return false;
}

/* Buffer size and advertised window tuning.
 *
 * 1. Tuning sk->sk_sndbuf, when connection enters established state.
 */

static void tcp_sndbuf_expand(struct sock *sk)
{
	const struct tcp_sock *tp = tcp_sk(sk);
	const struct tcp_congestion_ops *ca_ops = inet_csk(sk)->icsk_ca_ops;
	int sndmem, per_mss;
	u32 nr_segs;

	/* Worst case is non GSO/TSO : each frame consumes one skb
	 * and skb->head is kmalloced using power of two area of memory
	 */
	per_mss = max_t(u32, tp->rx_opt.mss_clamp, tp->mss_cache) +
		  MAX_TCP_HEADER +
		  SKB_DATA_ALIGN(sizeof(struct skb_shared_info));

	per_mss = roundup_pow_of_two(per_mss) +
		  SKB_DATA_ALIGN(sizeof(struct sk_buff));

	if (mptcp(tp)) {
		nr_segs = mptcp_check_snd_buf(tp);
	} else {
		nr_segs = max_t(u32, TCP_INIT_CWND, tp->snd_cwnd);
		nr_segs = max_t(u32, nr_segs, tp->reordering + 1);
	}

	/* Fast Recovery (RFC 5681 3.2) :
	 * Cubic needs 1.7 factor, rounded to 2 to include
	 * extra cushion (application might react slowly to EPOLLOUT)
	 */
	sndmem = ca_ops->sndbuf_expand ? ca_ops->sndbuf_expand(sk) : 2;
	sndmem *= nr_segs * per_mss;

	/* MPTCP: after this sndmem is the new contribution of the
	 * current subflow to the aggregated sndbuf */
	if (sk->sk_sndbuf < sndmem) {
		int old_sndbuf = sk->sk_sndbuf;
		sk->sk_sndbuf = min(sndmem, sock_net(sk)->ipv4.sysctl_tcp_wmem[2]);
		/* MPTCP: ok, the subflow sndbuf has grown, reflect
		 * this in the aggregate buffer.*/
		if (mptcp(tp) && old_sndbuf != sk->sk_sndbuf)
			mptcp_update_sndbuf(tp);
	}
}

/* 2. Tuning advertised window (window_clamp, rcv_ssthresh)
 *
 * All tcp_full_space() is split to two parts: "network" buffer, allocated
 * forward and advertised in receiver window (tp->rcv_wnd) and
 * "application buffer", required to isolate scheduling/application
 * latencies from network.
 * window_clamp is maximal advertised window. It can be less than
 * tcp_full_space(), in this case tcp_full_space() - window_clamp
 * is reserved for "application" buffer. The less window_clamp is
 * the smoother our behaviour from viewpoint of network, but the lower
 * throughput and the higher sensitivity of the connection to losses. 8)
 *
 * rcv_ssthresh is more strict window_clamp used at "slow start"
 * phase to predict further behaviour of this connection.
 * It is used for two goals:
 * - to enforce header prediction at sender, even when application
 *   requires some significant "application buffer". It is check #1.
 * - to prevent pruning of receive queue because of misprediction
 *   of receiver window. Check #2.
 *
 * The scheme does not work when sender sends good segments opening
 * window and then starts to feed us spaghetti. But it should work
 * in common situations. Otherwise, we have to rely on queue collapsing.
 */

/* Slow part of check#2. */
static int __tcp_grow_window(const struct sock *sk, const struct sk_buff *skb)
{
	struct tcp_sock *tp = tcp_sk(sk);
	/* Optimize this! */
	int truesize = tcp_win_from_space(sk, skb->truesize) >> 1;
	int window = tcp_win_from_space(sk, sock_net(sk)->ipv4.sysctl_tcp_rmem[2]) >> 1;

	while (tp->rcv_ssthresh <= window) {
		if (truesize <= skb->len)
			return 2 * inet_csk(sk)->icsk_ack.rcv_mss;

		truesize >>= 1;
		window >>= 1;
	}
	return 0;
}

static void tcp_grow_window(struct sock *sk, const struct sk_buff *skb)
{
	struct tcp_sock *tp = tcp_sk(sk);
<<<<<<< HEAD
	struct sock *meta_sk = mptcp(tp) ? mptcp_meta_sk(sk) : sk;
	struct tcp_sock *meta_tp = tcp_sk(meta_sk);

	if (is_meta_sk(sk))
		return;

	/* Check #1 */
	if (meta_tp->rcv_ssthresh < meta_tp->window_clamp &&
	    (int)meta_tp->rcv_ssthresh < tcp_space(meta_sk) &&
	    !tcp_under_memory_pressure(sk)) {
=======
	int room;

	room = min_t(int, tp->window_clamp, tcp_space(sk)) - tp->rcv_ssthresh;

	/* Check #1 */
	if (room > 0 && !tcp_under_memory_pressure(sk)) {
>>>>>>> e93c9c99
		int incr;

		/* Check #2. Increase window, if skb with such overhead
		 * will fit to rcvbuf in future.
		 */
		if (tcp_win_from_space(sk, skb->truesize) <= skb->len)
			incr = 2 * meta_tp->advmss;
		else
			incr = __tcp_grow_window(meta_sk, skb);

		if (incr) {
			incr = max_t(int, incr, 2 * skb->len);
<<<<<<< HEAD
			meta_tp->rcv_ssthresh = min(meta_tp->rcv_ssthresh + incr,
					            meta_tp->window_clamp);
=======
			tp->rcv_ssthresh += min(room, incr);
>>>>>>> e93c9c99
			inet_csk(sk)->icsk_ack.quick |= 1;
		}
	}
}

/* 3. Try to fixup all. It is made immediately after connection enters
 *    established state.
 */
void tcp_init_buffer_space(struct sock *sk)
{
	int tcp_app_win = sock_net(sk)->ipv4.sysctl_tcp_app_win;
	struct tcp_sock *tp = tcp_sk(sk);
	int maxwin;

	if (!(sk->sk_userlocks & SOCK_SNDBUF_LOCK))
		tcp_sndbuf_expand(sk);

	tp->rcvq_space.space = min_t(u32, tp->rcv_wnd, TCP_INIT_CWND * tp->advmss);
	tcp_mstamp_refresh(tp);
	tp->rcvq_space.time = tp->tcp_mstamp;
	tp->rcvq_space.seq = tp->copied_seq;

	maxwin = tcp_full_space(sk);

	if (tp->window_clamp >= maxwin) {
		tp->window_clamp = maxwin;

		if (tcp_app_win && maxwin > 4 * tp->advmss)
			tp->window_clamp = max(maxwin -
					       (maxwin >> tcp_app_win),
					       4 * tp->advmss);
	}

	/* Force reservation of one segment. */
	if (tcp_app_win &&
	    tp->window_clamp > 2 * tp->advmss &&
	    tp->window_clamp + tp->advmss > maxwin)
		tp->window_clamp = max(2 * tp->advmss, maxwin - tp->advmss);

	tp->rcv_ssthresh = min(tp->rcv_ssthresh, tp->window_clamp);
	tp->snd_cwnd_stamp = tcp_jiffies32;
}

/* 4. Recalculate window clamp after socket hit its memory bounds. */
static void tcp_clamp_window(struct sock *sk)
{
	struct tcp_sock *tp = tcp_sk(sk);
	struct inet_connection_sock *icsk = inet_csk(sk);
	struct net *net = sock_net(sk);

	icsk->icsk_ack.quick = 0;

	if (sk->sk_rcvbuf < net->ipv4.sysctl_tcp_rmem[2] &&
	    !(sk->sk_userlocks & SOCK_RCVBUF_LOCK) &&
	    !tcp_under_memory_pressure(sk) &&
	    sk_memory_allocated(sk) < sk_prot_mem_limits(sk, 0)) {
		sk->sk_rcvbuf = min(atomic_read(&sk->sk_rmem_alloc),
				    net->ipv4.sysctl_tcp_rmem[2]);
	}
	if (atomic_read(&sk->sk_rmem_alloc) > sk->sk_rcvbuf)
		tp->rcv_ssthresh = min(tp->window_clamp, 2U * tp->advmss);
}

/* Initialize RCV_MSS value.
 * RCV_MSS is an our guess about MSS used by the peer.
 * We haven't any direct information about the MSS.
 * It's better to underestimate the RCV_MSS rather than overestimate.
 * Overestimations make us ACKing less frequently than needed.
 * Underestimations are more easy to detect and fix by tcp_measure_rcv_mss().
 */
void tcp_initialize_rcv_mss(struct sock *sk)
{
	const struct tcp_sock *tp = tcp_sk(sk);
	unsigned int hint = min_t(unsigned int, tp->advmss, tp->mss_cache);

	hint = min(hint, tp->rcv_wnd / 2);
	hint = min(hint, TCP_MSS_DEFAULT);
	hint = max(hint, TCP_MIN_MSS);

	inet_csk(sk)->icsk_ack.rcv_mss = hint;
}
EXPORT_SYMBOL(tcp_initialize_rcv_mss);

/* Receiver "autotuning" code.
 *
 * The algorithm for RTT estimation w/o timestamps is based on
 * Dynamic Right-Sizing (DRS) by Wu Feng and Mike Fisk of LANL.
 * <http://public.lanl.gov/radiant/pubs.html#DRS>
 *
 * More detail on this code can be found at
 * <http://staff.psc.edu/jheffner/>,
 * though this reference is out of date.  A new paper
 * is pending.
 */
static void tcp_rcv_rtt_update(struct tcp_sock *tp, u32 sample, int win_dep)
{
	u32 new_sample = tp->rcv_rtt_est.rtt_us;
	long m = sample;

	if (new_sample != 0) {
		/* If we sample in larger samples in the non-timestamp
		 * case, we could grossly overestimate the RTT especially
		 * with chatty applications or bulk transfer apps which
		 * are stalled on filesystem I/O.
		 *
		 * Also, since we are only going for a minimum in the
		 * non-timestamp case, we do not smooth things out
		 * else with timestamps disabled convergence takes too
		 * long.
		 */
		if (!win_dep) {
			m -= (new_sample >> 3);
			new_sample += m;
		} else {
			m <<= 3;
			if (m < new_sample)
				new_sample = m;
		}
	} else {
		/* No previous measure. */
		new_sample = m << 3;
	}

	tp->rcv_rtt_est.rtt_us = new_sample;
}

static inline void tcp_rcv_rtt_measure(struct tcp_sock *tp)
{
	u32 delta_us;

	if (tp->rcv_rtt_est.time == 0)
		goto new_measure;
	if (before(tp->rcv_nxt, tp->rcv_rtt_est.seq))
		return;
	delta_us = tcp_stamp_us_delta(tp->tcp_mstamp, tp->rcv_rtt_est.time);
	if (!delta_us)
		delta_us = 1;
	tcp_rcv_rtt_update(tp, delta_us, 1);

new_measure:
	tp->rcv_rtt_est.seq = tp->rcv_nxt + tp->rcv_wnd;
	tp->rcv_rtt_est.time = tp->tcp_mstamp;
}

static inline void tcp_rcv_rtt_measure_ts(struct sock *sk,
					  const struct sk_buff *skb)
{
	struct tcp_sock *tp = tcp_sk(sk);

	if (tp->rx_opt.rcv_tsecr == tp->rcv_rtt_last_tsecr)
		return;
	tp->rcv_rtt_last_tsecr = tp->rx_opt.rcv_tsecr;

	if (TCP_SKB_CB(skb)->end_seq -
	    TCP_SKB_CB(skb)->seq >= inet_csk(sk)->icsk_ack.rcv_mss) {
		u32 delta = tcp_time_stamp(tp) - tp->rx_opt.rcv_tsecr;
		u32 delta_us;

		if (likely(delta < INT_MAX / (USEC_PER_SEC / TCP_TS_HZ))) {
			if (!delta)
				delta = 1;
			delta_us = delta * (USEC_PER_SEC / TCP_TS_HZ);
			tcp_rcv_rtt_update(tp, delta_us, 0);
		}
	}
}

/*
 * This function should be called every time data is copied to user space.
 * It calculates the appropriate TCP receive buffer space.
 */
void tcp_rcv_space_adjust(struct sock *sk)
{
	struct tcp_sock *tp = tcp_sk(sk);
	u32 copied;
	int time;

	trace_tcp_rcv_space_adjust(sk);

	tcp_mstamp_refresh(tp);
	time = tcp_stamp_us_delta(tp->tcp_mstamp, tp->rcvq_space.time);
	if (mptcp(tp)) {
		if (mptcp_check_rtt(tp, time))
			return;
	} else if (time < (tp->rcv_rtt_est.rtt_us >> 3) || tp->rcv_rtt_est.rtt_us == 0)
		return;

	/* Number of bytes copied to user in last RTT */
	copied = tp->copied_seq - tp->rcvq_space.seq;
	if (copied <= tp->rcvq_space.space)
		goto new_measure;

	/* A bit of theory :
	 * copied = bytes received in previous RTT, our base window
	 * To cope with packet losses, we need a 2x factor
	 * To cope with slow start, and sender growing its cwin by 100 %
	 * every RTT, we need a 4x factor, because the ACK we are sending
	 * now is for the next RTT, not the current one :
	 * <prev RTT . ><current RTT .. ><next RTT .... >
	 */

	if (sock_net(sk)->ipv4.sysctl_tcp_moderate_rcvbuf &&
	    !(sk->sk_userlocks & SOCK_RCVBUF_LOCK)) {
		int rcvmem, rcvbuf;
		u64 rcvwin, grow;

		/* minimal window to cope with packet losses, assuming
		 * steady state. Add some cushion because of small variations.
		 */
		rcvwin = ((u64)copied << 1) + 16 * tp->advmss;

		/* Accommodate for sender rate increase (eg. slow start) */
		grow = rcvwin * (copied - tp->rcvq_space.space);
		do_div(grow, tp->rcvq_space.space);
		rcvwin += (grow << 1);

		rcvmem = SKB_TRUESIZE(tp->advmss + MAX_TCP_HEADER);
		while (tcp_win_from_space(sk, rcvmem) < tp->advmss)
			rcvmem += 128;

		do_div(rcvwin, tp->advmss);
		rcvbuf = min_t(u64, rcvwin * rcvmem,
			       sock_net(sk)->ipv4.sysctl_tcp_rmem[2]);
		if (rcvbuf > sk->sk_rcvbuf) {
			sk->sk_rcvbuf = rcvbuf;

			/* Make the window clamp follow along.  */
			tp->window_clamp = tcp_win_from_space(sk, rcvbuf);
		}
	}
	tp->rcvq_space.space = copied;

new_measure:
	tp->rcvq_space.seq = tp->copied_seq;
	tp->rcvq_space.time = tp->tcp_mstamp;
}

/* There is something which you must keep in mind when you analyze the
 * behavior of the tp->ato delayed ack timeout interval.  When a
 * connection starts up, we want to ack as quickly as possible.  The
 * problem is that "good" TCP's do slow start at the beginning of data
 * transmission.  The means that until we send the first few ACK's the
 * sender will sit on his end and only queue most of his data, because
 * he can only send snd_cwnd unacked packets at any given time.  For
 * each ACK we send, he increments snd_cwnd and transmits more of his
 * queue.  -DaveM
 */
static void tcp_event_data_recv(struct sock *sk, struct sk_buff *skb)
{
	struct tcp_sock *tp = tcp_sk(sk);
	struct inet_connection_sock *icsk = inet_csk(sk);
	u32 now;

	inet_csk_schedule_ack(sk);

	tcp_measure_rcv_mss(sk, skb);

	tcp_rcv_rtt_measure(tp);

	now = tcp_jiffies32;

	if (!icsk->icsk_ack.ato) {
		/* The _first_ data packet received, initialize
		 * delayed ACK engine.
		 */
		tcp_incr_quickack(sk, TCP_MAX_QUICKACKS);
		icsk->icsk_ack.ato = TCP_ATO_MIN;
	} else {
		int m = now - icsk->icsk_ack.lrcvtime;

		if (m <= TCP_ATO_MIN / 2) {
			/* The fastest case is the first. */
			icsk->icsk_ack.ato = (icsk->icsk_ack.ato >> 1) + TCP_ATO_MIN / 2;
		} else if (m < icsk->icsk_ack.ato) {
			icsk->icsk_ack.ato = (icsk->icsk_ack.ato >> 1) + m;
			if (icsk->icsk_ack.ato > icsk->icsk_rto)
				icsk->icsk_ack.ato = icsk->icsk_rto;
		} else if (m > icsk->icsk_rto) {
			/* Too long gap. Apparently sender failed to
			 * restart window, so that we send ACKs quickly.
			 */
			tcp_incr_quickack(sk, TCP_MAX_QUICKACKS);
			sk_mem_reclaim(sk);
		}
	}
	icsk->icsk_ack.lrcvtime = now;

	tcp_ecn_check_ce(sk, skb);

	if (skb->len >= 128)
		tcp_grow_window(sk, skb);
}

/* Called to compute a smoothed rtt estimate. The data fed to this
 * routine either comes from timestamps, or from segments that were
 * known _not_ to have been retransmitted [see Karn/Partridge
 * Proceedings SIGCOMM 87]. The algorithm is from the SIGCOMM 88
 * piece by Van Jacobson.
 * NOTE: the next three routines used to be one big routine.
 * To save cycles in the RFC 1323 implementation it was better to break
 * it up into three procedures. -- erics
 */
static void tcp_rtt_estimator(struct sock *sk, long mrtt_us)
{
	struct tcp_sock *tp = tcp_sk(sk);
	long m = mrtt_us; /* RTT */
	u32 srtt = tp->srtt_us;

	/*	The following amusing code comes from Jacobson's
	 *	article in SIGCOMM '88.  Note that rtt and mdev
	 *	are scaled versions of rtt and mean deviation.
	 *	This is designed to be as fast as possible
	 *	m stands for "measurement".
	 *
	 *	On a 1990 paper the rto value is changed to:
	 *	RTO = rtt + 4 * mdev
	 *
	 * Funny. This algorithm seems to be very broken.
	 * These formulae increase RTO, when it should be decreased, increase
	 * too slowly, when it should be increased quickly, decrease too quickly
	 * etc. I guess in BSD RTO takes ONE value, so that it is absolutely
	 * does not matter how to _calculate_ it. Seems, it was trap
	 * that VJ failed to avoid. 8)
	 */
	if (srtt != 0) {
		m -= (srtt >> 3);	/* m is now error in rtt est */
		srtt += m;		/* rtt = 7/8 rtt + 1/8 new */
		if (m < 0) {
			m = -m;		/* m is now abs(error) */
			m -= (tp->mdev_us >> 2);   /* similar update on mdev */
			/* This is similar to one of Eifel findings.
			 * Eifel blocks mdev updates when rtt decreases.
			 * This solution is a bit different: we use finer gain
			 * for mdev in this case (alpha*beta).
			 * Like Eifel it also prevents growth of rto,
			 * but also it limits too fast rto decreases,
			 * happening in pure Eifel.
			 */
			if (m > 0)
				m >>= 3;
		} else {
			m -= (tp->mdev_us >> 2);   /* similar update on mdev */
		}
		tp->mdev_us += m;		/* mdev = 3/4 mdev + 1/4 new */
		if (tp->mdev_us > tp->mdev_max_us) {
			tp->mdev_max_us = tp->mdev_us;
			if (tp->mdev_max_us > tp->rttvar_us)
				tp->rttvar_us = tp->mdev_max_us;
		}
		if (after(tp->snd_una, tp->rtt_seq)) {
			if (tp->mdev_max_us < tp->rttvar_us)
				tp->rttvar_us -= (tp->rttvar_us - tp->mdev_max_us) >> 2;
			tp->rtt_seq = tp->snd_nxt;
			tp->mdev_max_us = tcp_rto_min_us(sk);
		}
	} else {
		/* no previous measure. */
		srtt = m << 3;		/* take the measured time to be rtt */
		tp->mdev_us = m << 1;	/* make sure rto = 3*rtt */
		tp->rttvar_us = max(tp->mdev_us, tcp_rto_min_us(sk));
		tp->mdev_max_us = tp->rttvar_us;
		tp->rtt_seq = tp->snd_nxt;
	}
	tp->srtt_us = max(1U, srtt);
}

static void tcp_update_pacing_rate(struct sock *sk)
{
	const struct tcp_sock *tp = tcp_sk(sk);
	u64 rate;

	/* set sk_pacing_rate to 200 % of current rate (mss * cwnd / srtt) */
	rate = (u64)tp->mss_cache * ((USEC_PER_SEC / 100) << 3);

	/* current rate is (cwnd * mss) / srtt
	 * In Slow Start [1], set sk_pacing_rate to 200 % the current rate.
	 * In Congestion Avoidance phase, set it to 120 % the current rate.
	 *
	 * [1] : Normal Slow Start condition is (tp->snd_cwnd < tp->snd_ssthresh)
	 *	 If snd_cwnd >= (tp->snd_ssthresh / 2), we are approaching
	 *	 end of slow start and should slow down.
	 */
	if (tp->snd_cwnd < tp->snd_ssthresh / 2)
		rate *= sock_net(sk)->ipv4.sysctl_tcp_pacing_ss_ratio;
	else
		rate *= sock_net(sk)->ipv4.sysctl_tcp_pacing_ca_ratio;

	rate *= max(tp->snd_cwnd, tp->packets_out);

	if (likely(tp->srtt_us))
		do_div(rate, tp->srtt_us);

	/* WRITE_ONCE() is needed because sch_fq fetches sk_pacing_rate
	 * without any lock. We want to make sure compiler wont store
	 * intermediate values in this location.
	 */
	WRITE_ONCE(sk->sk_pacing_rate, min_t(u64, rate,
					     sk->sk_max_pacing_rate));
}

/* Calculate rto without backoff.  This is the second half of Van Jacobson's
 * routine referred to above.
 */
void tcp_set_rto(struct sock *sk)
{
	const struct tcp_sock *tp = tcp_sk(sk);
	/* Old crap is replaced with new one. 8)
	 *
	 * More seriously:
	 * 1. If rtt variance happened to be less 50msec, it is hallucination.
	 *    It cannot be less due to utterly erratic ACK generation made
	 *    at least by solaris and freebsd. "Erratic ACKs" has _nothing_
	 *    to do with delayed acks, because at cwnd>2 true delack timeout
	 *    is invisible. Actually, Linux-2.4 also generates erratic
	 *    ACKs in some circumstances.
	 */
	inet_csk(sk)->icsk_rto = __tcp_set_rto(tp);

	/* 2. Fixups made earlier cannot be right.
	 *    If we do not estimate RTO correctly without them,
	 *    all the algo is pure shit and should be replaced
	 *    with correct one. It is exactly, which we pretend to do.
	 */

	/* NOTE: clamping at TCP_RTO_MIN is not required, current algo
	 * guarantees that rto is higher.
	 */
	tcp_bound_rto(sk);
}

__u32 tcp_init_cwnd(const struct tcp_sock *tp, const struct dst_entry *dst)
{
	__u32 cwnd = (dst ? dst_metric(dst, RTAX_INITCWND) : 0);

	if (!cwnd)
		cwnd = TCP_INIT_CWND;
	return min_t(__u32, cwnd, tp->snd_cwnd_clamp);
}

/* Take a notice that peer is sending D-SACKs */
static void tcp_dsack_seen(struct tcp_sock *tp)
{
	tp->rx_opt.sack_ok |= TCP_DSACK_SEEN;
	tp->rack.dsack_seen = 1;
	tp->dsack_dups++;
}

/* It's reordering when higher sequence was delivered (i.e. sacked) before
 * some lower never-retransmitted sequence ("low_seq"). The maximum reordering
 * distance is approximated in full-mss packet distance ("reordering").
 */
static void tcp_check_sack_reordering(struct sock *sk, const u32 low_seq,
				      const int ts)
{
	struct tcp_sock *tp = tcp_sk(sk);
	const u32 mss = tp->mss_cache;
	u32 fack, metric;

	fack = tcp_highest_sack_seq(tp);
	if (!before(low_seq, fack))
		return;

	metric = fack - low_seq;
	if ((metric > tp->reordering * mss) && mss) {
#if FASTRETRANS_DEBUG > 1
		pr_debug("Disorder%d %d %u f%u s%u rr%d\n",
			 tp->rx_opt.sack_ok, inet_csk(sk)->icsk_ca_state,
			 tp->reordering,
			 0,
			 tp->sacked_out,
			 tp->undo_marker ? tp->undo_retrans : 0);
#endif
		tp->reordering = min_t(u32, (metric + mss - 1) / mss,
				       sock_net(sk)->ipv4.sysctl_tcp_max_reordering);
	}

	/* This exciting event is worth to be remembered. 8) */
	tp->reord_seen++;
	NET_INC_STATS(sock_net(sk),
		      ts ? LINUX_MIB_TCPTSREORDER : LINUX_MIB_TCPSACKREORDER);
}

/* This must be called before lost_out is incremented */
static void tcp_verify_retransmit_hint(struct tcp_sock *tp, struct sk_buff *skb)
{
	if (!tp->retransmit_skb_hint ||
	    before(TCP_SKB_CB(skb)->seq,
		   TCP_SKB_CB(tp->retransmit_skb_hint)->seq))
		tp->retransmit_skb_hint = skb;
}

/* Sum the number of packets on the wire we have marked as lost.
 * There are two cases we care about here:
 * a) Packet hasn't been marked lost (nor retransmitted),
 *    and this is the first loss.
 * b) Packet has been marked both lost and retransmitted,
 *    and this means we think it was lost again.
 */
static void tcp_sum_lost(struct tcp_sock *tp, struct sk_buff *skb)
{
	__u8 sacked = TCP_SKB_CB(skb)->sacked;

	if (!(sacked & TCPCB_LOST) ||
	    ((sacked & TCPCB_LOST) && (sacked & TCPCB_SACKED_RETRANS)))
		tp->lost += tcp_skb_pcount(skb);
}

static void tcp_skb_mark_lost(struct tcp_sock *tp, struct sk_buff *skb)
{
	if (!(TCP_SKB_CB(skb)->sacked & (TCPCB_LOST|TCPCB_SACKED_ACKED))) {
		tcp_verify_retransmit_hint(tp, skb);

		tp->lost_out += tcp_skb_pcount(skb);
		tcp_sum_lost(tp, skb);
		TCP_SKB_CB(skb)->sacked |= TCPCB_LOST;
	}
}

void tcp_skb_mark_lost_uncond_verify(struct tcp_sock *tp, struct sk_buff *skb)
{
	tcp_verify_retransmit_hint(tp, skb);

	tcp_sum_lost(tp, skb);
	if (!(TCP_SKB_CB(skb)->sacked & (TCPCB_LOST|TCPCB_SACKED_ACKED))) {
		tp->lost_out += tcp_skb_pcount(skb);
		TCP_SKB_CB(skb)->sacked |= TCPCB_LOST;
	}
}

/* This procedure tags the retransmission queue when SACKs arrive.
 *
 * We have three tag bits: SACKED(S), RETRANS(R) and LOST(L).
 * Packets in queue with these bits set are counted in variables
 * sacked_out, retrans_out and lost_out, correspondingly.
 *
 * Valid combinations are:
 * Tag  InFlight	Description
 * 0	1		- orig segment is in flight.
 * S	0		- nothing flies, orig reached receiver.
 * L	0		- nothing flies, orig lost by net.
 * R	2		- both orig and retransmit are in flight.
 * L|R	1		- orig is lost, retransmit is in flight.
 * S|R  1		- orig reached receiver, retrans is still in flight.
 * (L|S|R is logically valid, it could occur when L|R is sacked,
 *  but it is equivalent to plain S and code short-curcuits it to S.
 *  L|S is logically invalid, it would mean -1 packet in flight 8))
 *
 * These 6 states form finite state machine, controlled by the following events:
 * 1. New ACK (+SACK) arrives. (tcp_sacktag_write_queue())
 * 2. Retransmission. (tcp_retransmit_skb(), tcp_xmit_retransmit_queue())
 * 3. Loss detection event of two flavors:
 *	A. Scoreboard estimator decided the packet is lost.
 *	   A'. Reno "three dupacks" marks head of queue lost.
 *	B. SACK arrives sacking SND.NXT at the moment, when the
 *	   segment was retransmitted.
 * 4. D-SACK added new rule: D-SACK changes any tag to S.
 *
 * It is pleasant to note, that state diagram turns out to be commutative,
 * so that we are allowed not to be bothered by order of our actions,
 * when multiple events arrive simultaneously. (see the function below).
 *
 * Reordering detection.
 * --------------------
 * Reordering metric is maximal distance, which a packet can be displaced
 * in packet stream. With SACKs we can estimate it:
 *
 * 1. SACK fills old hole and the corresponding segment was not
 *    ever retransmitted -> reordering. Alas, we cannot use it
 *    when segment was retransmitted.
 * 2. The last flaw is solved with D-SACK. D-SACK arrives
 *    for retransmitted and already SACKed segment -> reordering..
 * Both of these heuristics are not used in Loss state, when we cannot
 * account for retransmits accurately.
 *
 * SACK block validation.
 * ----------------------
 *
 * SACK block range validation checks that the received SACK block fits to
 * the expected sequence limits, i.e., it is between SND.UNA and SND.NXT.
 * Note that SND.UNA is not included to the range though being valid because
 * it means that the receiver is rather inconsistent with itself reporting
 * SACK reneging when it should advance SND.UNA. Such SACK block this is
 * perfectly valid, however, in light of RFC2018 which explicitly states
 * that "SACK block MUST reflect the newest segment.  Even if the newest
 * segment is going to be discarded ...", not that it looks very clever
 * in case of head skb. Due to potentional receiver driven attacks, we
 * choose to avoid immediate execution of a walk in write queue due to
 * reneging and defer head skb's loss recovery to standard loss recovery
 * procedure that will eventually trigger (nothing forbids us doing this).
 *
 * Implements also blockage to start_seq wrap-around. Problem lies in the
 * fact that though start_seq (s) is before end_seq (i.e., not reversed),
 * there's no guarantee that it will be before snd_nxt (n). The problem
 * happens when start_seq resides between end_seq wrap (e_w) and snd_nxt
 * wrap (s_w):
 *
 *         <- outs wnd ->                          <- wrapzone ->
 *         u     e      n                         u_w   e_w  s n_w
 *         |     |      |                          |     |   |  |
 * |<------------+------+----- TCP seqno space --------------+---------->|
 * ...-- <2^31 ->|                                           |<--------...
 * ...---- >2^31 ------>|                                    |<--------...
 *
 * Current code wouldn't be vulnerable but it's better still to discard such
 * crazy SACK blocks. Doing this check for start_seq alone closes somewhat
 * similar case (end_seq after snd_nxt wrap) as earlier reversed check in
 * snd_nxt wrap -> snd_una region will then become "well defined", i.e.,
 * equal to the ideal case (infinite seqno space without wrap caused issues).
 *
 * With D-SACK the lower bound is extended to cover sequence space below
 * SND.UNA down to undo_marker, which is the last point of interest. Yet
 * again, D-SACK block must not to go across snd_una (for the same reason as
 * for the normal SACK blocks, explained above). But there all simplicity
 * ends, TCP might receive valid D-SACKs below that. As long as they reside
 * fully below undo_marker they do not affect behavior in anyway and can
 * therefore be safely ignored. In rare cases (which are more or less
 * theoretical ones), the D-SACK will nicely cross that boundary due to skb
 * fragmentation and packet reordering past skb's retransmission. To consider
 * them correctly, the acceptable range must be extended even more though
 * the exact amount is rather hard to quantify. However, tp->max_window can
 * be used as an exaggerated estimate.
 */
static bool tcp_is_sackblock_valid(struct tcp_sock *tp, bool is_dsack,
				   u32 start_seq, u32 end_seq)
{
	/* Too far in future, or reversed (interpretation is ambiguous) */
	if (after(end_seq, tp->snd_nxt) || !before(start_seq, end_seq))
		return false;

	/* Nasty start_seq wrap-around check (see comments above) */
	if (!before(start_seq, tp->snd_nxt))
		return false;

	/* In outstanding window? ...This is valid exit for D-SACKs too.
	 * start_seq == snd_una is non-sensical (see comments above)
	 */
	if (after(start_seq, tp->snd_una))
		return true;

	if (!is_dsack || !tp->undo_marker)
		return false;

	/* ...Then it's D-SACK, and must reside below snd_una completely */
	if (after(end_seq, tp->snd_una))
		return false;

	if (!before(start_seq, tp->undo_marker))
		return true;

	/* Too old */
	if (!after(end_seq, tp->undo_marker))
		return false;

	/* Undo_marker boundary crossing (overestimates a lot). Known already:
	 *   start_seq < undo_marker and end_seq >= undo_marker.
	 */
	return !before(start_seq, end_seq - tp->max_window);
}

static bool tcp_check_dsack(struct sock *sk, const struct sk_buff *ack_skb,
			    struct tcp_sack_block_wire *sp, int num_sacks,
			    u32 prior_snd_una)
{
	struct tcp_sock *tp = tcp_sk(sk);
	u32 start_seq_0 = get_unaligned_be32(&sp[0].start_seq);
	u32 end_seq_0 = get_unaligned_be32(&sp[0].end_seq);
	bool dup_sack = false;

	if (before(start_seq_0, TCP_SKB_CB(ack_skb)->ack_seq)) {
		dup_sack = true;
		tcp_dsack_seen(tp);
		NET_INC_STATS(sock_net(sk), LINUX_MIB_TCPDSACKRECV);
	} else if (num_sacks > 1) {
		u32 end_seq_1 = get_unaligned_be32(&sp[1].end_seq);
		u32 start_seq_1 = get_unaligned_be32(&sp[1].start_seq);

		if (!after(end_seq_0, end_seq_1) &&
		    !before(start_seq_0, start_seq_1)) {
			dup_sack = true;
			tcp_dsack_seen(tp);
			NET_INC_STATS(sock_net(sk),
					LINUX_MIB_TCPDSACKOFORECV);
		}
	}

	/* D-SACK for already forgotten data... Do dumb counting. */
	if (dup_sack && tp->undo_marker && tp->undo_retrans > 0 &&
	    !after(end_seq_0, prior_snd_una) &&
	    after(end_seq_0, tp->undo_marker))
		tp->undo_retrans--;

	return dup_sack;
}

struct tcp_sacktag_state {
	u32	reord;
	/* Timestamps for earliest and latest never-retransmitted segment
	 * that was SACKed. RTO needs the earliest RTT to stay conservative,
	 * but congestion control should still get an accurate delay signal.
	 */
	u64	first_sackt;
	u64	last_sackt;
	struct rate_sample *rate;
	int	flag;
	unsigned int mss_now;
};

/* Check if skb is fully within the SACK block. In presence of GSO skbs,
 * the incoming SACK may not exactly match but we can find smaller MSS
 * aligned portion of it that matches. Therefore we might need to fragment
 * which may fail and creates some hassle (caller must handle error case
 * returns).
 *
 * FIXME: this could be merged to shift decision code
 */
static int tcp_match_skb_to_sack(struct sock *sk, struct sk_buff *skb,
				  u32 start_seq, u32 end_seq)
{
	int err;
	bool in_sack;
	unsigned int pkt_len;
	unsigned int mss;

	in_sack = !after(start_seq, TCP_SKB_CB(skb)->seq) &&
		  !before(end_seq, TCP_SKB_CB(skb)->end_seq);

	if (tcp_skb_pcount(skb) > 1 && !in_sack &&
	    after(TCP_SKB_CB(skb)->end_seq, start_seq)) {
		mss = tcp_skb_mss(skb);
		in_sack = !after(start_seq, TCP_SKB_CB(skb)->seq);

		if (!in_sack) {
			pkt_len = start_seq - TCP_SKB_CB(skb)->seq;
			if (pkt_len < mss)
				pkt_len = mss;
		} else {
			pkt_len = end_seq - TCP_SKB_CB(skb)->seq;
			if (pkt_len < mss)
				return -EINVAL;
		}

		/* Round if necessary so that SACKs cover only full MSSes
		 * and/or the remaining small portion (if present)
		 */
		if (pkt_len > mss) {
			unsigned int new_len = (pkt_len / mss) * mss;
			if (!in_sack && new_len < pkt_len)
				new_len += mss;
			pkt_len = new_len;
		}

		if (pkt_len >= skb->len && !in_sack)
			return 0;

		err = tcp_fragment(sk, TCP_FRAG_IN_RTX_QUEUE, skb,
				   pkt_len, mss, GFP_ATOMIC);
		if (err < 0)
			return err;
	}

	return in_sack;
}

/* Mark the given newly-SACKed range as such, adjusting counters and hints. */
static u8 tcp_sacktag_one(struct sock *sk,
			  struct tcp_sacktag_state *state, u8 sacked,
			  u32 start_seq, u32 end_seq,
			  int dup_sack, int pcount,
			  u64 xmit_time)
{
	struct tcp_sock *tp = tcp_sk(sk);

	/* Account D-SACK for retransmitted packet. */
	if (dup_sack && (sacked & TCPCB_RETRANS)) {
		if (tp->undo_marker && tp->undo_retrans > 0 &&
		    after(end_seq, tp->undo_marker))
			tp->undo_retrans--;
		if ((sacked & TCPCB_SACKED_ACKED) &&
		    before(start_seq, state->reord))
				state->reord = start_seq;
	}

	/* Nothing to do; acked frame is about to be dropped (was ACKed). */
	if (!after(end_seq, tp->snd_una))
		return sacked;

	if (!(sacked & TCPCB_SACKED_ACKED)) {
		tcp_rack_advance(tp, sacked, end_seq, xmit_time);

		if (sacked & TCPCB_SACKED_RETRANS) {
			/* If the segment is not tagged as lost,
			 * we do not clear RETRANS, believing
			 * that retransmission is still in flight.
			 */
			if (sacked & TCPCB_LOST) {
				sacked &= ~(TCPCB_LOST|TCPCB_SACKED_RETRANS);
				tp->lost_out -= pcount;
				tp->retrans_out -= pcount;
			}
		} else {
			if (!(sacked & TCPCB_RETRANS)) {
				/* New sack for not retransmitted frame,
				 * which was in hole. It is reordering.
				 */
				if (before(start_seq,
					   tcp_highest_sack_seq(tp)) &&
				    before(start_seq, state->reord))
					state->reord = start_seq;

				if (!after(end_seq, tp->high_seq))
					state->flag |= FLAG_ORIG_SACK_ACKED;
				if (state->first_sackt == 0)
					state->first_sackt = xmit_time;
				state->last_sackt = xmit_time;
			}

			if (sacked & TCPCB_LOST) {
				sacked &= ~TCPCB_LOST;
				tp->lost_out -= pcount;
			}
		}

		sacked |= TCPCB_SACKED_ACKED;
		state->flag |= FLAG_DATA_SACKED;
		tp->sacked_out += pcount;
		tp->delivered += pcount;  /* Out-of-order packets delivered */

		/* Lost marker hint past SACKed? Tweak RFC3517 cnt */
		if (tp->lost_skb_hint &&
		    before(start_seq, TCP_SKB_CB(tp->lost_skb_hint)->seq))
			tp->lost_cnt_hint += pcount;
	}

	/* D-SACK. We can detect redundant retransmission in S|R and plain R
	 * frames and clear it. undo_retrans is decreased above, L|R frames
	 * are accounted above as well.
	 */
	if (dup_sack && (sacked & TCPCB_SACKED_RETRANS)) {
		sacked &= ~TCPCB_SACKED_RETRANS;
		tp->retrans_out -= pcount;
	}

	return sacked;
}

/* Shift newly-SACKed bytes from this skb to the immediately previous
 * already-SACKed sk_buff. Mark the newly-SACKed bytes as such.
 */
static bool tcp_shifted_skb(struct sock *sk, struct sk_buff *prev,
			    struct sk_buff *skb,
			    struct tcp_sacktag_state *state,
			    unsigned int pcount, int shifted, int mss,
			    bool dup_sack)
{
	struct tcp_sock *tp = tcp_sk(sk);
	u32 start_seq = TCP_SKB_CB(skb)->seq;	/* start of newly-SACKed */
	u32 end_seq = start_seq + shifted;	/* end of newly-SACKed */

	BUG_ON(!pcount);

	/* Adjust counters and hints for the newly sacked sequence
	 * range but discard the return value since prev is already
	 * marked. We must tag the range first because the seq
	 * advancement below implicitly advances
	 * tcp_highest_sack_seq() when skb is highest_sack.
	 */
	tcp_sacktag_one(sk, state, TCP_SKB_CB(skb)->sacked,
			start_seq, end_seq, dup_sack, pcount,
			tcp_skb_timestamp_us(skb));
	tcp_rate_skb_delivered(sk, skb, state->rate);

	if (skb == tp->lost_skb_hint)
		tp->lost_cnt_hint += pcount;

	TCP_SKB_CB(prev)->end_seq += shifted;
	TCP_SKB_CB(skb)->seq += shifted;

	tcp_skb_pcount_add(prev, pcount);
	BUG_ON(tcp_skb_pcount(skb) < pcount);
	tcp_skb_pcount_add(skb, -pcount);

	/* When we're adding to gso_segs == 1, gso_size will be zero,
	 * in theory this shouldn't be necessary but as long as DSACK
	 * code can come after this skb later on it's better to keep
	 * setting gso_size to something.
	 */
	if (!TCP_SKB_CB(prev)->tcp_gso_size)
		TCP_SKB_CB(prev)->tcp_gso_size = mss;

	/* CHECKME: To clear or not to clear? Mimics normal skb currently */
	if (tcp_skb_pcount(skb) <= 1)
		TCP_SKB_CB(skb)->tcp_gso_size = 0;

	/* Difference in this won't matter, both ACKed by the same cumul. ACK */
	TCP_SKB_CB(prev)->sacked |= (TCP_SKB_CB(skb)->sacked & TCPCB_EVER_RETRANS);

	if (skb->len > 0) {
		BUG_ON(!tcp_skb_pcount(skb));
		NET_INC_STATS(sock_net(sk), LINUX_MIB_SACKSHIFTED);
		return false;
	}

	/* Whole SKB was eaten :-) */

	if (skb == tp->retransmit_skb_hint)
		tp->retransmit_skb_hint = prev;
	if (skb == tp->lost_skb_hint) {
		tp->lost_skb_hint = prev;
		tp->lost_cnt_hint -= tcp_skb_pcount(prev);
	}

	TCP_SKB_CB(prev)->tcp_flags |= TCP_SKB_CB(skb)->tcp_flags;
	TCP_SKB_CB(prev)->eor = TCP_SKB_CB(skb)->eor;
	if (TCP_SKB_CB(skb)->tcp_flags & TCPHDR_FIN)
		TCP_SKB_CB(prev)->end_seq++;

	if (skb == tcp_highest_sack(sk))
		tcp_advance_highest_sack(sk, skb);

	tcp_skb_collapse_tstamp(prev, skb);
	if (unlikely(TCP_SKB_CB(prev)->tx.delivered_mstamp))
		TCP_SKB_CB(prev)->tx.delivered_mstamp = 0;

	tcp_rtx_queue_unlink_and_free(skb, sk);

	NET_INC_STATS(sock_net(sk), LINUX_MIB_SACKMERGED);

	return true;
}

/* I wish gso_size would have a bit more sane initialization than
 * something-or-zero which complicates things
 */
static int tcp_skb_seglen(const struct sk_buff *skb)
{
	return tcp_skb_pcount(skb) == 1 ? skb->len : tcp_skb_mss(skb);
}

/* Shifting pages past head area doesn't work */
static int skb_can_shift(const struct sk_buff *skb)
{
	return !skb_headlen(skb) && skb_is_nonlinear(skb);
}

/* Try collapsing SACK blocks spanning across multiple skbs to a single
 * skb.
 */
static struct sk_buff *tcp_shift_skb_data(struct sock *sk, struct sk_buff *skb,
					  struct tcp_sacktag_state *state,
					  u32 start_seq, u32 end_seq,
					  bool dup_sack)
{
	struct tcp_sock *tp = tcp_sk(sk);
	struct sk_buff *prev;
	int mss;
	int pcount = 0;
	int len;
	int in_sack;

	/* For MPTCP we cannot shift skb-data and remove one skb from the
	 * send-queue, because this will make us loose the DSS-option (which
	 * is stored in TCP_SKB_CB(skb)->dss) of the skb we are removing.
	 */
	if (mptcp(tp))
		goto fallback;

	/* Normally R but no L won't result in plain S */
	if (!dup_sack &&
	    (TCP_SKB_CB(skb)->sacked & (TCPCB_LOST|TCPCB_SACKED_RETRANS)) == TCPCB_SACKED_RETRANS)
		goto fallback;
	if (!skb_can_shift(skb))
		goto fallback;
	/* This frame is about to be dropped (was ACKed). */
	if (!after(TCP_SKB_CB(skb)->end_seq, tp->snd_una))
		goto fallback;

	/* Can only happen with delayed DSACK + discard craziness */
	prev = skb_rb_prev(skb);
	if (!prev)
		goto fallback;

	if ((TCP_SKB_CB(prev)->sacked & TCPCB_TAGBITS) != TCPCB_SACKED_ACKED)
		goto fallback;

	if (!tcp_skb_can_collapse_to(prev))
		goto fallback;

	in_sack = !after(start_seq, TCP_SKB_CB(skb)->seq) &&
		  !before(end_seq, TCP_SKB_CB(skb)->end_seq);

	if (in_sack) {
		len = skb->len;
		pcount = tcp_skb_pcount(skb);
		mss = tcp_skb_seglen(skb);

		/* TODO: Fix DSACKs to not fragment already SACKed and we can
		 * drop this restriction as unnecessary
		 */
		if (mss != tcp_skb_seglen(prev))
			goto fallback;
	} else {
		if (!after(TCP_SKB_CB(skb)->end_seq, start_seq))
			goto noop;
		/* CHECKME: This is non-MSS split case only?, this will
		 * cause skipped skbs due to advancing loop btw, original
		 * has that feature too
		 */
		if (tcp_skb_pcount(skb) <= 1)
			goto noop;

		in_sack = !after(start_seq, TCP_SKB_CB(skb)->seq);
		if (!in_sack) {
			/* TODO: head merge to next could be attempted here
			 * if (!after(TCP_SKB_CB(skb)->end_seq, end_seq)),
			 * though it might not be worth of the additional hassle
			 *
			 * ...we can probably just fallback to what was done
			 * previously. We could try merging non-SACKed ones
			 * as well but it probably isn't going to buy off
			 * because later SACKs might again split them, and
			 * it would make skb timestamp tracking considerably
			 * harder problem.
			 */
			goto fallback;
		}

		len = end_seq - TCP_SKB_CB(skb)->seq;
		BUG_ON(len < 0);
		BUG_ON(len > skb->len);

		/* MSS boundaries should be honoured or else pcount will
		 * severely break even though it makes things bit trickier.
		 * Optimize common case to avoid most of the divides
		 */
		mss = tcp_skb_mss(skb);

		/* TODO: Fix DSACKs to not fragment already SACKed and we can
		 * drop this restriction as unnecessary
		 */
		if (mss != tcp_skb_seglen(prev))
			goto fallback;

		if (len == mss) {
			pcount = 1;
		} else if (len < mss) {
			goto noop;
		} else {
			pcount = len / mss;
			len = pcount * mss;
		}
	}

	/* tcp_sacktag_one() won't SACK-tag ranges below snd_una */
	if (!after(TCP_SKB_CB(skb)->seq + len, tp->snd_una))
		goto fallback;

	if (!skb_shift(prev, skb, len))
		goto fallback;
	if (!tcp_shifted_skb(sk, prev, skb, state, pcount, len, mss, dup_sack))
		goto out;

	/* Hole filled allows collapsing with the next as well, this is very
	 * useful when hole on every nth skb pattern happens
	 */
	skb = skb_rb_next(prev);
	if (!skb)
		goto out;

	if (!skb_can_shift(skb) ||
	    ((TCP_SKB_CB(skb)->sacked & TCPCB_TAGBITS) != TCPCB_SACKED_ACKED) ||
	    (mss != tcp_skb_seglen(skb)))
		goto out;

	len = skb->len;
	if (skb_shift(prev, skb, len)) {
		pcount += tcp_skb_pcount(skb);
		tcp_shifted_skb(sk, prev, skb, state, tcp_skb_pcount(skb),
				len, mss, 0);
	}

out:
	return prev;

noop:
	return skb;

fallback:
	NET_INC_STATS(sock_net(sk), LINUX_MIB_SACKSHIFTFALLBACK);
	return NULL;
}

static struct sk_buff *tcp_sacktag_walk(struct sk_buff *skb, struct sock *sk,
					struct tcp_sack_block *next_dup,
					struct tcp_sacktag_state *state,
					u32 start_seq, u32 end_seq,
					bool dup_sack_in)
{
	struct tcp_sock *tp = tcp_sk(sk);
	struct sk_buff *tmp;

	skb_rbtree_walk_from(skb) {
		int in_sack = 0;
		bool dup_sack = dup_sack_in;

		/* queue is in-order => we can short-circuit the walk early */
		if (!before(TCP_SKB_CB(skb)->seq, end_seq))
			break;

		if (next_dup  &&
		    before(TCP_SKB_CB(skb)->seq, next_dup->end_seq)) {
			in_sack = tcp_match_skb_to_sack(sk, skb,
							next_dup->start_seq,
							next_dup->end_seq);
			if (in_sack > 0)
				dup_sack = true;
		}

		/* skb reference here is a bit tricky to get right, since
		 * shifting can eat and free both this skb and the next,
		 * so not even _safe variant of the loop is enough.
		 */
		if (in_sack <= 0) {
			tmp = tcp_shift_skb_data(sk, skb, state,
						 start_seq, end_seq, dup_sack);
			if (tmp) {
				if (tmp != skb) {
					skb = tmp;
					continue;
				}

				in_sack = 0;
			} else {
				in_sack = tcp_match_skb_to_sack(sk, skb,
								start_seq,
								end_seq);
			}
		}

		if (unlikely(in_sack < 0))
			break;

		if (in_sack) {
			TCP_SKB_CB(skb)->sacked =
				tcp_sacktag_one(sk,
						state,
						TCP_SKB_CB(skb)->sacked,
						TCP_SKB_CB(skb)->seq,
						TCP_SKB_CB(skb)->end_seq,
						dup_sack,
						tcp_skb_pcount(skb),
						tcp_skb_timestamp_us(skb));
			tcp_rate_skb_delivered(sk, skb, state->rate);
			if (TCP_SKB_CB(skb)->sacked & TCPCB_SACKED_ACKED)
				list_del_init(&skb->tcp_tsorted_anchor);

			if (!before(TCP_SKB_CB(skb)->seq,
				    tcp_highest_sack_seq(tp)))
				tcp_advance_highest_sack(sk, skb);
		}
	}
	return skb;
}

static struct sk_buff *tcp_sacktag_bsearch(struct sock *sk, u32 seq)
{
	struct rb_node *parent, **p = &sk->tcp_rtx_queue.rb_node;
	struct sk_buff *skb;

	while (*p) {
		parent = *p;
		skb = rb_to_skb(parent);
		if (before(seq, TCP_SKB_CB(skb)->seq)) {
			p = &parent->rb_left;
			continue;
		}
		if (!before(seq, TCP_SKB_CB(skb)->end_seq)) {
			p = &parent->rb_right;
			continue;
		}
		return skb;
	}
	return NULL;
}

static struct sk_buff *tcp_sacktag_skip(struct sk_buff *skb, struct sock *sk,
					u32 skip_to_seq)
{
	if (skb && after(TCP_SKB_CB(skb)->seq, skip_to_seq))
		return skb;

	return tcp_sacktag_bsearch(sk, skip_to_seq);
}

static struct sk_buff *tcp_maybe_skipping_dsack(struct sk_buff *skb,
						struct sock *sk,
						struct tcp_sack_block *next_dup,
						struct tcp_sacktag_state *state,
						u32 skip_to_seq)
{
	if (!next_dup)
		return skb;

	if (before(next_dup->start_seq, skip_to_seq)) {
		skb = tcp_sacktag_skip(skb, sk, next_dup->start_seq);
		skb = tcp_sacktag_walk(skb, sk, NULL, state,
				       next_dup->start_seq, next_dup->end_seq,
				       1);
	}

	return skb;
}

static int tcp_sack_cache_ok(const struct tcp_sock *tp, const struct tcp_sack_block *cache)
{
	return cache < tp->recv_sack_cache + ARRAY_SIZE(tp->recv_sack_cache);
}

static int
tcp_sacktag_write_queue(struct sock *sk, const struct sk_buff *ack_skb,
			u32 prior_snd_una, struct tcp_sacktag_state *state)
{
	struct tcp_sock *tp = tcp_sk(sk);
	const unsigned char *ptr = (skb_transport_header(ack_skb) +
				    TCP_SKB_CB(ack_skb)->sacked);
	struct tcp_sack_block_wire *sp_wire = (struct tcp_sack_block_wire *)(ptr+2);
	struct tcp_sack_block sp[TCP_NUM_SACKS];
	struct tcp_sack_block *cache;
	struct sk_buff *skb;
	int num_sacks = min(TCP_NUM_SACKS, (ptr[1] - TCPOLEN_SACK_BASE) >> 3);
	int used_sacks;
	bool found_dup_sack = false;
	int i, j;
	int first_sack_index;

	state->flag = 0;
	state->reord = tp->snd_nxt;

	if (!tp->sacked_out)
		tcp_highest_sack_reset(sk);

	found_dup_sack = tcp_check_dsack(sk, ack_skb, sp_wire,
					 num_sacks, prior_snd_una);
	if (found_dup_sack) {
		state->flag |= FLAG_DSACKING_ACK;
		tp->delivered++; /* A spurious retransmission is delivered */
	}

	/* Eliminate too old ACKs, but take into
	 * account more or less fresh ones, they can
	 * contain valid SACK info.
	 */
	if (before(TCP_SKB_CB(ack_skb)->ack_seq, prior_snd_una - tp->max_window))
		return 0;

	if (!tp->packets_out)
		goto out;

	used_sacks = 0;
	first_sack_index = 0;
	for (i = 0; i < num_sacks; i++) {
		bool dup_sack = !i && found_dup_sack;

		sp[used_sacks].start_seq = get_unaligned_be32(&sp_wire[i].start_seq);
		sp[used_sacks].end_seq = get_unaligned_be32(&sp_wire[i].end_seq);

		if (!tcp_is_sackblock_valid(tp, dup_sack,
					    sp[used_sacks].start_seq,
					    sp[used_sacks].end_seq)) {
			int mib_idx;

			if (dup_sack) {
				if (!tp->undo_marker)
					mib_idx = LINUX_MIB_TCPDSACKIGNOREDNOUNDO;
				else
					mib_idx = LINUX_MIB_TCPDSACKIGNOREDOLD;
			} else {
				/* Don't count olds caused by ACK reordering */
				if ((TCP_SKB_CB(ack_skb)->ack_seq != tp->snd_una) &&
				    !after(sp[used_sacks].end_seq, tp->snd_una))
					continue;
				mib_idx = LINUX_MIB_TCPSACKDISCARD;
			}

			NET_INC_STATS(sock_net(sk), mib_idx);
			if (i == 0)
				first_sack_index = -1;
			continue;
		}

		/* Ignore very old stuff early */
		if (!after(sp[used_sacks].end_seq, prior_snd_una))
			continue;

		used_sacks++;
	}

	/* order SACK blocks to allow in order walk of the retrans queue */
	for (i = used_sacks - 1; i > 0; i--) {
		for (j = 0; j < i; j++) {
			if (after(sp[j].start_seq, sp[j + 1].start_seq)) {
				swap(sp[j], sp[j + 1]);

				/* Track where the first SACK block goes to */
				if (j == first_sack_index)
					first_sack_index = j + 1;
			}
		}
	}

	state->mss_now = tcp_current_mss(sk);
	skb = NULL;
	i = 0;

	if (!tp->sacked_out) {
		/* It's already past, so skip checking against it */
		cache = tp->recv_sack_cache + ARRAY_SIZE(tp->recv_sack_cache);
	} else {
		cache = tp->recv_sack_cache;
		/* Skip empty blocks in at head of the cache */
		while (tcp_sack_cache_ok(tp, cache) && !cache->start_seq &&
		       !cache->end_seq)
			cache++;
	}

	while (i < used_sacks) {
		u32 start_seq = sp[i].start_seq;
		u32 end_seq = sp[i].end_seq;
		bool dup_sack = (found_dup_sack && (i == first_sack_index));
		struct tcp_sack_block *next_dup = NULL;

		if (found_dup_sack && ((i + 1) == first_sack_index))
			next_dup = &sp[i + 1];

		/* Skip too early cached blocks */
		while (tcp_sack_cache_ok(tp, cache) &&
		       !before(start_seq, cache->end_seq))
			cache++;

		/* Can skip some work by looking recv_sack_cache? */
		if (tcp_sack_cache_ok(tp, cache) && !dup_sack &&
		    after(end_seq, cache->start_seq)) {

			/* Head todo? */
			if (before(start_seq, cache->start_seq)) {
				skb = tcp_sacktag_skip(skb, sk, start_seq);
				skb = tcp_sacktag_walk(skb, sk, next_dup,
						       state,
						       start_seq,
						       cache->start_seq,
						       dup_sack);
			}

			/* Rest of the block already fully processed? */
			if (!after(end_seq, cache->end_seq))
				goto advance_sp;

			skb = tcp_maybe_skipping_dsack(skb, sk, next_dup,
						       state,
						       cache->end_seq);

			/* ...tail remains todo... */
			if (tcp_highest_sack_seq(tp) == cache->end_seq) {
				/* ...but better entrypoint exists! */
				skb = tcp_highest_sack(sk);
				if (!skb)
					break;
				cache++;
				goto walk;
			}

			skb = tcp_sacktag_skip(skb, sk, cache->end_seq);
			/* Check overlap against next cached too (past this one already) */
			cache++;
			continue;
		}

		if (!before(start_seq, tcp_highest_sack_seq(tp))) {
			skb = tcp_highest_sack(sk);
			if (!skb)
				break;
		}
		skb = tcp_sacktag_skip(skb, sk, start_seq);

walk:
		skb = tcp_sacktag_walk(skb, sk, next_dup, state,
				       start_seq, end_seq, dup_sack);

advance_sp:
		i++;
	}

	/* Clear the head of the cache sack blocks so we can skip it next time */
	for (i = 0; i < ARRAY_SIZE(tp->recv_sack_cache) - used_sacks; i++) {
		tp->recv_sack_cache[i].start_seq = 0;
		tp->recv_sack_cache[i].end_seq = 0;
	}
	for (j = 0; j < used_sacks; j++)
		tp->recv_sack_cache[i++] = sp[j];

	if (inet_csk(sk)->icsk_ca_state != TCP_CA_Loss || tp->undo_marker)
		tcp_check_sack_reordering(sk, state->reord, 0);

	tcp_verify_left_out(tp);
out:

#if FASTRETRANS_DEBUG > 0
	WARN_ON((int)tp->sacked_out < 0);
	WARN_ON((int)tp->lost_out < 0);
	WARN_ON((int)tp->retrans_out < 0);
	WARN_ON((int)tcp_packets_in_flight(tp) < 0);
#endif
	return state->flag;
}

/* Limits sacked_out so that sum with lost_out isn't ever larger than
 * packets_out. Returns false if sacked_out adjustement wasn't necessary.
 */
static bool tcp_limit_reno_sacked(struct tcp_sock *tp)
{
	u32 holes;

	holes = max(tp->lost_out, 1U);
	holes = min(holes, tp->packets_out);

	if ((tp->sacked_out + holes) > tp->packets_out) {
		tp->sacked_out = tp->packets_out - holes;
		return true;
	}
	return false;
}

/* If we receive more dupacks than we expected counting segments
 * in assumption of absent reordering, interpret this as reordering.
 * The only another reason could be bug in receiver TCP.
 */
static void tcp_check_reno_reordering(struct sock *sk, const int addend)
{
	struct tcp_sock *tp = tcp_sk(sk);

	if (!tcp_limit_reno_sacked(tp))
		return;

	tp->reordering = min_t(u32, tp->packets_out + addend,
			       sock_net(sk)->ipv4.sysctl_tcp_max_reordering);
	tp->reord_seen++;
	NET_INC_STATS(sock_net(sk), LINUX_MIB_TCPRENOREORDER);
}

/* Emulate SACKs for SACKless connection: account for a new dupack. */

static void tcp_add_reno_sack(struct sock *sk, int num_dupack)
{
	if (num_dupack) {
		struct tcp_sock *tp = tcp_sk(sk);
		u32 prior_sacked = tp->sacked_out;
		s32 delivered;

		tp->sacked_out += num_dupack;
		tcp_check_reno_reordering(sk, 0);
		delivered = tp->sacked_out - prior_sacked;
		if (delivered > 0)
			tp->delivered += delivered;
		tcp_verify_left_out(tp);
	}
}

/* Account for ACK, ACKing some data in Reno Recovery phase. */

static void tcp_remove_reno_sacks(struct sock *sk, int acked)
{
	struct tcp_sock *tp = tcp_sk(sk);

	if (acked > 0) {
		/* One ACK acked hole. The rest eat duplicate ACKs. */
		tp->delivered += max_t(int, acked - tp->sacked_out, 1);
		if (acked - 1 >= tp->sacked_out)
			tp->sacked_out = 0;
		else
			tp->sacked_out -= acked - 1;
	}
	tcp_check_reno_reordering(sk, acked);
	tcp_verify_left_out(tp);
}

static inline void tcp_reset_reno_sack(struct tcp_sock *tp)
{
	tp->sacked_out = 0;
}

void tcp_clear_retrans(struct tcp_sock *tp)
{
	tp->retrans_out = 0;
	tp->lost_out = 0;
	tp->undo_marker = 0;
	tp->undo_retrans = -1;
	tp->sacked_out = 0;
}

static inline void tcp_init_undo(struct tcp_sock *tp)
{
	tp->undo_marker = tp->snd_una;
	/* Retransmission still in flight may cause DSACKs later. */
	tp->undo_retrans = tp->retrans_out ? : -1;
}

static bool tcp_is_rack(const struct sock *sk)
{
	return sock_net(sk)->ipv4.sysctl_tcp_recovery & TCP_RACK_LOSS_DETECTION;
}

/* If we detect SACK reneging, forget all SACK information
 * and reset tags completely, otherwise preserve SACKs. If receiver
 * dropped its ofo queue, we will know this due to reneging detection.
 */
static void tcp_timeout_mark_lost(struct sock *sk)
{
	struct tcp_sock *tp = tcp_sk(sk);
	struct sk_buff *skb, *head;
	bool is_reneg;			/* is receiver reneging on SACKs? */

	head = tcp_rtx_queue_head(sk);
	is_reneg = head && (TCP_SKB_CB(head)->sacked & TCPCB_SACKED_ACKED);
	if (is_reneg) {
		NET_INC_STATS(sock_net(sk), LINUX_MIB_TCPSACKRENEGING);
		tp->sacked_out = 0;
		/* Mark SACK reneging until we recover from this loss event. */
		tp->is_sack_reneg = 1;
	} else if (tcp_is_reno(tp)) {
		tcp_reset_reno_sack(tp);
	}

	skb = head;
	skb_rbtree_walk_from(skb) {
		if (is_reneg)
			TCP_SKB_CB(skb)->sacked &= ~TCPCB_SACKED_ACKED;
		else if (tcp_is_rack(sk) && skb != head &&
			 tcp_rack_skb_timeout(tp, skb, 0) > 0)
			continue; /* Don't mark recently sent ones lost yet */
		tcp_mark_skb_lost(sk, skb);
	}
	tcp_verify_left_out(tp);
	tcp_clear_all_retrans_hints(tp);
}

/* Enter Loss state. */
void tcp_enter_loss(struct sock *sk)
{
	const struct inet_connection_sock *icsk = inet_csk(sk);
	struct tcp_sock *tp = tcp_sk(sk);
	struct net *net = sock_net(sk);
	bool new_recovery = icsk->icsk_ca_state < TCP_CA_Recovery;

	tcp_timeout_mark_lost(sk);

	/* Reduce ssthresh if it has not yet been made inside this window. */
	if (icsk->icsk_ca_state <= TCP_CA_Disorder ||
	    !after(tp->high_seq, tp->snd_una) ||
	    (icsk->icsk_ca_state == TCP_CA_Loss && !icsk->icsk_retransmits)) {
		tp->prior_ssthresh = tcp_current_ssthresh(sk);
		tp->prior_cwnd = tp->snd_cwnd;
		tp->snd_ssthresh = icsk->icsk_ca_ops->ssthresh(sk);
		tcp_ca_event(sk, CA_EVENT_LOSS);
		tcp_init_undo(tp);
	}
	tp->snd_cwnd	   = tcp_packets_in_flight(tp) + 1;
	tp->snd_cwnd_cnt   = 0;
	tp->snd_cwnd_stamp = tcp_jiffies32;

	/* Timeout in disordered state after receiving substantial DUPACKs
	 * suggests that the degree of reordering is over-estimated.
	 */
	if (icsk->icsk_ca_state <= TCP_CA_Disorder &&
	    tp->sacked_out >= net->ipv4.sysctl_tcp_reordering)
		tp->reordering = min_t(unsigned int, tp->reordering,
				       net->ipv4.sysctl_tcp_reordering);
	tcp_set_ca_state(sk, TCP_CA_Loss);
	tp->high_seq = tp->snd_nxt;
	tcp_ecn_queue_cwr(tp);

	/* F-RTO RFC5682 sec 3.1 step 1: retransmit SND.UNA if no previous
	 * loss recovery is underway except recurring timeout(s) on
	 * the same SND.UNA (sec 3.2). Disable F-RTO on path MTU probing
	 */
	tp->frto = net->ipv4.sysctl_tcp_frto &&
		   (new_recovery || icsk->icsk_retransmits) &&
		   !inet_csk(sk)->icsk_mtup.probe_size;
}

/* If ACK arrived pointing to a remembered SACK, it means that our
 * remembered SACKs do not reflect real state of receiver i.e.
 * receiver _host_ is heavily congested (or buggy).
 *
 * To avoid big spurious retransmission bursts due to transient SACK
 * scoreboard oddities that look like reneging, we give the receiver a
 * little time (max(RTT/2, 10ms)) to send us some more ACKs that will
 * restore sanity to the SACK scoreboard. If the apparent reneging
 * persists until this RTO then we'll clear the SACK scoreboard.
 */
static bool tcp_check_sack_reneging(struct sock *sk, int flag)
{
	if (flag & FLAG_SACK_RENEGING) {
		struct tcp_sock *tp = tcp_sk(sk);
		unsigned long delay = max(usecs_to_jiffies(tp->srtt_us >> 4),
					  msecs_to_jiffies(10));

		inet_csk_reset_xmit_timer(sk, ICSK_TIME_RETRANS,
					  delay, TCP_RTO_MAX);
		return true;
	}
	return false;
}

/* Heurestics to calculate number of duplicate ACKs. There's no dupACKs
 * counter when SACK is enabled (without SACK, sacked_out is used for
 * that purpose).
 *
 * With reordering, holes may still be in flight, so RFC3517 recovery
 * uses pure sacked_out (total number of SACKed segments) even though
 * it violates the RFC that uses duplicate ACKs, often these are equal
 * but when e.g. out-of-window ACKs or packet duplication occurs,
 * they differ. Since neither occurs due to loss, TCP should really
 * ignore them.
 */
static inline int tcp_dupack_heuristics(const struct tcp_sock *tp)
{
	return tp->sacked_out + 1;
}

/* Linux NewReno/SACK/ECN state machine.
 * --------------------------------------
 *
 * "Open"	Normal state, no dubious events, fast path.
 * "Disorder"   In all the respects it is "Open",
 *		but requires a bit more attention. It is entered when
 *		we see some SACKs or dupacks. It is split of "Open"
 *		mainly to move some processing from fast path to slow one.
 * "CWR"	CWND was reduced due to some Congestion Notification event.
 *		It can be ECN, ICMP source quench, local device congestion.
 * "Recovery"	CWND was reduced, we are fast-retransmitting.
 * "Loss"	CWND was reduced due to RTO timeout or SACK reneging.
 *
 * tcp_fastretrans_alert() is entered:
 * - each incoming ACK, if state is not "Open"
 * - when arrived ACK is unusual, namely:
 *	* SACK
 *	* Duplicate ACK.
 *	* ECN ECE.
 *
 * Counting packets in flight is pretty simple.
 *
 *	in_flight = packets_out - left_out + retrans_out
 *
 *	packets_out is SND.NXT-SND.UNA counted in packets.
 *
 *	retrans_out is number of retransmitted segments.
 *
 *	left_out is number of segments left network, but not ACKed yet.
 *
 *		left_out = sacked_out + lost_out
 *
 *     sacked_out: Packets, which arrived to receiver out of order
 *		   and hence not ACKed. With SACKs this number is simply
 *		   amount of SACKed data. Even without SACKs
 *		   it is easy to give pretty reliable estimate of this number,
 *		   counting duplicate ACKs.
 *
 *       lost_out: Packets lost by network. TCP has no explicit
 *		   "loss notification" feedback from network (for now).
 *		   It means that this number can be only _guessed_.
 *		   Actually, it is the heuristics to predict lossage that
 *		   distinguishes different algorithms.
 *
 *	F.e. after RTO, when all the queue is considered as lost,
 *	lost_out = packets_out and in_flight = retrans_out.
 *
 *		Essentially, we have now a few algorithms detecting
 *		lost packets.
 *
 *		If the receiver supports SACK:
 *
 *		RFC6675/3517: It is the conventional algorithm. A packet is
 *		considered lost if the number of higher sequence packets
 *		SACKed is greater than or equal the DUPACK thoreshold
 *		(reordering). This is implemented in tcp_mark_head_lost and
 *		tcp_update_scoreboard.
 *
 *		RACK (draft-ietf-tcpm-rack-01): it is a newer algorithm
 *		(2017-) that checks timing instead of counting DUPACKs.
 *		Essentially a packet is considered lost if it's not S/ACKed
 *		after RTT + reordering_window, where both metrics are
 *		dynamically measured and adjusted. This is implemented in
 *		tcp_rack_mark_lost.
 *
 *		If the receiver does not support SACK:
 *
 *		NewReno (RFC6582): in Recovery we assume that one segment
 *		is lost (classic Reno). While we are in Recovery and
 *		a partial ACK arrives, we assume that one more packet
 *		is lost (NewReno). This heuristics are the same in NewReno
 *		and SACK.
 *
 * Really tricky (and requiring careful tuning) part of algorithm
 * is hidden in functions tcp_time_to_recover() and tcp_xmit_retransmit_queue().
 * The first determines the moment _when_ we should reduce CWND and,
 * hence, slow down forward transmission. In fact, it determines the moment
 * when we decide that hole is caused by loss, rather than by a reorder.
 *
 * tcp_xmit_retransmit_queue() decides, _what_ we should retransmit to fill
 * holes, caused by lost packets.
 *
 * And the most logically complicated part of algorithm is undo
 * heuristics. We detect false retransmits due to both too early
 * fast retransmit (reordering) and underestimated RTO, analyzing
 * timestamps and D-SACKs. When we detect that some segments were
 * retransmitted by mistake and CWND reduction was wrong, we undo
 * window reduction and abort recovery phase. This logic is hidden
 * inside several functions named tcp_try_undo_<something>.
 */

/* This function decides, when we should leave Disordered state
 * and enter Recovery phase, reducing congestion window.
 *
 * Main question: may we further continue forward transmission
 * with the same cwnd?
 */
static bool tcp_time_to_recover(struct sock *sk, int flag)
{
	struct tcp_sock *tp = tcp_sk(sk);

	/* Trick#1: The loss is proven. */
	if (tp->lost_out)
		return true;

	/* Not-A-Trick#2 : Classic rule... */
	if (!tcp_is_rack(sk) && tcp_dupack_heuristics(tp) > tp->reordering)
		return true;

	return false;
}

/* Detect loss in event "A" above by marking head of queue up as lost.
 * For non-SACK(Reno) senders, the first "packets" number of segments
 * are considered lost. For RFC3517 SACK, a segment is considered lost if it
 * has at least tp->reordering SACKed seqments above it; "packets" refers to
 * the maximum SACKed segments to pass before reaching this limit.
 */
static void tcp_mark_head_lost(struct sock *sk, int packets, int mark_head)
{
	struct tcp_sock *tp = tcp_sk(sk);
	struct sk_buff *skb;
	int cnt, oldcnt, lost;
	unsigned int mss;
	/* Use SACK to deduce losses of new sequences sent during recovery */
	const u32 loss_high = tcp_is_sack(tp) ?  tp->snd_nxt : tp->high_seq;

	WARN_ON(packets > tp->packets_out);
	skb = tp->lost_skb_hint;
	if (skb) {
		/* Head already handled? */
		if (mark_head && after(TCP_SKB_CB(skb)->seq, tp->snd_una))
			return;
		cnt = tp->lost_cnt_hint;
	} else {
		skb = tcp_rtx_queue_head(sk);
		cnt = 0;
	}

	skb_rbtree_walk_from(skb) {
		/* TODO: do this better */
		/* this is not the most efficient way to do this... */
		tp->lost_skb_hint = skb;
		tp->lost_cnt_hint = cnt;

		if (after(TCP_SKB_CB(skb)->end_seq, loss_high))
			break;

		oldcnt = cnt;
		if (tcp_is_reno(tp) ||
		    (TCP_SKB_CB(skb)->sacked & TCPCB_SACKED_ACKED))
			cnt += tcp_skb_pcount(skb);

		if (cnt > packets) {
			if (tcp_is_sack(tp) ||
			    (TCP_SKB_CB(skb)->sacked & TCPCB_SACKED_ACKED) ||
			    (oldcnt >= packets))
				break;

			mss = tcp_skb_mss(skb);
			/* If needed, chop off the prefix to mark as lost. */
			lost = (packets - oldcnt) * mss;
			if (lost < skb->len &&
			    tcp_fragment(sk, TCP_FRAG_IN_RTX_QUEUE, skb,
					 lost, mss, GFP_ATOMIC) < 0)
				break;
			cnt = packets;
		}

		tcp_skb_mark_lost(tp, skb);

		if (mark_head)
			break;
	}
	tcp_verify_left_out(tp);
}

/* Account newly detected lost packet(s) */

static void tcp_update_scoreboard(struct sock *sk, int fast_rexmit)
{
	struct tcp_sock *tp = tcp_sk(sk);

	if (tcp_is_sack(tp)) {
		int sacked_upto = tp->sacked_out - tp->reordering;
		if (sacked_upto >= 0)
			tcp_mark_head_lost(sk, sacked_upto, 0);
		else if (fast_rexmit)
			tcp_mark_head_lost(sk, 1, 1);
	}
}

static bool tcp_tsopt_ecr_before(const struct tcp_sock *tp, u32 when)
{
	return tp->rx_opt.saw_tstamp && tp->rx_opt.rcv_tsecr &&
	       before(tp->rx_opt.rcv_tsecr, when);
}

/* skb is spurious retransmitted if the returned timestamp echo
 * reply is prior to the skb transmission time
 */
static bool tcp_skb_spurious_retrans(const struct tcp_sock *tp,
				     const struct sk_buff *skb)
{
	return (TCP_SKB_CB(skb)->sacked & TCPCB_RETRANS) &&
	       tcp_tsopt_ecr_before(tp, tcp_skb_timestamp(skb));
}

/* Nothing was retransmitted or returned timestamp is less
 * than timestamp of the first retransmission.
 */
static inline bool tcp_packet_delayed(const struct tcp_sock *tp)
{
	return !tp->retrans_stamp ||
	       tcp_tsopt_ecr_before(tp, tp->retrans_stamp);
}

/* Undo procedures. */

/* We can clear retrans_stamp when there are no retransmissions in the
 * window. It would seem that it is trivially available for us in
 * tp->retrans_out, however, that kind of assumptions doesn't consider
 * what will happen if errors occur when sending retransmission for the
 * second time. ...It could the that such segment has only
 * TCPCB_EVER_RETRANS set at the present time. It seems that checking
 * the head skb is enough except for some reneging corner cases that
 * are not worth the effort.
 *
 * Main reason for all this complexity is the fact that connection dying
 * time now depends on the validity of the retrans_stamp, in particular,
 * that successive retransmissions of a segment must not advance
 * retrans_stamp under any conditions.
 */
static bool tcp_any_retrans_done(const struct sock *sk)
{
	const struct tcp_sock *tp = tcp_sk(sk);
	struct sk_buff *skb;

	if (tp->retrans_out)
		return true;

	skb = tcp_rtx_queue_head(sk);
	if (unlikely(skb && TCP_SKB_CB(skb)->sacked & TCPCB_EVER_RETRANS))
		return true;

	return false;
}

static void DBGUNDO(struct sock *sk, const char *msg)
{
#if FASTRETRANS_DEBUG > 1
	struct tcp_sock *tp = tcp_sk(sk);
	struct inet_sock *inet = inet_sk(sk);

	if (sk->sk_family == AF_INET) {
		pr_debug("Undo %s %pI4/%u c%u l%u ss%u/%u p%u\n",
			 msg,
			 &inet->inet_daddr, ntohs(inet->inet_dport),
			 tp->snd_cwnd, tcp_left_out(tp),
			 tp->snd_ssthresh, tp->prior_ssthresh,
			 tp->packets_out);
	}
#if IS_ENABLED(CONFIG_IPV6)
	else if (sk->sk_family == AF_INET6) {
		pr_debug("Undo %s %pI6/%u c%u l%u ss%u/%u p%u\n",
			 msg,
			 &sk->sk_v6_daddr, ntohs(inet->inet_dport),
			 tp->snd_cwnd, tcp_left_out(tp),
			 tp->snd_ssthresh, tp->prior_ssthresh,
			 tp->packets_out);
	}
#endif
#endif
}

static void tcp_undo_cwnd_reduction(struct sock *sk, bool unmark_loss)
{
	struct tcp_sock *tp = tcp_sk(sk);

	if (unmark_loss) {
		struct sk_buff *skb;

		skb_rbtree_walk(skb, &sk->tcp_rtx_queue) {
			TCP_SKB_CB(skb)->sacked &= ~TCPCB_LOST;
		}
		tp->lost_out = 0;
		tcp_clear_all_retrans_hints(tp);
	}

	if (tp->prior_ssthresh) {
		const struct inet_connection_sock *icsk = inet_csk(sk);

		tp->snd_cwnd = icsk->icsk_ca_ops->undo_cwnd(sk);

		if (tp->prior_ssthresh > tp->snd_ssthresh) {
			tp->snd_ssthresh = tp->prior_ssthresh;
			tcp_ecn_withdraw_cwr(tp);
		}
	}
	tp->snd_cwnd_stamp = tcp_jiffies32;
	tp->undo_marker = 0;
	tp->rack.advanced = 1; /* Force RACK to re-exam losses */
}

static inline bool tcp_may_undo(const struct tcp_sock *tp)
{
	return tp->undo_marker && (!tp->undo_retrans || tcp_packet_delayed(tp));
}

/* People celebrate: "We love our President!" */
static bool tcp_try_undo_recovery(struct sock *sk)
{
	struct tcp_sock *tp = tcp_sk(sk);

	if (tcp_may_undo(tp)) {
		int mib_idx;

		/* Happy end! We did not retransmit anything
		 * or our original transmission succeeded.
		 */
		DBGUNDO(sk, inet_csk(sk)->icsk_ca_state == TCP_CA_Loss ? "loss" : "retrans");
		tcp_undo_cwnd_reduction(sk, false);
		if (inet_csk(sk)->icsk_ca_state == TCP_CA_Loss)
			mib_idx = LINUX_MIB_TCPLOSSUNDO;
		else
			mib_idx = LINUX_MIB_TCPFULLUNDO;

		NET_INC_STATS(sock_net(sk), mib_idx);
	} else if (tp->rack.reo_wnd_persist) {
		tp->rack.reo_wnd_persist--;
	}
	if (tp->snd_una == tp->high_seq && tcp_is_reno(tp)) {
		/* Hold old state until something *above* high_seq
		 * is ACKed. For Reno it is MUST to prevent false
		 * fast retransmits (RFC2582). SACK TCP is safe. */
		if (!tcp_any_retrans_done(sk))
			tp->retrans_stamp = 0;
		return true;
	}
	tcp_set_ca_state(sk, TCP_CA_Open);
	tp->is_sack_reneg = 0;
	return false;
}

/* Try to undo cwnd reduction, because D-SACKs acked all retransmitted data */
static bool tcp_try_undo_dsack(struct sock *sk)
{
	struct tcp_sock *tp = tcp_sk(sk);

	if (tp->undo_marker && !tp->undo_retrans) {
		tp->rack.reo_wnd_persist = min(TCP_RACK_RECOVERY_THRESH,
					       tp->rack.reo_wnd_persist + 1);
		DBGUNDO(sk, "D-SACK");
		tcp_undo_cwnd_reduction(sk, false);
		NET_INC_STATS(sock_net(sk), LINUX_MIB_TCPDSACKUNDO);
		return true;
	}
	return false;
}

/* Undo during loss recovery after partial ACK or using F-RTO. */
static bool tcp_try_undo_loss(struct sock *sk, bool frto_undo)
{
	struct tcp_sock *tp = tcp_sk(sk);

	if (frto_undo || tcp_may_undo(tp)) {
		tcp_undo_cwnd_reduction(sk, true);

		DBGUNDO(sk, "partial loss");
		NET_INC_STATS(sock_net(sk), LINUX_MIB_TCPLOSSUNDO);
		if (frto_undo)
			NET_INC_STATS(sock_net(sk),
					LINUX_MIB_TCPSPURIOUSRTOS);
		inet_csk(sk)->icsk_retransmits = 0;
		if (frto_undo || tcp_is_sack(tp)) {
			tcp_set_ca_state(sk, TCP_CA_Open);
			tp->is_sack_reneg = 0;
		}
		return true;
	}
	return false;
}

/* The cwnd reduction in CWR and Recovery uses the PRR algorithm in RFC 6937.
 * It computes the number of packets to send (sndcnt) based on packets newly
 * delivered:
 *   1) If the packets in flight is larger than ssthresh, PRR spreads the
 *	cwnd reductions across a full RTT.
 *   2) Otherwise PRR uses packet conservation to send as much as delivered.
 *      But when the retransmits are acked without further losses, PRR
 *      slow starts cwnd up to ssthresh to speed up the recovery.
 */
static void tcp_init_cwnd_reduction(struct sock *sk)
{
	struct tcp_sock *tp = tcp_sk(sk);

	tp->high_seq = tp->snd_nxt;
	tp->tlp_high_seq = 0;
	tp->snd_cwnd_cnt = 0;
	tp->prior_cwnd = tp->snd_cwnd;
	tp->prr_delivered = 0;
	tp->prr_out = 0;
	tp->snd_ssthresh = inet_csk(sk)->icsk_ca_ops->ssthresh(sk);
	tcp_ecn_queue_cwr(tp);
}

void tcp_cwnd_reduction(struct sock *sk, int newly_acked_sacked, int flag)
{
	struct tcp_sock *tp = tcp_sk(sk);
	int sndcnt = 0;
	int delta = tp->snd_ssthresh - tcp_packets_in_flight(tp);

	if (newly_acked_sacked <= 0 || WARN_ON_ONCE(!tp->prior_cwnd))
		return;

	tp->prr_delivered += newly_acked_sacked;
	if (delta < 0) {
		u64 dividend = (u64)tp->snd_ssthresh * tp->prr_delivered +
			       tp->prior_cwnd - 1;
		sndcnt = div_u64(dividend, tp->prior_cwnd) - tp->prr_out;
	} else if ((flag & (FLAG_RETRANS_DATA_ACKED | FLAG_LOST_RETRANS)) ==
		   FLAG_RETRANS_DATA_ACKED) {
		sndcnt = min_t(int, delta,
			       max_t(int, tp->prr_delivered - tp->prr_out,
				     newly_acked_sacked) + 1);
	} else {
		sndcnt = min(delta, newly_acked_sacked);
	}
	/* Force a fast retransmit upon entering fast recovery */
	sndcnt = max(sndcnt, (tp->prr_out ? 0 : 1));
	tp->snd_cwnd = tcp_packets_in_flight(tp) + sndcnt;
}

static inline void tcp_end_cwnd_reduction(struct sock *sk)
{
	struct tcp_sock *tp = tcp_sk(sk);

	if (inet_csk(sk)->icsk_ca_ops->cong_control)
		return;

	/* Reset cwnd to ssthresh in CWR or Recovery (unless it's undone) */
	if (tp->snd_ssthresh < TCP_INFINITE_SSTHRESH &&
	    (inet_csk(sk)->icsk_ca_state == TCP_CA_CWR || tp->undo_marker)) {
		tp->snd_cwnd = tp->snd_ssthresh;
		tp->snd_cwnd_stamp = tcp_jiffies32;
	}
	tcp_ca_event(sk, CA_EVENT_COMPLETE_CWR);
}

/* Enter CWR state. Disable cwnd undo since congestion is proven with ECN */
void tcp_enter_cwr(struct sock *sk)
{
	struct tcp_sock *tp = tcp_sk(sk);

	tp->prior_ssthresh = 0;
	if (inet_csk(sk)->icsk_ca_state < TCP_CA_CWR) {
		tp->undo_marker = 0;
		tcp_init_cwnd_reduction(sk);
		tcp_set_ca_state(sk, TCP_CA_CWR);
	}
}
EXPORT_SYMBOL(tcp_enter_cwr);

static void tcp_try_keep_open(struct sock *sk)
{
	struct tcp_sock *tp = tcp_sk(sk);
	int state = TCP_CA_Open;

	if (tcp_left_out(tp) || tcp_any_retrans_done(sk))
		state = TCP_CA_Disorder;

	if (inet_csk(sk)->icsk_ca_state != state) {
		tcp_set_ca_state(sk, state);
		tp->high_seq = tp->snd_nxt;
	}
}

static void tcp_try_to_open(struct sock *sk, int flag)
{
	struct tcp_sock *tp = tcp_sk(sk);

	tcp_verify_left_out(tp);

	if (!tcp_any_retrans_done(sk))
		tp->retrans_stamp = 0;

	if (flag & FLAG_ECE)
		tcp_enter_cwr(sk);

	if (inet_csk(sk)->icsk_ca_state != TCP_CA_CWR) {
		tcp_try_keep_open(sk);
	}
}

static void tcp_mtup_probe_failed(struct sock *sk)
{
	struct inet_connection_sock *icsk = inet_csk(sk);

	icsk->icsk_mtup.search_high = icsk->icsk_mtup.probe_size - 1;
	icsk->icsk_mtup.probe_size = 0;
	NET_INC_STATS(sock_net(sk), LINUX_MIB_TCPMTUPFAIL);
}

static void tcp_mtup_probe_success(struct sock *sk)
{
	struct tcp_sock *tp = tcp_sk(sk);
	struct inet_connection_sock *icsk = inet_csk(sk);

	/* FIXME: breaks with very large cwnd */
	tp->prior_ssthresh = tcp_current_ssthresh(sk);
	tp->snd_cwnd = tp->snd_cwnd *
		       tcp_mss_to_mtu(sk, tp->mss_cache) /
		       icsk->icsk_mtup.probe_size;
	tp->snd_cwnd_cnt = 0;
	tp->snd_cwnd_stamp = tcp_jiffies32;
	tp->snd_ssthresh = tcp_current_ssthresh(sk);

	icsk->icsk_mtup.search_low = icsk->icsk_mtup.probe_size;
	icsk->icsk_mtup.probe_size = 0;
	tcp_sync_mss(sk, icsk->icsk_pmtu_cookie);
	NET_INC_STATS(sock_net(sk), LINUX_MIB_TCPMTUPSUCCESS);
}

/* Do a simple retransmit without using the backoff mechanisms in
 * tcp_timer. This is used for path mtu discovery.
 * The socket is already locked here.
 */
void tcp_simple_retransmit(struct sock *sk)
{
	const struct inet_connection_sock *icsk = inet_csk(sk);
	struct tcp_sock *tp = tcp_sk(sk);
	struct sk_buff *skb;
	unsigned int mss = tcp_current_mss(sk);

	skb_rbtree_walk(skb, &sk->tcp_rtx_queue) {
		if (tcp_skb_seglen(skb) > mss &&
		    !(TCP_SKB_CB(skb)->sacked & TCPCB_SACKED_ACKED)) {
			if (TCP_SKB_CB(skb)->sacked & TCPCB_SACKED_RETRANS) {
				TCP_SKB_CB(skb)->sacked &= ~TCPCB_SACKED_RETRANS;
				tp->retrans_out -= tcp_skb_pcount(skb);
			}
			tcp_skb_mark_lost_uncond_verify(tp, skb);
		}
	}

	tcp_clear_retrans_hints_partial(tp);

	if (!tp->lost_out)
		return;

	if (tcp_is_reno(tp))
		tcp_limit_reno_sacked(tp);

	tcp_verify_left_out(tp);

	/* Don't muck with the congestion window here.
	 * Reason is that we do not increase amount of _data_
	 * in network, but units changed and effective
	 * cwnd/ssthresh really reduced now.
	 */
	if (icsk->icsk_ca_state != TCP_CA_Loss) {
		tp->high_seq = tp->snd_nxt;
		tp->snd_ssthresh = tcp_current_ssthresh(sk);
		tp->prior_ssthresh = 0;
		tp->undo_marker = 0;
		tcp_set_ca_state(sk, TCP_CA_Loss);
	}
	tcp_xmit_retransmit_queue(sk);
}
EXPORT_SYMBOL(tcp_simple_retransmit);

void tcp_enter_recovery(struct sock *sk, bool ece_ack)
{
	struct tcp_sock *tp = tcp_sk(sk);
	int mib_idx;

	if (tcp_is_reno(tp))
		mib_idx = LINUX_MIB_TCPRENORECOVERY;
	else
		mib_idx = LINUX_MIB_TCPSACKRECOVERY;

	NET_INC_STATS(sock_net(sk), mib_idx);

	tp->prior_ssthresh = 0;
	tcp_init_undo(tp);

	if (!tcp_in_cwnd_reduction(sk)) {
		if (!ece_ack)
			tp->prior_ssthresh = tcp_current_ssthresh(sk);
		tcp_init_cwnd_reduction(sk);
	}
	tcp_set_ca_state(sk, TCP_CA_Recovery);
}

/* Process an ACK in CA_Loss state. Move to CA_Open if lost data are
 * recovered or spurious. Otherwise retransmits more on partial ACKs.
 */
static void tcp_process_loss(struct sock *sk, int flag, int num_dupack,
			     int *rexmit)
{
	struct tcp_sock *tp = tcp_sk(sk);
	bool recovered = !before(tp->snd_una, tp->high_seq);

	if ((flag & FLAG_SND_UNA_ADVANCED) &&
	    tcp_try_undo_loss(sk, false))
		return;

	if (tp->frto) { /* F-RTO RFC5682 sec 3.1 (sack enhanced version). */
		/* Step 3.b. A timeout is spurious if not all data are
		 * lost, i.e., never-retransmitted data are (s)acked.
		 */
		if ((flag & FLAG_ORIG_SACK_ACKED) &&
		    tcp_try_undo_loss(sk, true))
			return;

		if (after(tp->snd_nxt, tp->high_seq)) {
			if (flag & FLAG_DATA_SACKED || num_dupack)
				tp->frto = 0; /* Step 3.a. loss was real */
		} else if (flag & FLAG_SND_UNA_ADVANCED && !recovered) {
			tp->high_seq = tp->snd_nxt;
			/* Step 2.b. Try send new data (but deferred until cwnd
			 * is updated in tcp_ack()). Otherwise fall back to
			 * the conventional recovery.
			 */
			if (!tcp_write_queue_empty(sk) &&
			    after(tcp_wnd_end(tp), tp->snd_nxt)) {
				*rexmit = REXMIT_NEW;
				return;
			}
			tp->frto = 0;
		}
	}

	if (recovered) {
		/* F-RTO RFC5682 sec 3.1 step 2.a and 1st part of step 3.a */
		tcp_try_undo_recovery(sk);
		return;
	}
	if (tcp_is_reno(tp)) {
		/* A Reno DUPACK means new data in F-RTO step 2.b above are
		 * delivered. Lower inflight to clock out (re)tranmissions.
		 */
		if (after(tp->snd_nxt, tp->high_seq) && num_dupack)
			tcp_add_reno_sack(sk, num_dupack);
		else if (flag & FLAG_SND_UNA_ADVANCED)
			tcp_reset_reno_sack(tp);
	}
	*rexmit = REXMIT_LOST;
}

/* Undo during fast recovery after partial ACK. */
static bool tcp_try_undo_partial(struct sock *sk, u32 prior_snd_una)
{
	struct tcp_sock *tp = tcp_sk(sk);

	if (tp->undo_marker && tcp_packet_delayed(tp)) {
		/* Plain luck! Hole if filled with delayed
		 * packet, rather than with a retransmit. Check reordering.
		 */
		tcp_check_sack_reordering(sk, prior_snd_una, 1);

		/* We are getting evidence that the reordering degree is higher
		 * than we realized. If there are no retransmits out then we
		 * can undo. Otherwise we clock out new packets but do not
		 * mark more packets lost or retransmit more.
		 */
		if (tp->retrans_out)
			return true;

		if (!tcp_any_retrans_done(sk))
			tp->retrans_stamp = 0;

		DBGUNDO(sk, "partial recovery");
		tcp_undo_cwnd_reduction(sk, true);
		NET_INC_STATS(sock_net(sk), LINUX_MIB_TCPPARTIALUNDO);
		tcp_try_keep_open(sk);
		return true;
	}
	return false;
}

static void tcp_identify_packet_loss(struct sock *sk, int *ack_flag)
{
	struct tcp_sock *tp = tcp_sk(sk);

	if (tcp_rtx_queue_empty(sk))
		return;

	if (unlikely(tcp_is_reno(tp))) {
		tcp_newreno_mark_lost(sk, *ack_flag & FLAG_SND_UNA_ADVANCED);
	} else if (tcp_is_rack(sk)) {
		u32 prior_retrans = tp->retrans_out;

		tcp_rack_mark_lost(sk);
		if (prior_retrans > tp->retrans_out)
			*ack_flag |= FLAG_LOST_RETRANS;
	}
}

static bool tcp_force_fast_retransmit(struct sock *sk)
{
	struct tcp_sock *tp = tcp_sk(sk);

	return after(tcp_highest_sack_seq(tp),
		     tp->snd_una + tp->reordering * tp->mss_cache);
}

/* Process an event, which can update packets-in-flight not trivially.
 * Main goal of this function is to calculate new estimate for left_out,
 * taking into account both packets sitting in receiver's buffer and
 * packets lost by network.
 *
 * Besides that it updates the congestion state when packet loss or ECN
 * is detected. But it does not reduce the cwnd, it is done by the
 * congestion control later.
 *
 * It does _not_ decide what to send, it is made in function
 * tcp_xmit_retransmit_queue().
 */
static void tcp_fastretrans_alert(struct sock *sk, const u32 prior_snd_una,
				  int num_dupack, int *ack_flag, int *rexmit)
{
	struct inet_connection_sock *icsk = inet_csk(sk);
	struct tcp_sock *tp = tcp_sk(sk);
	int fast_rexmit = 0, flag = *ack_flag;
	bool do_lost = num_dupack || ((flag & FLAG_DATA_SACKED) &&
				      tcp_force_fast_retransmit(sk));

	if (!tp->packets_out && tp->sacked_out)
		tp->sacked_out = 0;

	/* Now state machine starts.
	 * A. ECE, hence prohibit cwnd undoing, the reduction is required. */
	if (flag & FLAG_ECE)
		tp->prior_ssthresh = 0;

	/* B. In all the states check for reneging SACKs. */
	if (tcp_check_sack_reneging(sk, flag))
		return;

	/* C. Check consistency of the current state. */
	tcp_verify_left_out(tp);

	/* D. Check state exit conditions. State can be terminated
	 *    when high_seq is ACKed. */
	if (icsk->icsk_ca_state == TCP_CA_Open) {
		WARN_ON(tp->retrans_out != 0);
		tp->retrans_stamp = 0;
	} else if (!before(tp->snd_una, tp->high_seq)) {
		switch (icsk->icsk_ca_state) {
		case TCP_CA_CWR:
			/* CWR is to be held something *above* high_seq
			 * is ACKed for CWR bit to reach receiver. */
			if (tp->snd_una != tp->high_seq) {
				tcp_end_cwnd_reduction(sk);
				tcp_set_ca_state(sk, TCP_CA_Open);
			}
			break;

		case TCP_CA_Recovery:
			if (tcp_is_reno(tp))
				tcp_reset_reno_sack(tp);
			if (tcp_try_undo_recovery(sk))
				return;
			tcp_end_cwnd_reduction(sk);
			break;
		}
	}

	/* E. Process state. */
	switch (icsk->icsk_ca_state) {
	case TCP_CA_Recovery:
		if (!(flag & FLAG_SND_UNA_ADVANCED)) {
			if (tcp_is_reno(tp))
				tcp_add_reno_sack(sk, num_dupack);
		} else {
			if (tcp_try_undo_partial(sk, prior_snd_una))
				return;
			/* Partial ACK arrived. Force fast retransmit. */
			do_lost = tcp_is_reno(tp) ||
				  tcp_force_fast_retransmit(sk);
		}
		if (tcp_try_undo_dsack(sk)) {
			tcp_try_keep_open(sk);
			return;
		}
		tcp_identify_packet_loss(sk, ack_flag);
		break;
	case TCP_CA_Loss:
		tcp_process_loss(sk, flag, num_dupack, rexmit);
		tcp_identify_packet_loss(sk, ack_flag);
		if (!(icsk->icsk_ca_state == TCP_CA_Open ||
		      (*ack_flag & FLAG_LOST_RETRANS)))
			return;
		/* Change state if cwnd is undone or retransmits are lost */
		/* fall through */
	default:
		if (tcp_is_reno(tp)) {
			if (flag & FLAG_SND_UNA_ADVANCED)
				tcp_reset_reno_sack(tp);
			tcp_add_reno_sack(sk, num_dupack);
		}

		if (icsk->icsk_ca_state <= TCP_CA_Disorder)
			tcp_try_undo_dsack(sk);

		tcp_identify_packet_loss(sk, ack_flag);
		if (!tcp_time_to_recover(sk, flag)) {
			tcp_try_to_open(sk, flag);
			return;
		}

		/* MTU probe failure: don't reduce cwnd */
		if (icsk->icsk_ca_state < TCP_CA_CWR &&
		    icsk->icsk_mtup.probe_size &&
		    tp->snd_una == tp->mtu_probe.probe_seq_start) {
			tcp_mtup_probe_failed(sk);
			/* Restores the reduction we did in tcp_mtup_probe() */
			tp->snd_cwnd++;
			tcp_simple_retransmit(sk);
			return;
		}

		/* Otherwise enter Recovery state */
		tcp_enter_recovery(sk, (flag & FLAG_ECE));
		fast_rexmit = 1;
	}

	if (!tcp_is_rack(sk) && do_lost)
		tcp_update_scoreboard(sk, fast_rexmit);
	*rexmit = REXMIT_LOST;
}

static void tcp_update_rtt_min(struct sock *sk, u32 rtt_us, const int flag)
{
	u32 wlen = sock_net(sk)->ipv4.sysctl_tcp_min_rtt_wlen * HZ;
	struct tcp_sock *tp = tcp_sk(sk);

	if ((flag & FLAG_ACK_MAYBE_DELAYED) && rtt_us > tcp_min_rtt(tp)) {
		/* If the remote keeps returning delayed ACKs, eventually
		 * the min filter would pick it up and overestimate the
		 * prop. delay when it expires. Skip suspected delayed ACKs.
		 */
		return;
	}
	minmax_running_min(&tp->rtt_min, wlen, tcp_jiffies32,
			   rtt_us ? : jiffies_to_usecs(1));
}

static bool tcp_ack_update_rtt(struct sock *sk, const int flag,
			       long seq_rtt_us, long sack_rtt_us,
			       long ca_rtt_us, struct rate_sample *rs)
{
	const struct tcp_sock *tp = tcp_sk(sk);

	/* Prefer RTT measured from ACK's timing to TS-ECR. This is because
	 * broken middle-boxes or peers may corrupt TS-ECR fields. But
	 * Karn's algorithm forbids taking RTT if some retransmitted data
	 * is acked (RFC6298).
	 */
	if (seq_rtt_us < 0)
		seq_rtt_us = sack_rtt_us;

	/* RTTM Rule: A TSecr value received in a segment is used to
	 * update the averaged RTT measurement only if the segment
	 * acknowledges some new data, i.e., only if it advances the
	 * left edge of the send window.
	 * See draft-ietf-tcplw-high-performance-00, section 3.3.
	 */
	if (seq_rtt_us < 0 && tp->rx_opt.saw_tstamp && tp->rx_opt.rcv_tsecr &&
	    flag & FLAG_ACKED) {
		u32 delta = tcp_time_stamp(tp) - tp->rx_opt.rcv_tsecr;

		if (likely(delta < INT_MAX / (USEC_PER_SEC / TCP_TS_HZ))) {
			seq_rtt_us = delta * (USEC_PER_SEC / TCP_TS_HZ);
			ca_rtt_us = seq_rtt_us;
		}
	}
	rs->rtt_us = ca_rtt_us; /* RTT of last (S)ACKed packet (or -1) */
	if (seq_rtt_us < 0)
		return false;

	/* ca_rtt_us >= 0 is counting on the invariant that ca_rtt_us is
	 * always taken together with ACK, SACK, or TS-opts. Any negative
	 * values will be skipped with the seq_rtt_us < 0 check above.
	 */
	tcp_update_rtt_min(sk, ca_rtt_us, flag);
	tcp_rtt_estimator(sk, seq_rtt_us);
	tp->ops->set_rto(sk);

	/* RFC6298: only reset backoff on valid RTT measurement. */
	inet_csk(sk)->icsk_backoff = 0;
	return true;
}

/* Compute time elapsed between (last) SYNACK and the ACK completing 3WHS. */
void tcp_synack_rtt_meas(struct sock *sk, struct request_sock *req)
{
	struct rate_sample rs;
	long rtt_us = -1L;

	if (req && !req->num_retrans && tcp_rsk(req)->snt_synack)
		rtt_us = tcp_stamp_us_delta(tcp_clock_us(), tcp_rsk(req)->snt_synack);

	tcp_ack_update_rtt(sk, FLAG_SYN_ACKED, rtt_us, -1L, rtt_us, &rs);
}


static void tcp_cong_avoid(struct sock *sk, u32 ack, u32 acked)
{
	const struct inet_connection_sock *icsk = inet_csk(sk);

	icsk->icsk_ca_ops->cong_avoid(sk, ack, acked);
	tcp_sk(sk)->snd_cwnd_stamp = tcp_jiffies32;
}

/* Restart timer after forward progress on connection.
 * RFC2988 recommends to restart timer to now+rto.
 */
void tcp_rearm_rto(struct sock *sk)
{
	const struct inet_connection_sock *icsk = inet_csk(sk);
	struct tcp_sock *tp = tcp_sk(sk);

	/* If the retrans timer is currently being used by Fast Open
	 * for SYN-ACK retrans purpose, stay put.
	 */
	if (tp->fastopen_rsk)
		return;

	if (!tp->packets_out) {
		inet_csk_clear_xmit_timer(sk, ICSK_TIME_RETRANS);
	} else {
		u32 rto = inet_csk(sk)->icsk_rto;
		/* Offset the time elapsed after installing regular RTO */
		if (icsk->icsk_pending == ICSK_TIME_REO_TIMEOUT ||
		    icsk->icsk_pending == ICSK_TIME_LOSS_PROBE) {
			s64 delta_us = tcp_rto_delta_us(sk);
			/* delta_us may not be positive if the socket is locked
			 * when the retrans timer fires and is rescheduled.
			 */
			rto = usecs_to_jiffies(max_t(int, delta_us, 1));
		}
		tcp_reset_xmit_timer(sk, ICSK_TIME_RETRANS, rto,
				     TCP_RTO_MAX, tcp_rtx_queue_head(sk));
	}
}

/* Try to schedule a loss probe; if that doesn't work, then schedule an RTO. */
static void tcp_set_xmit_timer(struct sock *sk)
{
	if (!tcp_schedule_loss_probe(sk, true))
		tcp_rearm_rto(sk);
}

/* If we get here, the whole TSO packet has not been acked. */
u32 tcp_tso_acked(struct sock *sk, struct sk_buff *skb)
{
	struct tcp_sock *tp = tcp_sk(sk);
	u32 packets_acked;

	BUG_ON(!after(TCP_SKB_CB(skb)->end_seq, tp->snd_una));

	packets_acked = tcp_skb_pcount(skb);
	if (tcp_trim_head(sk, skb, tp->snd_una - TCP_SKB_CB(skb)->seq))
		return 0;
	packets_acked -= tcp_skb_pcount(skb);

	if (packets_acked) {
		BUG_ON(tcp_skb_pcount(skb) == 0);
		BUG_ON(!before(TCP_SKB_CB(skb)->seq, TCP_SKB_CB(skb)->end_seq));
	}

	return packets_acked;
}

static void tcp_ack_tstamp(struct sock *sk, struct sk_buff *skb,
			   u32 prior_snd_una)
{
	const struct skb_shared_info *shinfo;

	/* Avoid cache line misses to get skb_shinfo() and shinfo->tx_flags */
	if (likely(!TCP_SKB_CB(skb)->txstamp_ack))
		return;

	shinfo = skb_shinfo(skb);
	if (!before(shinfo->tskey, prior_snd_una) &&
	    before(shinfo->tskey, tcp_sk(sk)->snd_una)) {
		tcp_skb_tsorted_save(skb) {
			__skb_tstamp_tx(skb, NULL, sk, SCM_TSTAMP_ACK);
		} tcp_skb_tsorted_restore(skb);
	}
}

/* Remove acknowledged frames from the retransmission queue. If our packet
 * is before the ack sequence we can discard it as it's confirmed to have
 * arrived at the other end.
 */
static int tcp_clean_rtx_queue(struct sock *sk, u32 prior_fack,
			       u32 prior_snd_una,
			       struct tcp_sacktag_state *sack)
{
	const struct inet_connection_sock *icsk = inet_csk(sk);
	u64 first_ackt, last_ackt;
	struct tcp_sock *tp = tcp_sk(sk);
	u32 prior_sacked = tp->sacked_out;
	u32 reord = tp->snd_nxt; /* lowest acked un-retx un-sacked seq */
	struct sk_buff *skb, *next;
	bool fully_acked = true;
	long sack_rtt_us = -1L;
	long seq_rtt_us = -1L;
	long ca_rtt_us = -1L;
	u32 pkts_acked = 0;
	u32 last_in_flight = 0;
	bool rtt_update;
	int flag = 0;

	first_ackt = 0;

	for (skb = skb_rb_first(&sk->tcp_rtx_queue); skb; skb = next) {
		struct tcp_skb_cb *scb = TCP_SKB_CB(skb);
		const u32 start_seq = scb->seq;
		u8 sacked = scb->sacked;
		u32 acked_pcount;

		tcp_ack_tstamp(sk, skb, prior_snd_una);

		/* Determine how many packets and what bytes were acked, tso and else */
		if (after(scb->end_seq, tp->snd_una)) {
			if (tcp_skb_pcount(skb) == 1 ||
			    !after(tp->snd_una, scb->seq))
				break;

			acked_pcount = tcp_tso_acked(sk, skb);
			if (!acked_pcount)
				break;
			fully_acked = false;
		} else {
			acked_pcount = tcp_skb_pcount(skb);
		}

		if (unlikely(sacked & TCPCB_RETRANS)) {
			if (sacked & TCPCB_SACKED_RETRANS)
				tp->retrans_out -= acked_pcount;
			flag |= FLAG_RETRANS_DATA_ACKED;
		} else if (!(sacked & TCPCB_SACKED_ACKED)) {
			last_ackt = tcp_skb_timestamp_us(skb);
			WARN_ON_ONCE(last_ackt == 0);
			if (!first_ackt)
				first_ackt = last_ackt;

			last_in_flight = TCP_SKB_CB(skb)->tx.in_flight;
			if (before(start_seq, reord))
				reord = start_seq;
			if (!after(scb->end_seq, tp->high_seq))
				flag |= FLAG_ORIG_SACK_ACKED;
		}

		if (sacked & TCPCB_SACKED_ACKED) {
			tp->sacked_out -= acked_pcount;
		} else if (tcp_is_sack(tp)) {
			tp->delivered += acked_pcount;
			if (!tcp_skb_spurious_retrans(tp, skb))
				tcp_rack_advance(tp, sacked, scb->end_seq,
						 tcp_skb_timestamp_us(skb));
		}
		if (sacked & TCPCB_LOST)
			tp->lost_out -= acked_pcount;

		tp->packets_out -= acked_pcount;
		pkts_acked += acked_pcount;
		tcp_rate_skb_delivered(sk, skb, sack->rate);

		/* Initial outgoing SYN's get put onto the write_queue
		 * just like anything else we transmit.  It is not
		 * true data, and if we misinform our callers that
		 * this ACK acks real data, we will erroneously exit
		 * connection startup slow start one packet too
		 * quickly.  This is severely frowned upon behavior.
		 */
		if (likely(!(scb->tcp_flags & TCPHDR_SYN))) {
			flag |= FLAG_DATA_ACKED;
			if (mptcp(tp) && mptcp_is_data_seq(skb))
				flag |= MPTCP_FLAG_DATA_ACKED;
		} else {
			flag |= FLAG_SYN_ACKED;
			tp->retrans_stamp = 0;
		}

		if (!fully_acked)
			break;

		next = skb_rb_next(skb);
		if (unlikely(skb == tp->retransmit_skb_hint))
			tp->retransmit_skb_hint = NULL;
		if (unlikely(skb == tp->lost_skb_hint))
			tp->lost_skb_hint = NULL;
		tcp_rtx_queue_unlink_and_free(skb, sk);
	}

	if (!skb)
		tcp_chrono_stop(sk, TCP_CHRONO_BUSY);

	if (likely(between(tp->snd_up, prior_snd_una, tp->snd_una)))
		tp->snd_up = tp->snd_una;

	if (skb && (TCP_SKB_CB(skb)->sacked & TCPCB_SACKED_ACKED))
		flag |= FLAG_SACK_RENEGING;

	if (likely(first_ackt) && !(flag & FLAG_RETRANS_DATA_ACKED)) {
		seq_rtt_us = tcp_stamp_us_delta(tp->tcp_mstamp, first_ackt);
		ca_rtt_us = tcp_stamp_us_delta(tp->tcp_mstamp, last_ackt);

		if (pkts_acked == 1 && last_in_flight < tp->mss_cache &&
		    last_in_flight && !prior_sacked && fully_acked &&
		    sack->rate->prior_delivered + 1 == tp->delivered &&
		    !(flag & (FLAG_CA_ALERT | FLAG_SYN_ACKED))) {
			/* Conservatively mark a delayed ACK. It's typically
			 * from a lone runt packet over the round trip to
			 * a receiver w/o out-of-order or CE events.
			 */
			flag |= FLAG_ACK_MAYBE_DELAYED;
		}
	}
	if (sack->first_sackt) {
		sack_rtt_us = tcp_stamp_us_delta(tp->tcp_mstamp, sack->first_sackt);
		ca_rtt_us = tcp_stamp_us_delta(tp->tcp_mstamp, sack->last_sackt);
	}
	rtt_update = tcp_ack_update_rtt(sk, flag, seq_rtt_us, sack_rtt_us,
					ca_rtt_us, sack->rate);

	if (flag & FLAG_ACKED) {
		flag |= FLAG_SET_XMIT_TIMER;  /* set TLP or RTO timer */
		if (unlikely(icsk->icsk_mtup.probe_size &&
			     !after(tp->mtu_probe.probe_seq_end, tp->snd_una))) {
			tcp_mtup_probe_success(sk);
		}

		if (tcp_is_reno(tp)) {
			tcp_remove_reno_sacks(sk, pkts_acked);

			/* If any of the cumulatively ACKed segments was
			 * retransmitted, non-SACK case cannot confirm that
			 * progress was due to original transmission due to
			 * lack of TCPCB_SACKED_ACKED bits even if some of
			 * the packets may have been never retransmitted.
			 */
			if (flag & FLAG_RETRANS_DATA_ACKED)
				flag &= ~FLAG_ORIG_SACK_ACKED;
		} else {
			int delta;

			/* Non-retransmitted hole got filled? That's reordering */
			if (before(reord, prior_fack))
				tcp_check_sack_reordering(sk, reord, 0);

			delta = prior_sacked - tp->sacked_out;
			tp->lost_cnt_hint -= min(tp->lost_cnt_hint, delta);
		}
	} else if (skb && rtt_update && sack_rtt_us >= 0 &&
		   sack_rtt_us > tcp_stamp_us_delta(tp->tcp_mstamp,
						    tcp_skb_timestamp_us(skb))) {
		/* Do not re-arm RTO if the sack RTT is measured from data sent
		 * after when the head was last (re)transmitted. Otherwise the
		 * timeout may continue to extend in loss recovery.
		 */
		flag |= FLAG_SET_XMIT_TIMER;  /* set TLP or RTO timer */
	}

	if (icsk->icsk_ca_ops->pkts_acked) {
		struct ack_sample sample = { .pkts_acked = pkts_acked,
					     .rtt_us = sack->rate->rtt_us,
					     .in_flight = last_in_flight };

		icsk->icsk_ca_ops->pkts_acked(sk, &sample);
	}

#if FASTRETRANS_DEBUG > 0
	WARN_ON((int)tp->sacked_out < 0);
	WARN_ON((int)tp->lost_out < 0);
	WARN_ON((int)tp->retrans_out < 0);
	if (!tp->packets_out && tcp_is_sack(tp)) {
		icsk = inet_csk(sk);
		if (tp->lost_out) {
			pr_debug("Leak l=%u %d\n",
				 tp->lost_out, icsk->icsk_ca_state);
			tp->lost_out = 0;
		}
		if (tp->sacked_out) {
			pr_debug("Leak s=%u %d\n",
				 tp->sacked_out, icsk->icsk_ca_state);
			tp->sacked_out = 0;
		}
		if (tp->retrans_out) {
			pr_debug("Leak r=%u %d\n",
				 tp->retrans_out, icsk->icsk_ca_state);
			tp->retrans_out = 0;
		}
	}
#endif
	return flag;
}

void tcp_ack_probe(struct sock *sk)
{
	struct inet_connection_sock *icsk = inet_csk(sk);
	struct sk_buff *head = tcp_send_head(sk);
	const struct tcp_sock *tp = tcp_sk(sk);

	/* Was it a usable window open? */
	if (!head)
		return;
	if (!after(TCP_SKB_CB(head)->end_seq, tcp_wnd_end(tp))) {
		icsk->icsk_backoff = 0;
		inet_csk_clear_xmit_timer(sk, ICSK_TIME_PROBE0);
		/* Socket must be waked up by subsequent tcp_data_snd_check().
		 * This function is not for random using!
		 */
	} else {
		unsigned long when = tcp_probe0_when(sk, TCP_RTO_MAX);

		tcp_reset_xmit_timer(sk, ICSK_TIME_PROBE0,
				     when, TCP_RTO_MAX, NULL);
	}
}

static inline bool tcp_ack_is_dubious(const struct sock *sk, const int flag)
{
	return !(flag & FLAG_NOT_DUP) || (flag & FLAG_CA_ALERT) ||
		inet_csk(sk)->icsk_ca_state != TCP_CA_Open;
}

/* Decide wheather to run the increase function of congestion control. */
static inline bool tcp_may_raise_cwnd(const struct sock *sk, const int flag)
{
	/* If reordering is high then always grow cwnd whenever data is
	 * delivered regardless of its ordering. Otherwise stay conservative
	 * and only grow cwnd on in-order delivery (RFC5681). A stretched ACK w/
	 * new SACK or ECE mark may first advance cwnd here and later reduce
	 * cwnd in tcp_fastretrans_alert() based on more states.
	 */
	if (tcp_sk(sk)->reordering > sock_net(sk)->ipv4.sysctl_tcp_reordering)
		return flag & FLAG_FORWARD_PROGRESS;

	return flag & FLAG_DATA_ACKED;
}

/* The "ultimate" congestion control function that aims to replace the rigid
 * cwnd increase and decrease control (tcp_cong_avoid,tcp_*cwnd_reduction).
 * It's called toward the end of processing an ACK with precise rate
 * information. All transmission or retransmission are delayed afterwards.
 */
static void tcp_cong_control(struct sock *sk, u32 ack, u32 acked_sacked,
			     int flag, const struct rate_sample *rs)
{
	const struct inet_connection_sock *icsk = inet_csk(sk);

	if (icsk->icsk_ca_ops->cong_control) {
		icsk->icsk_ca_ops->cong_control(sk, rs);
		return;
	}

	if (tcp_in_cwnd_reduction(sk)) {
		/* Reduce cwnd if state mandates */
		tcp_cwnd_reduction(sk, acked_sacked, flag);
	} else if (tcp_may_raise_cwnd(sk, flag)) {
		/* Advance cwnd if state allows */
		tcp_cong_avoid(sk, ack, acked_sacked);
	}
	tcp_update_pacing_rate(sk);
}

/* Check that window update is acceptable.
 * The function assumes that snd_una<=ack<=snd_next.
 */
bool tcp_may_update_window(const struct tcp_sock *tp, const u32 ack,
			   const u32 ack_seq, const u32 nwin)
{
	return	after(ack, tp->snd_una) ||
		after(ack_seq, tp->snd_wl1) ||
		(ack_seq == tp->snd_wl1 && nwin > tp->snd_wnd);
}

/* If we update tp->snd_una, also update tp->bytes_acked */
static void tcp_snd_una_update(struct tcp_sock *tp, u32 ack)
{
	u32 delta = ack - tp->snd_una;

	sock_owned_by_me((struct sock *)tp);
	tp->bytes_acked += delta;
	tp->snd_una = ack;
}

/* If we update tp->rcv_nxt, also update tp->bytes_received */
static void tcp_rcv_nxt_update(struct tcp_sock *tp, u32 seq)
{
	u32 delta = seq - tp->rcv_nxt;

	sock_owned_by_me((struct sock *)tp);
	tp->bytes_received += delta;
	tp->rcv_nxt = seq;
}

/* Update our send window.
 *
 * Window update algorithm, described in RFC793/RFC1122 (used in linux-2.2
 * and in FreeBSD. NetBSD's one is even worse.) is wrong.
 */
static int tcp_ack_update_window(struct sock *sk, const struct sk_buff *skb, u32 ack,
				 u32 ack_seq)
{
	struct tcp_sock *tp = tcp_sk(sk);
	int flag = 0;
	u32 nwin = ntohs(tcp_hdr(skb)->window);

	if (likely(!tcp_hdr(skb)->syn))
		nwin <<= tp->rx_opt.snd_wscale;

	if (tcp_may_update_window(tp, ack, ack_seq, nwin)) {
		flag |= FLAG_WIN_UPDATE;
		tcp_update_wl(tp, ack_seq);

		if (tp->snd_wnd != nwin) {
			tp->snd_wnd = nwin;

			/* Note, it is the only place, where
			 * fast path is recovered for sending TCP.
			 */
			tp->pred_flags = 0;
			tcp_fast_path_check(sk);

			if (!tcp_write_queue_empty(sk))
				tcp_slow_start_after_idle_check(sk);

			if (nwin > tp->max_window) {
				tp->max_window = nwin;
				tcp_sync_mss(sk, inet_csk(sk)->icsk_pmtu_cookie);
			}
		}
	}

	tcp_snd_una_update(tp, ack);

	return flag;
}

static bool __tcp_oow_rate_limited(struct net *net, int mib_idx,
				   u32 *last_oow_ack_time)
{
	if (*last_oow_ack_time) {
		s32 elapsed = (s32)(tcp_jiffies32 - *last_oow_ack_time);

		if (0 <= elapsed && elapsed < net->ipv4.sysctl_tcp_invalid_ratelimit) {
			NET_INC_STATS(net, mib_idx);
			return true;	/* rate-limited: don't send yet! */
		}
	}

	*last_oow_ack_time = tcp_jiffies32;

	return false;	/* not rate-limited: go ahead, send dupack now! */
}

/* Return true if we're currently rate-limiting out-of-window ACKs and
 * thus shouldn't send a dupack right now. We rate-limit dupacks in
 * response to out-of-window SYNs or ACKs to mitigate ACK loops or DoS
 * attacks that send repeated SYNs or ACKs for the same connection. To
 * do this, we do not send a duplicate SYNACK or ACK if the remote
 * endpoint is sending out-of-window SYNs or pure ACKs at a high rate.
 */
bool tcp_oow_rate_limited(struct net *net, const struct sk_buff *skb,
			  int mib_idx, u32 *last_oow_ack_time)
{
	/* Data packets without SYNs are not likely part of an ACK loop. */
	if ((TCP_SKB_CB(skb)->seq != TCP_SKB_CB(skb)->end_seq) &&
	    !tcp_hdr(skb)->syn)
		return false;

	return __tcp_oow_rate_limited(net, mib_idx, last_oow_ack_time);
}

/* RFC 5961 7 [ACK Throttling] */
static void tcp_send_challenge_ack(struct sock *sk, const struct sk_buff *skb)
{
	/* unprotected vars, we dont care of overwrites */
	static u32 challenge_timestamp;
	static unsigned int challenge_count;
	struct tcp_sock *tp = tcp_sk(sk);
	struct net *net = sock_net(sk);
	u32 count, now;

	/* First check our per-socket dupack rate limit. */
	if (__tcp_oow_rate_limited(net,
				   LINUX_MIB_TCPACKSKIPPEDCHALLENGE,
				   &tp->last_oow_ack_time))
		return;

	/* Then check host-wide RFC 5961 rate limit. */
	now = jiffies / HZ;
	if (now != challenge_timestamp) {
		u32 ack_limit = net->ipv4.sysctl_tcp_challenge_ack_limit;
		u32 half = (ack_limit + 1) >> 1;

		challenge_timestamp = now;
		WRITE_ONCE(challenge_count, half + prandom_u32_max(ack_limit));
	}
	count = READ_ONCE(challenge_count);
	if (count > 0) {
		WRITE_ONCE(challenge_count, count - 1);
		NET_INC_STATS(net, LINUX_MIB_TCPCHALLENGEACK);
		tcp_send_ack(sk);
	}
}

static void tcp_store_ts_recent(struct tcp_sock *tp)
{
	tp->rx_opt.ts_recent = tp->rx_opt.rcv_tsval;
	tp->rx_opt.ts_recent_stamp = ktime_get_seconds();
}

static void tcp_replace_ts_recent(struct tcp_sock *tp, u32 seq)
{
	if (tp->rx_opt.saw_tstamp && !after(seq, tp->rcv_wup)) {
		/* PAWS bug workaround wrt. ACK frames, the PAWS discard
		 * extra check below makes sure this can only happen
		 * for pure ACK frames.  -DaveM
		 *
		 * Not only, also it occurs for expired timestamps.
		 */

		if (tcp_paws_check(&tp->rx_opt, 0))
			tcp_store_ts_recent(tp);
	}
}

/* This routine deals with acks during a TLP episode.
 * We mark the end of a TLP episode on receiving TLP dupack or when
 * ack is after tlp_high_seq.
 * Ref: loss detection algorithm in draft-dukkipati-tcpm-tcp-loss-probe.
 */
static void tcp_process_tlp_ack(struct sock *sk, u32 ack, int flag)
{
	struct tcp_sock *tp = tcp_sk(sk);

	if (before(ack, tp->tlp_high_seq))
		return;

	if (flag & FLAG_DSACKING_ACK) {
		/* This DSACK means original and TLP probe arrived; no loss */
		tp->tlp_high_seq = 0;
	} else if (after(ack, tp->tlp_high_seq)) {
		/* ACK advances: there was a loss, so reduce cwnd. Reset
		 * tlp_high_seq in tcp_init_cwnd_reduction()
		 */
		tcp_init_cwnd_reduction(sk);
		tcp_set_ca_state(sk, TCP_CA_CWR);
		tcp_end_cwnd_reduction(sk);
		tcp_try_keep_open(sk);
		NET_INC_STATS(sock_net(sk),
				LINUX_MIB_TCPLOSSPROBERECOVERY);
	} else if (!(flag & (FLAG_SND_UNA_ADVANCED |
			     FLAG_NOT_DUP | FLAG_DATA_SACKED))) {
		/* Pure dupack: original and TLP probe arrived; no loss */
		tp->tlp_high_seq = 0;
	}
}

static inline void tcp_in_ack_event(struct sock *sk, u32 flags)
{
	const struct inet_connection_sock *icsk = inet_csk(sk);

	if (icsk->icsk_ca_ops->in_ack_event)
		icsk->icsk_ca_ops->in_ack_event(sk, flags);
}

/* Congestion control has updated the cwnd already. So if we're in
 * loss recovery then now we do any new sends (for FRTO) or
 * retransmits (for CA_Loss or CA_recovery) that make sense.
 */
static void tcp_xmit_recovery(struct sock *sk, int rexmit)
{
	struct tcp_sock *tp = tcp_sk(sk);

	if (rexmit == REXMIT_NONE)
		return;

	if (unlikely(rexmit == 2)) {
		__tcp_push_pending_frames(sk, tcp_current_mss(sk),
					  TCP_NAGLE_OFF);
		if (after(tp->snd_nxt, tp->high_seq))
			return;
		tp->frto = 0;
	}
	tcp_xmit_retransmit_queue(sk);
}

/* Returns the number of packets newly acked or sacked by the current ACK */
static u32 tcp_newly_delivered(struct sock *sk, u32 prior_delivered, int flag)
{
	const struct net *net = sock_net(sk);
	struct tcp_sock *tp = tcp_sk(sk);
	u32 delivered;

	delivered = tp->delivered - prior_delivered;
	NET_ADD_STATS(net, LINUX_MIB_TCPDELIVERED, delivered);
	if (flag & FLAG_ECE) {
		tp->delivered_ce += delivered;
		NET_ADD_STATS(net, LINUX_MIB_TCPDELIVEREDCE, delivered);
	}
	return delivered;
}

/* This routine deals with incoming acks, but not outgoing ones. */
static int tcp_ack(struct sock *sk, struct sk_buff *skb, int flag)
{
	struct inet_connection_sock *icsk = inet_csk(sk);
	struct tcp_sock *tp = tcp_sk(sk);
	struct tcp_sacktag_state sack_state;
	struct rate_sample rs = { .prior_delivered = 0 };
	u32 prior_snd_una = tp->snd_una;
	bool is_sack_reneg = tp->is_sack_reneg;
	u32 ack_seq = TCP_SKB_CB(skb)->seq;
	u32 ack = TCP_SKB_CB(skb)->ack_seq;
	int num_dupack = 0;
	int prior_packets = tp->packets_out;
	u32 delivered = tp->delivered;
	u32 lost = tp->lost;
	int rexmit = REXMIT_NONE; /* Flag to (re)transmit to recover losses */
	u32 prior_fack;

	sack_state.first_sackt = 0;
	sack_state.rate = &rs;

	/* We very likely will need to access rtx queue. */
	prefetch(sk->tcp_rtx_queue.rb_node);

	/* If the ack is older than previous acks
	 * then we can probably ignore it.
	 */
	if (before(ack, prior_snd_una)) {
		/* RFC 5961 5.2 [Blind Data Injection Attack].[Mitigation] */
		if (before(ack, prior_snd_una - tp->max_window)) {
			if (!(flag & FLAG_NO_CHALLENGE_ACK))
				tcp_send_challenge_ack(sk, skb);
			return -1;
		}
		goto old_ack;
	}

	/* If the ack includes data we haven't sent yet, discard
	 * this segment (RFC793 Section 3.9).
	 */
	if (after(ack, tp->snd_nxt))
		return -1;

	if (after(ack, prior_snd_una)) {
		flag |= FLAG_SND_UNA_ADVANCED;
		icsk->icsk_retransmits = 0;

#if IS_ENABLED(CONFIG_TLS_DEVICE)
		if (static_branch_unlikely(&clean_acked_data_enabled))
			if (icsk->icsk_clean_acked)
				icsk->icsk_clean_acked(sk, ack);
#endif
	}

	prior_fack = tcp_is_sack(tp) ? tcp_highest_sack_seq(tp) : tp->snd_una;
	rs.prior_in_flight = tcp_packets_in_flight(tp);

	/* ts_recent update must be made after we are sure that the packet
	 * is in window.
	 */
	if (flag & FLAG_UPDATE_TS_RECENT)
		tcp_replace_ts_recent(tp, TCP_SKB_CB(skb)->seq);

	if ((flag & (FLAG_SLOWPATH | FLAG_SND_UNA_ADVANCED)) ==
	    FLAG_SND_UNA_ADVANCED) {
		/* Window is constant, pure forward advance.
		 * No more checks are required.
		 * Note, we use the fact that SND.UNA>=SND.WL2.
		 */
		tcp_update_wl(tp, ack_seq);
		tcp_snd_una_update(tp, ack);
		flag |= FLAG_WIN_UPDATE;

		tcp_in_ack_event(sk, CA_ACK_WIN_UPDATE);

		NET_INC_STATS(sock_net(sk), LINUX_MIB_TCPHPACKS);
	} else {
		u32 ack_ev_flags = CA_ACK_SLOWPATH;

		if (ack_seq != TCP_SKB_CB(skb)->end_seq)
			flag |= FLAG_DATA;
		else
			NET_INC_STATS(sock_net(sk), LINUX_MIB_TCPPUREACKS);

		flag |= tcp_ack_update_window(sk, skb, ack, ack_seq);

		if (TCP_SKB_CB(skb)->sacked)
			flag |= tcp_sacktag_write_queue(sk, skb, prior_snd_una,
							&sack_state);

		if (tcp_ecn_rcv_ecn_echo(tp, tcp_hdr(skb))) {
			flag |= FLAG_ECE;
			ack_ev_flags |= CA_ACK_ECE;
		}

		if (flag & FLAG_WIN_UPDATE)
			ack_ev_flags |= CA_ACK_WIN_UPDATE;

		tcp_in_ack_event(sk, ack_ev_flags);
	}

	/* We passed data and got it acked, remove any soft error
	 * log. Something worked...
	 */
	sk->sk_err_soft = 0;
	icsk->icsk_probes_out = 0;
	tp->rcv_tstamp = tcp_jiffies32;
	if (!prior_packets)
		goto no_queue;

	/* See if we can take anything off of the retransmit queue. */
	flag |= tcp_clean_rtx_queue(sk, prior_fack, prior_snd_una, &sack_state);

	tcp_rack_update_reo_wnd(sk, &rs);

	if (mptcp(tp)) {
		if (mptcp_fallback_infinite(sk, flag)) {
			pr_debug("%s resetting flow\n", __func__);
			mptcp_send_reset(sk);
			goto invalid_ack;
		}

		mptcp_clean_rtx_infinite(skb, sk);
	}

	if (tp->tlp_high_seq)
		tcp_process_tlp_ack(sk, ack, flag);
	/* If needed, reset TLP/RTO timer; RACK may later override this. */
	if (flag & FLAG_SET_XMIT_TIMER)
		tcp_set_xmit_timer(sk);

	if (tcp_ack_is_dubious(sk, flag)) {
		if (!(flag & (FLAG_SND_UNA_ADVANCED | FLAG_NOT_DUP))) {
			num_dupack = 1;
			/* Consider if pure acks were aggregated in tcp_add_backlog() */
			if (!(flag & FLAG_DATA))
				num_dupack = max_t(u16, 1, skb_shinfo(skb)->gso_segs);
		}
		tcp_fastretrans_alert(sk, prior_snd_una, num_dupack, &flag,
				      &rexmit);
	}

	if ((flag & FLAG_FORWARD_PROGRESS) || !(flag & FLAG_NOT_DUP))
		sk_dst_confirm(sk);

	delivered = tcp_newly_delivered(sk, delivered, flag);
	lost = tp->lost - lost;			/* freshly marked lost */
	rs.is_ack_delayed = !!(flag & FLAG_ACK_MAYBE_DELAYED);
	tcp_rate_gen(sk, delivered, lost, is_sack_reneg, sack_state.rate);
	tcp_cong_control(sk, ack, delivered, flag, sack_state.rate);
	tcp_xmit_recovery(sk, rexmit);
	return 1;

no_queue:
	/* If data was DSACKed, see if we can undo a cwnd reduction. */
	if (flag & FLAG_DSACKING_ACK) {
		tcp_fastretrans_alert(sk, prior_snd_una, num_dupack, &flag,
				      &rexmit);
		tcp_newly_delivered(sk, delivered, flag);
	}
	/* If this ack opens up a zero window, clear backoff.  It was
	 * being used to time the probes, and is probably far higher than
	 * it needs to be for normal retransmission.
	 */
	tcp_ack_probe(sk);

	if (tp->tlp_high_seq)
		tcp_process_tlp_ack(sk, ack, flag);
	return 1;

old_ack:
	/* If data was SACKed, tag it and see if we should send more data.
	 * If data was DSACKed, see if we can undo a cwnd reduction.
	 */
	if (TCP_SKB_CB(skb)->sacked) {
		flag |= tcp_sacktag_write_queue(sk, skb, prior_snd_una,
						&sack_state);
		tcp_fastretrans_alert(sk, prior_snd_una, num_dupack, &flag,
				      &rexmit);
		tcp_newly_delivered(sk, delivered, flag);
		tcp_xmit_recovery(sk, rexmit);
	}

	return 0;
}

static void tcp_parse_fastopen_option(int len, const unsigned char *cookie,
				      bool syn, struct tcp_fastopen_cookie *foc,
				      bool exp_opt)
{
	/* Valid only in SYN or SYN-ACK with an even length.  */
	if (!foc || !syn || len < 0 || (len & 1))
		return;

	if (len >= TCP_FASTOPEN_COOKIE_MIN &&
	    len <= TCP_FASTOPEN_COOKIE_MAX)
		memcpy(foc->val, cookie, len);
	else if (len != 0)
		len = -1;
	foc->len = len;
	foc->exp = exp_opt;
}

static void smc_parse_options(const struct tcphdr *th,
			      struct tcp_options_received *opt_rx,
			      const unsigned char *ptr,
			      int opsize)
{
#if IS_ENABLED(CONFIG_SMC)
	if (static_branch_unlikely(&tcp_have_smc)) {
		if (th->syn && !(opsize & 1) &&
		    opsize >= TCPOLEN_EXP_SMC_BASE &&
		    get_unaligned_be32(ptr) == TCPOPT_SMC_MAGIC)
			opt_rx->smc_ok = 1;
	}
#endif
}

/* Look for tcp options. Normally only called on SYN and SYNACK packets.
 * But, this can also be called on packets in the established flow when
 * the fast version below fails.
 */
void tcp_parse_options(const struct net *net,
		       const struct sk_buff *skb,
		       struct tcp_options_received *opt_rx,
		       struct mptcp_options_received *mopt,
		       int estab, struct tcp_fastopen_cookie *foc,
		       struct tcp_sock *tp)
{
	const unsigned char *ptr;
	const struct tcphdr *th = tcp_hdr(skb);
	int length = (th->doff * 4) - sizeof(struct tcphdr);

	ptr = (const unsigned char *)(th + 1);
	opt_rx->saw_tstamp = 0;

	while (length > 0) {
		int opcode = *ptr++;
		int opsize;

		switch (opcode) {
		case TCPOPT_EOL:
			return;
		case TCPOPT_NOP:	/* Ref: RFC 793 section 3.1 */
			length--;
			continue;
		default:
			opsize = *ptr++;
			if (opsize < 2) /* "silly options" */
				return;
			if (opsize > length)
				return;	/* don't parse partial options */
			switch (opcode) {
			case TCPOPT_MSS:
				if (opsize == TCPOLEN_MSS && th->syn && !estab) {
					u16 in_mss = get_unaligned_be16(ptr);
					if (in_mss) {
						if (opt_rx->user_mss &&
						    opt_rx->user_mss < in_mss)
							in_mss = opt_rx->user_mss;
						opt_rx->mss_clamp = in_mss;
					}
				}
				break;
			case TCPOPT_WINDOW:
				if (opsize == TCPOLEN_WINDOW && th->syn &&
				    !estab && net->ipv4.sysctl_tcp_window_scaling) {
					__u8 snd_wscale = *(__u8 *)ptr;
					opt_rx->wscale_ok = 1;
					if (snd_wscale > TCP_MAX_WSCALE) {
						net_info_ratelimited("%s: Illegal window scaling value %d > %u received\n",
								     __func__,
								     snd_wscale,
								     TCP_MAX_WSCALE);
						snd_wscale = TCP_MAX_WSCALE;
					}
					opt_rx->snd_wscale = snd_wscale;
				}
				break;
			case TCPOPT_TIMESTAMP:
				if ((opsize == TCPOLEN_TIMESTAMP) &&
				    ((estab && opt_rx->tstamp_ok) ||
				     (!estab && net->ipv4.sysctl_tcp_timestamps))) {
					opt_rx->saw_tstamp = 1;
					opt_rx->rcv_tsval = get_unaligned_be32(ptr);
					opt_rx->rcv_tsecr = get_unaligned_be32(ptr + 4);
				}
				break;
			case TCPOPT_SACK_PERM:
				if (opsize == TCPOLEN_SACK_PERM && th->syn &&
				    !estab && net->ipv4.sysctl_tcp_sack) {
					opt_rx->sack_ok = TCP_SACK_SEEN;
					tcp_sack_reset(opt_rx);
				}
				break;

			case TCPOPT_SACK:
				if ((opsize >= (TCPOLEN_SACK_BASE + TCPOLEN_SACK_PERBLOCK)) &&
				   !((opsize - TCPOLEN_SACK_BASE) % TCPOLEN_SACK_PERBLOCK) &&
				   opt_rx->sack_ok) {
					TCP_SKB_CB(skb)->sacked = (ptr - 2) - (unsigned char *)th;
				}
				break;
#ifdef CONFIG_TCP_MD5SIG
			case TCPOPT_MD5SIG:
				/*
				 * The MD5 Hash has already been
				 * checked (see tcp_v{4,6}_do_rcv()).
				 */
				break;
#endif
			case TCPOPT_MPTCP:
				mptcp_parse_options(ptr - 2, opsize, mopt, skb, tp);
				break;

			case TCPOPT_FASTOPEN:
				tcp_parse_fastopen_option(
					opsize - TCPOLEN_FASTOPEN_BASE,
					ptr, th->syn, foc, false);
				break;

			case TCPOPT_EXP:
				/* Fast Open option shares code 254 using a
				 * 16 bits magic number.
				 */
				if (opsize >= TCPOLEN_EXP_FASTOPEN_BASE &&
				    get_unaligned_be16(ptr) ==
				    TCPOPT_FASTOPEN_MAGIC)
					tcp_parse_fastopen_option(opsize -
						TCPOLEN_EXP_FASTOPEN_BASE,
						ptr + 2, th->syn, foc, true);
				else
					smc_parse_options(th, opt_rx, ptr,
							  opsize);
				break;

			}
			ptr += opsize-2;
			length -= opsize;
		}
	}
}
EXPORT_SYMBOL(tcp_parse_options);

static bool tcp_parse_aligned_timestamp(struct tcp_sock *tp, const struct tcphdr *th)
{
	const __be32 *ptr = (const __be32 *)(th + 1);

	if (*ptr == htonl((TCPOPT_NOP << 24) | (TCPOPT_NOP << 16)
			  | (TCPOPT_TIMESTAMP << 8) | TCPOLEN_TIMESTAMP)) {
		tp->rx_opt.saw_tstamp = 1;
		++ptr;
		tp->rx_opt.rcv_tsval = ntohl(*ptr);
		++ptr;
		if (*ptr)
			tp->rx_opt.rcv_tsecr = ntohl(*ptr) - tp->tsoffset;
		else
			tp->rx_opt.rcv_tsecr = 0;
		return true;
	}
	return false;
}

/* Fast parse options. This hopes to only see timestamps.
 * If it is wrong it falls back on tcp_parse_options().
 */
static bool tcp_fast_parse_options(const struct net *net,
				   const struct sk_buff *skb,
				   const struct tcphdr *th, struct tcp_sock *tp)
{
	/* In the spirit of fast parsing, compare doff directly to constant
	 * values.  Because equality is used, short doff can be ignored here.
	 */
	if (th->doff == (sizeof(*th) / 4)) {
		tp->rx_opt.saw_tstamp = 0;
		return false;
	} else if (tp->rx_opt.tstamp_ok &&
		   th->doff == ((sizeof(*th) + TCPOLEN_TSTAMP_ALIGNED) / 4)) {
		if (tcp_parse_aligned_timestamp(tp, th))
			return true;
	}

	tcp_parse_options(net, skb, &tp->rx_opt,
			  mptcp(tp) ? &tp->mptcp->rx_opt : NULL, 1, NULL, tp);

	if (tp->rx_opt.saw_tstamp && tp->rx_opt.rcv_tsecr)
		tp->rx_opt.rcv_tsecr -= tp->tsoffset;

	return true;
}

#ifdef CONFIG_TCP_MD5SIG
/*
 * Parse MD5 Signature option
 */
const u8 *tcp_parse_md5sig_option(const struct tcphdr *th)
{
	int length = (th->doff << 2) - sizeof(*th);
	const u8 *ptr = (const u8 *)(th + 1);

	/* If not enough data remaining, we can short cut */
	while (length >= TCPOLEN_MD5SIG) {
		int opcode = *ptr++;
		int opsize;

		switch (opcode) {
		case TCPOPT_EOL:
			return NULL;
		case TCPOPT_NOP:
			length--;
			continue;
		default:
			opsize = *ptr++;
			if (opsize < 2 || opsize > length)
				return NULL;
			if (opcode == TCPOPT_MD5SIG)
				return opsize == TCPOLEN_MD5SIG ? ptr : NULL;
		}
		ptr += opsize - 2;
		length -= opsize;
	}
	return NULL;
}
EXPORT_SYMBOL(tcp_parse_md5sig_option);
#endif

/* Sorry, PAWS as specified is broken wrt. pure-ACKs -DaveM
 *
 * It is not fatal. If this ACK does _not_ change critical state (seqs, window)
 * it can pass through stack. So, the following predicate verifies that
 * this segment is not used for anything but congestion avoidance or
 * fast retransmit. Moreover, we even are able to eliminate most of such
 * second order effects, if we apply some small "replay" window (~RTO)
 * to timestamp space.
 *
 * All these measures still do not guarantee that we reject wrapped ACKs
 * on networks with high bandwidth, when sequence space is recycled fastly,
 * but it guarantees that such events will be very rare and do not affect
 * connection seriously. This doesn't look nice, but alas, PAWS is really
 * buggy extension.
 *
 * [ Later note. Even worse! It is buggy for segments _with_ data. RFC
 * states that events when retransmit arrives after original data are rare.
 * It is a blatant lie. VJ forgot about fast retransmit! 8)8) It is
 * the biggest problem on large power networks even with minor reordering.
 * OK, let's give it small replay window. If peer clock is even 1hz, it is safe
 * up to bandwidth of 18Gigabit/sec. 8) ]
 */

static int tcp_disordered_ack(const struct sock *sk, const struct sk_buff *skb)
{
	const struct tcp_sock *tp = tcp_sk(sk);
	const struct tcphdr *th = tcp_hdr(skb);
	u32 seq = TCP_SKB_CB(skb)->seq;
	u32 ack = TCP_SKB_CB(skb)->ack_seq;

	return (/* 1. Pure ACK with correct sequence number. */
		(th->ack && seq == TCP_SKB_CB(skb)->end_seq && seq == tp->rcv_nxt) &&

		/* 2. ... and duplicate ACK. */
		ack == tp->snd_una &&

		/* 3. ... and does not update window. */
		!tcp_may_update_window(tp, ack, seq, ntohs(th->window) << tp->rx_opt.snd_wscale) &&

		/* 4. ... and sits in replay window. */
		(s32)(tp->rx_opt.ts_recent - tp->rx_opt.rcv_tsval) <= (inet_csk(sk)->icsk_rto * 1024) / HZ);
}

static inline bool tcp_paws_discard(const struct sock *sk,
				   const struct sk_buff *skb)
{
	const struct tcp_sock *tp = tcp_sk(sk);

	return !tcp_paws_check(&tp->rx_opt, TCP_PAWS_WINDOW) &&
	       !tcp_disordered_ack(sk, skb);
}

/* Check segment sequence number for validity.
 *
 * Segment controls are considered valid, if the segment
 * fits to the window after truncation to the window. Acceptability
 * of data (and SYN, FIN, of course) is checked separately.
 * See tcp_data_queue(), for example.
 *
 * Also, controls (RST is main one) are accepted using RCV.WUP instead
 * of RCV.NXT. Peer still did not advance his SND.UNA when we
 * delayed ACK, so that hisSND.UNA<=ourRCV.WUP.
 * (borrowed from freebsd)
 */

static inline bool tcp_sequence(const struct tcp_sock *tp, u32 seq, u32 end_seq)
{
	return	!before(end_seq, tp->rcv_wup) &&
		!after(seq, tp->rcv_nxt + tcp_receive_window(tp));
}

/* When we get a reset we do this. */
void tcp_reset(struct sock *sk)
{
	trace_tcp_receive_reset(sk);

	/* We want the right error as BSD sees it (and indeed as we do). */
	switch (sk->sk_state) {
	case TCP_SYN_SENT:
		sk->sk_err = ECONNREFUSED;
		break;
	case TCP_CLOSE_WAIT:
		sk->sk_err = EPIPE;
		break;
	case TCP_CLOSE:
		return;
	default:
		sk->sk_err = ECONNRESET;
	}
	/* This barrier is coupled with smp_rmb() in tcp_poll() */
	smp_wmb();

	tcp_write_queue_purge(sk);
	tcp_done(sk);

	if (!sock_flag(sk, SOCK_DEAD))
		sk->sk_error_report(sk);
}

/*
 * 	Process the FIN bit. This now behaves as it is supposed to work
 *	and the FIN takes effect when it is validly part of sequence
 *	space. Not before when we get holes.
 *
 *	If we are ESTABLISHED, a received fin moves us to CLOSE-WAIT
 *	(and thence onto LAST-ACK and finally, CLOSE, we never enter
 *	TIME-WAIT)
 *
 *	If we are in FINWAIT-1, a received FIN indicates simultaneous
 *	close and we go into CLOSING (and later onto TIME-WAIT)
 *
 *	If we are in FINWAIT-2, a received FIN moves us to TIME-WAIT.
 */
void tcp_fin(struct sock *sk)
{
	struct tcp_sock *tp = tcp_sk(sk);

	if (is_meta_sk(sk)) {
		mptcp_fin(sk);
		return;
	}

	inet_csk_schedule_ack(sk);

	sk->sk_shutdown |= RCV_SHUTDOWN;
	sock_set_flag(sk, SOCK_DONE);

	switch (sk->sk_state) {
	case TCP_SYN_RECV:
	case TCP_ESTABLISHED:
		/* Move to CLOSE_WAIT */
		tcp_set_state(sk, TCP_CLOSE_WAIT);
<<<<<<< HEAD

		if (mptcp(tp))
			mptcp_sub_close_passive(sk);

		inet_csk(sk)->icsk_ack.pingpong = 1;
=======
		inet_csk_enter_pingpong_mode(sk);
>>>>>>> e93c9c99
		break;

	case TCP_CLOSE_WAIT:
	case TCP_CLOSING:
		/* Received a retransmission of the FIN, do
		 * nothing.
		 */
		break;
	case TCP_LAST_ACK:
		/* RFC793: Remain in the LAST-ACK state. */
		break;

	case TCP_FIN_WAIT1:
		/* This case occurs when a simultaneous close
		 * happens, we must ack the received FIN and
		 * enter the CLOSING state.
		 */
		tcp_send_ack(sk);
		tcp_set_state(sk, TCP_CLOSING);
		break;
	case TCP_FIN_WAIT2:
		if (mptcp(tp)) {
			/* The socket will get closed by mptcp_data_ready.
			 * We first have to process all data-sequences.
			 */
			tp->close_it = 1;
			break;
		}
		/* Received a FIN -- send ACK and enter TIME_WAIT. */
		tcp_send_ack(sk);
		tp->ops->time_wait(sk, TCP_TIME_WAIT, 0);
		break;
	default:
		/* Only TCP_LISTEN and TCP_CLOSE are left, in these
		 * cases we should never reach this piece of code.
		 */
		pr_err("%s: Impossible, sk->sk_state=%d\n",
		       __func__, sk->sk_state);
		break;
	}

	/* It _is_ possible, that we have something out-of-order _after_ FIN.
	 * Probably, we should reset in this case. For now drop them.
	 */
	skb_rbtree_purge(&tp->out_of_order_queue);
	if (tcp_is_sack(tp))
		tcp_sack_reset(&tp->rx_opt);
	sk_mem_reclaim(sk);

	if (!sock_flag(sk, SOCK_DEAD)) {
		sk->sk_state_change(sk);

		/* Don't wake up MPTCP-subflows */
		if (mptcp(tp))
			return;

		/* Do not send POLL_HUP for half duplex close. */
		if (sk->sk_shutdown == SHUTDOWN_MASK ||
		    sk->sk_state == TCP_CLOSE)
			sk_wake_async(sk, SOCK_WAKE_WAITD, POLL_HUP);
		else
			sk_wake_async(sk, SOCK_WAKE_WAITD, POLL_IN);
	}
}

static inline bool tcp_sack_extend(struct tcp_sack_block *sp, u32 seq,
				  u32 end_seq)
{
	if (!after(seq, sp->end_seq) && !after(sp->start_seq, end_seq)) {
		if (before(seq, sp->start_seq))
			sp->start_seq = seq;
		if (after(end_seq, sp->end_seq))
			sp->end_seq = end_seq;
		return true;
	}
	return false;
}

static void tcp_dsack_set(struct sock *sk, u32 seq, u32 end_seq)
{
	struct tcp_sock *tp = tcp_sk(sk);

	if (tcp_is_sack(tp) && sock_net(sk)->ipv4.sysctl_tcp_dsack) {
		int mib_idx;

		if (before(seq, tp->rcv_nxt))
			mib_idx = LINUX_MIB_TCPDSACKOLDSENT;
		else
			mib_idx = LINUX_MIB_TCPDSACKOFOSENT;

		NET_INC_STATS(sock_net(sk), mib_idx);

		tp->rx_opt.dsack = 1;
		tp->duplicate_sack[0].start_seq = seq;
		tp->duplicate_sack[0].end_seq = end_seq;
	}
}

static void tcp_dsack_extend(struct sock *sk, u32 seq, u32 end_seq)
{
	struct tcp_sock *tp = tcp_sk(sk);

	if (!tp->rx_opt.dsack)
		tcp_dsack_set(sk, seq, end_seq);
	else
		tcp_sack_extend(tp->duplicate_sack, seq, end_seq);
}

static void tcp_rcv_spurious_retrans(struct sock *sk, const struct sk_buff *skb)
{
	/* When the ACK path fails or drops most ACKs, the sender would
	 * timeout and spuriously retransmit the same segment repeatedly.
	 * The receiver remembers and reflects via DSACKs. Leverage the
	 * DSACK state and change the txhash to re-route speculatively.
	 */
	if (TCP_SKB_CB(skb)->seq == tcp_sk(sk)->duplicate_sack[0].start_seq)
		sk_rethink_txhash(sk);
}

static void tcp_send_dupack(struct sock *sk, const struct sk_buff *skb)
{
	struct tcp_sock *tp = tcp_sk(sk);

	if (TCP_SKB_CB(skb)->end_seq != TCP_SKB_CB(skb)->seq &&
	    before(TCP_SKB_CB(skb)->seq, tp->rcv_nxt)) {
		NET_INC_STATS(sock_net(sk), LINUX_MIB_DELAYEDACKLOST);
		tcp_enter_quickack_mode(sk, TCP_MAX_QUICKACKS);

		if (tcp_is_sack(tp) && sock_net(sk)->ipv4.sysctl_tcp_dsack) {
			u32 end_seq = TCP_SKB_CB(skb)->end_seq;

			tcp_rcv_spurious_retrans(sk, skb);
			if (after(TCP_SKB_CB(skb)->end_seq, tp->rcv_nxt))
				end_seq = tp->rcv_nxt;
			tcp_dsack_set(sk, TCP_SKB_CB(skb)->seq, end_seq);
		}
	}

	tcp_send_ack(sk);
}

/* These routines update the SACK block as out-of-order packets arrive or
 * in-order packets close up the sequence space.
 */
static void tcp_sack_maybe_coalesce(struct tcp_sock *tp)
{
	int this_sack;
	struct tcp_sack_block *sp = &tp->selective_acks[0];
	struct tcp_sack_block *swalk = sp + 1;

	/* See if the recent change to the first SACK eats into
	 * or hits the sequence space of other SACK blocks, if so coalesce.
	 */
	for (this_sack = 1; this_sack < tp->rx_opt.num_sacks;) {
		if (tcp_sack_extend(sp, swalk->start_seq, swalk->end_seq)) {
			int i;

			/* Zap SWALK, by moving every further SACK up by one slot.
			 * Decrease num_sacks.
			 */
			tp->rx_opt.num_sacks--;
			for (i = this_sack; i < tp->rx_opt.num_sacks; i++)
				sp[i] = sp[i + 1];
			continue;
		}
		this_sack++, swalk++;
	}
}

static void tcp_sack_new_ofo_skb(struct sock *sk, u32 seq, u32 end_seq)
{
	struct tcp_sock *tp = tcp_sk(sk);
	struct tcp_sack_block *sp = &tp->selective_acks[0];
	int cur_sacks = tp->rx_opt.num_sacks;
	int this_sack;

	if (!cur_sacks)
		goto new_sack;

	for (this_sack = 0; this_sack < cur_sacks; this_sack++, sp++) {
		if (tcp_sack_extend(sp, seq, end_seq)) {
			/* Rotate this_sack to the first one. */
			for (; this_sack > 0; this_sack--, sp--)
				swap(*sp, *(sp - 1));
			if (cur_sacks > 1)
				tcp_sack_maybe_coalesce(tp);
			return;
		}
	}

	/* Could not find an adjacent existing SACK, build a new one,
	 * put it at the front, and shift everyone else down.  We
	 * always know there is at least one SACK present already here.
	 *
	 * If the sack array is full, forget about the last one.
	 */
	if (this_sack >= TCP_NUM_SACKS) {
		if (tp->compressed_ack > TCP_FASTRETRANS_THRESH)
			tcp_send_ack(sk);
		this_sack--;
		tp->rx_opt.num_sacks--;
		sp--;
	}
	for (; this_sack > 0; this_sack--, sp--)
		*sp = *(sp - 1);

new_sack:
	/* Build the new head SACK, and we're done. */
	sp->start_seq = seq;
	sp->end_seq = end_seq;
	tp->rx_opt.num_sacks++;
}

/* RCV.NXT advances, some SACKs should be eaten. */

static void tcp_sack_remove(struct tcp_sock *tp)
{
	struct tcp_sack_block *sp = &tp->selective_acks[0];
	int num_sacks = tp->rx_opt.num_sacks;
	int this_sack;

	/* Empty ofo queue, hence, all the SACKs are eaten. Clear. */
	if (RB_EMPTY_ROOT(&tp->out_of_order_queue)) {
		tp->rx_opt.num_sacks = 0;
		return;
	}

	for (this_sack = 0; this_sack < num_sacks;) {
		/* Check if the start of the sack is covered by RCV.NXT. */
		if (!before(tp->rcv_nxt, sp->start_seq)) {
			int i;

			/* RCV.NXT must cover all the block! */
			WARN_ON(before(tp->rcv_nxt, sp->end_seq));

			/* Zap this SACK, by moving forward any other SACKS. */
			for (i = this_sack+1; i < num_sacks; i++)
				tp->selective_acks[i-1] = tp->selective_acks[i];
			num_sacks--;
			continue;
		}
		this_sack++;
		sp++;
	}
	tp->rx_opt.num_sacks = num_sacks;
}

/**
 * tcp_try_coalesce - try to merge skb to prior one
 * @sk: socket
 * @dest: destination queue
 * @to: prior buffer
 * @from: buffer to add in queue
 * @fragstolen: pointer to boolean
 *
 * Before queueing skb @from after @to, try to merge them
 * to reduce overall memory use and queue lengths, if cost is small.
 * Packets in ofo or receive queues can stay a long time.
 * Better try to coalesce them right now to avoid future collapses.
 * Returns true if caller should free @from instead of queueing it
 */
static bool tcp_try_coalesce(struct sock *sk,
			     struct sk_buff *to,
			     struct sk_buff *from,
			     bool *fragstolen)
{
	int delta;

	*fragstolen = false;

	if (mptcp(tcp_sk(sk)) && !is_meta_sk(sk))
		return false;

	/* Its possible this segment overlaps with prior segment in queue */
	if (TCP_SKB_CB(from)->seq != TCP_SKB_CB(to)->end_seq)
		return false;

#ifdef CONFIG_TLS_DEVICE
	if (from->decrypted != to->decrypted)
		return false;
#endif

	if (!skb_try_coalesce(to, from, fragstolen, &delta))
		return false;

	atomic_add(delta, &sk->sk_rmem_alloc);
	sk_mem_charge(sk, delta);
	NET_INC_STATS(sock_net(sk), LINUX_MIB_TCPRCVCOALESCE);
	TCP_SKB_CB(to)->end_seq = TCP_SKB_CB(from)->end_seq;
	TCP_SKB_CB(to)->ack_seq = TCP_SKB_CB(from)->ack_seq;
	TCP_SKB_CB(to)->tcp_flags |= TCP_SKB_CB(from)->tcp_flags;

	if (TCP_SKB_CB(from)->has_rxtstamp) {
		TCP_SKB_CB(to)->has_rxtstamp = true;
		to->tstamp = from->tstamp;
		skb_hwtstamps(to)->hwtstamp = skb_hwtstamps(from)->hwtstamp;
	}

	return true;
}

static bool tcp_ooo_try_coalesce(struct sock *sk,
			     struct sk_buff *to,
			     struct sk_buff *from,
			     bool *fragstolen)
{
	bool res = tcp_try_coalesce(sk, to, from, fragstolen);

	/* In case tcp_drop() is called later, update to->gso_segs */
	if (res) {
		u32 gso_segs = max_t(u16, 1, skb_shinfo(to)->gso_segs) +
			       max_t(u16, 1, skb_shinfo(from)->gso_segs);

		skb_shinfo(to)->gso_segs = min_t(u32, gso_segs, 0xFFFF);
	}
	return res;
}

static void tcp_drop(struct sock *sk, struct sk_buff *skb)
{
	sk_drops_add(sk, skb);
	__kfree_skb(skb);
}

/* This one checks to see if we can put data from the
 * out_of_order queue into the receive_queue.
 */
void tcp_ofo_queue(struct sock *sk)
{
	struct tcp_sock *tp = tcp_sk(sk);
	__u32 dsack_high = tp->rcv_nxt;
	bool fin, fragstolen, eaten;
	struct sk_buff *skb, *tail;
	struct rb_node *p;

	p = rb_first(&tp->out_of_order_queue);
	while (p) {
		skb = rb_to_skb(p);
		if (after(TCP_SKB_CB(skb)->seq, tp->rcv_nxt))
			break;

		if (before(TCP_SKB_CB(skb)->seq, dsack_high)) {
			__u32 dsack = dsack_high;
			if (before(TCP_SKB_CB(skb)->end_seq, dsack_high))
				dsack_high = TCP_SKB_CB(skb)->end_seq;
			tcp_dsack_extend(sk, TCP_SKB_CB(skb)->seq, dsack);
		}
		p = rb_next(p);
		rb_erase(&skb->rbnode, &tp->out_of_order_queue);

<<<<<<< HEAD
		/* In case of MPTCP, the segment may be empty if it's a
		 * non-data DATA_FIN. (see beginning of tcp_data_queue)
		 *
		 * But this only holds true for subflows, not for the
		 * meta-socket.
		 */
		if (unlikely(!after(TCP_SKB_CB(skb)->end_seq, tp->rcv_nxt) &&
			     (is_meta_sk(sk) || !mptcp(tp) || TCP_SKB_CB(skb)->end_seq != TCP_SKB_CB(skb)->seq))) {
			SOCK_DEBUG(sk, "ofo packet was already received\n");
=======
		if (unlikely(!after(TCP_SKB_CB(skb)->end_seq, tp->rcv_nxt))) {
>>>>>>> e93c9c99
			tcp_drop(sk, skb);
			continue;
		}

		tail = skb_peek_tail(&sk->sk_receive_queue);
		eaten = tail && tcp_try_coalesce(sk, tail, skb, &fragstolen);
		tcp_rcv_nxt_update(tp, TCP_SKB_CB(skb)->end_seq);
		fin = TCP_SKB_CB(skb)->tcp_flags & TCPHDR_FIN;
		if (!eaten)
			__skb_queue_tail(&sk->sk_receive_queue, skb);
		else
			kfree_skb_partial(skb, fragstolen);

		if (unlikely(fin)) {
			tcp_fin(sk);
			/* tcp_fin() purges tp->out_of_order_queue,
			 * so we must end this loop right now.
			 */
			break;
		}
	}
}

static bool tcp_prune_ofo_queue(struct sock *sk);
static int tcp_prune_queue(struct sock *sk);

static int tcp_try_rmem_schedule(struct sock *sk, struct sk_buff *skb,
				 unsigned int size)
{
	if (mptcp(tcp_sk(sk)))
		sk = mptcp_meta_sk(sk);

	if (atomic_read(&sk->sk_rmem_alloc) > sk->sk_rcvbuf ||
	    !sk_rmem_schedule(sk, skb, size)) {

		if (tcp_prune_queue(sk) < 0)
			return -1;

		while (!sk_rmem_schedule(sk, skb, size)) {
			if (!tcp_prune_ofo_queue(sk))
				return -1;
		}
	}
	return 0;
}

void tcp_data_queue_ofo(struct sock *sk, struct sk_buff *skb)
{
	struct tcp_sock *tp = tcp_sk(sk);
	struct rb_node **p, *parent;
	struct sk_buff *skb1;
	u32 seq, end_seq;
	bool fragstolen;

	tcp_ecn_check_ce(sk, skb);

	if (unlikely(tcp_try_rmem_schedule(sk, skb, skb->truesize))) {
		NET_INC_STATS(sock_net(sk), LINUX_MIB_TCPOFODROP);
		tcp_drop(sk, skb);
		return;
	}

	/* Disable header prediction. */
	tp->pred_flags = 0;
	inet_csk_schedule_ack(sk);

	NET_INC_STATS(sock_net(sk), LINUX_MIB_TCPOFOQUEUE);
	seq = TCP_SKB_CB(skb)->seq;
	end_seq = TCP_SKB_CB(skb)->end_seq;

	p = &tp->out_of_order_queue.rb_node;
	if (RB_EMPTY_ROOT(&tp->out_of_order_queue)) {
		/* Initial out of order segment, build 1 SACK. */
		if (tcp_is_sack(tp)) {
			tp->rx_opt.num_sacks = 1;
			tp->selective_acks[0].start_seq = seq;
			tp->selective_acks[0].end_seq = end_seq;
		}
		rb_link_node(&skb->rbnode, NULL, p);
		rb_insert_color(&skb->rbnode, &tp->out_of_order_queue);
		tp->ooo_last_skb = skb;
		goto end;
	}

	/* In the typical case, we are adding an skb to the end of the list.
	 * Use of ooo_last_skb avoids the O(Log(N)) rbtree lookup.
	 */
	if (tcp_ooo_try_coalesce(sk, tp->ooo_last_skb,
				 skb, &fragstolen)) {
coalesce_done:
		tcp_grow_window(sk, skb);
		kfree_skb_partial(skb, fragstolen);
		skb = NULL;
		goto add_sack;
	}
	/* Can avoid an rbtree lookup if we are adding skb after ooo_last_skb */
	if (!before(seq, TCP_SKB_CB(tp->ooo_last_skb)->end_seq)) {
		parent = &tp->ooo_last_skb->rbnode;
		p = &parent->rb_right;
		goto insert;
	}

	/* Find place to insert this segment. Handle overlaps on the way. */
	parent = NULL;
	while (*p) {
		parent = *p;
		skb1 = rb_to_skb(parent);
		if (before(seq, TCP_SKB_CB(skb1)->seq)) {
			p = &parent->rb_left;
			continue;
		}
		if (before(seq, TCP_SKB_CB(skb1)->end_seq)) {
			if (!after(end_seq, TCP_SKB_CB(skb1)->end_seq) &&
			    (is_meta_sk(sk) || !mptcp(tp) || end_seq != seq)) {
				/* All the bits are present. Drop. */
				NET_INC_STATS(sock_net(sk),
					      LINUX_MIB_TCPOFOMERGE);
				tcp_drop(sk, skb);
				skb = NULL;
				tcp_dsack_set(sk, seq, end_seq);
				goto add_sack;
			}
			if (after(seq, TCP_SKB_CB(skb1)->seq)) {
				/* Partial overlap. */
				tcp_dsack_set(sk, seq, TCP_SKB_CB(skb1)->end_seq);
			} else {
				/* skb's seq == skb1's seq and skb covers skb1.
				 * Replace skb1 with skb.
				 */
				rb_replace_node(&skb1->rbnode, &skb->rbnode,
						&tp->out_of_order_queue);
				tcp_dsack_extend(sk,
						 TCP_SKB_CB(skb1)->seq,
						 TCP_SKB_CB(skb1)->end_seq);
				NET_INC_STATS(sock_net(sk),
					      LINUX_MIB_TCPOFOMERGE);
				tcp_drop(sk, skb1);
				goto merge_right;
			}
		} else if (tcp_ooo_try_coalesce(sk, skb1,
						skb, &fragstolen)) {
			goto coalesce_done;
		}
		p = &parent->rb_right;
	}
insert:
	/* Insert segment into RB tree. */
	rb_link_node(&skb->rbnode, parent, p);
	rb_insert_color(&skb->rbnode, &tp->out_of_order_queue);

merge_right:
	/* Remove other segments covered by skb. */
	while ((skb1 = skb_rb_next(skb)) != NULL) {
		if (!after(end_seq, TCP_SKB_CB(skb1)->seq))
			break;
		if (before(end_seq, TCP_SKB_CB(skb1)->end_seq)) {
			tcp_dsack_extend(sk, TCP_SKB_CB(skb1)->seq,
					 end_seq);
			break;
		}
		/* MPTCP allows non-data data-fin to be in the ofo-queue */
		if (mptcp(tp) && !is_meta_sk(sk) && TCP_SKB_CB(skb1)->seq == TCP_SKB_CB(skb1)->end_seq) {
			skb = skb1;
			continue;
		}
		rb_erase(&skb1->rbnode, &tp->out_of_order_queue);
		tcp_dsack_extend(sk, TCP_SKB_CB(skb1)->seq,
				 TCP_SKB_CB(skb1)->end_seq);
		NET_INC_STATS(sock_net(sk), LINUX_MIB_TCPOFOMERGE);
		tcp_drop(sk, skb1);
	}
	/* If there is no skb after us, we are the last_skb ! */
	if (!skb1)
		tp->ooo_last_skb = skb;

add_sack:
	if (tcp_is_sack(tp) && seq != end_seq)
		tcp_sack_new_ofo_skb(sk, seq, end_seq);
end:
	if (skb) {
		tcp_grow_window(sk, skb);
		skb_condense(skb);
		skb_set_owner_r(skb, sk);
	}
}

int __must_check tcp_queue_rcv(struct sock *sk, struct sk_buff *skb,
			       bool *fragstolen)
{
	int eaten;
	struct sk_buff *tail = skb_peek_tail(&sk->sk_receive_queue);

	eaten = (tail &&
		 tcp_try_coalesce(sk, tail,
				  skb, fragstolen)) ? 1 : 0;
	tcp_rcv_nxt_update(tcp_sk(sk), TCP_SKB_CB(skb)->end_seq);
	if (!eaten) {
		__skb_queue_tail(&sk->sk_receive_queue, skb);
		skb_set_owner_r(skb, sk);
	}
	return eaten;
}

int tcp_send_rcvq(struct sock *sk, struct msghdr *msg, size_t size)
{
	struct sk_buff *skb;
	int err = -ENOMEM;
	int data_len = 0;
	bool fragstolen;

	if (size == 0)
		return 0;

	if (size > PAGE_SIZE) {
		int npages = min_t(size_t, size >> PAGE_SHIFT, MAX_SKB_FRAGS);

		data_len = npages << PAGE_SHIFT;
		size = data_len + (size & ~PAGE_MASK);
	}
	skb = alloc_skb_with_frags(size - data_len, data_len,
				   PAGE_ALLOC_COSTLY_ORDER,
				   &err, sk->sk_allocation);
	if (!skb)
		goto err;

	skb_put(skb, size - data_len);
	skb->data_len = data_len;
	skb->len = size;

	if (tcp_try_rmem_schedule(sk, skb, skb->truesize)) {
		NET_INC_STATS(sock_net(sk), LINUX_MIB_TCPRCVQDROP);
		goto err_free;
	}

	err = skb_copy_datagram_from_iter(skb, 0, &msg->msg_iter, size);
	if (err)
		goto err_free;

	TCP_SKB_CB(skb)->seq = tcp_sk(sk)->rcv_nxt;
	TCP_SKB_CB(skb)->end_seq = TCP_SKB_CB(skb)->seq + size;
	TCP_SKB_CB(skb)->ack_seq = tcp_sk(sk)->snd_una - 1;

	if (tcp_queue_rcv(sk, skb, &fragstolen)) {
		WARN_ON_ONCE(fragstolen); /* should not happen */
		__kfree_skb(skb);
	}
	return size;

err_free:
	kfree_skb(skb);
err:
	return err;

}

void tcp_data_ready(struct sock *sk)
{
	const struct tcp_sock *tp = tcp_sk(sk);
	int avail = tp->rcv_nxt - tp->copied_seq;

	if (avail < sk->sk_rcvlowat && !sock_flag(sk, SOCK_DONE) && !mptcp(tp))
		return;

	sk->sk_data_ready(sk);
}

static void tcp_data_queue(struct sock *sk, struct sk_buff *skb)
{
	struct tcp_sock *tp = tcp_sk(sk);
	bool fragstolen;
	int eaten;

	/* If no data is present, but a data_fin is in the options, we still
	 * have to call mptcp_queue_skb later on. */
	if (TCP_SKB_CB(skb)->seq == TCP_SKB_CB(skb)->end_seq &&
	    !(mptcp(tp) && mptcp_is_data_fin(skb))) {
		__kfree_skb(skb);
		return;
	}

	skb_dst_drop(skb);
	__skb_pull(skb, tcp_hdr(skb)->doff * 4);

	tcp_ecn_accept_cwr(sk, skb);

	tp->rx_opt.dsack = 0;

	/*  Queue data for delivery to the user.
	 *  Packets in sequence go to the receive queue.
	 *  Out of sequence packets to the out_of_order_queue.
	 */
	if (TCP_SKB_CB(skb)->seq == tp->rcv_nxt) {
		if (tcp_receive_window(tp) == 0) {
			NET_INC_STATS(sock_net(sk), LINUX_MIB_TCPZEROWINDOWDROP);
			goto out_of_window;
		}

		/* Ok. In sequence. In window. */
queue_and_out:
		if (skb_queue_len(&sk->sk_receive_queue) == 0)
			sk_forced_mem_schedule(sk, skb->truesize);
		else if (tcp_try_rmem_schedule(sk, skb, skb->truesize)) {
			NET_INC_STATS(sock_net(sk), LINUX_MIB_TCPRCVQDROP);
			goto drop;
		}

		eaten = tcp_queue_rcv(sk, skb, &fragstolen);
		if (skb->len || mptcp_is_data_fin(skb))
			tcp_event_data_recv(sk, skb);
		if (TCP_SKB_CB(skb)->tcp_flags & TCPHDR_FIN)
			tcp_fin(sk);

		if (!RB_EMPTY_ROOT(&tp->out_of_order_queue)) {
			tcp_ofo_queue(sk);

			/* RFC5681. 4.2. SHOULD send immediate ACK, when
			 * gap in queue is filled.
			 */
			if (RB_EMPTY_ROOT(&tp->out_of_order_queue))
				inet_csk(sk)->icsk_ack.pending |= ICSK_ACK_NOW;
		}

		if (tp->rx_opt.num_sacks)
			tcp_sack_remove(tp);

		tcp_fast_path_check(sk);

		if (eaten > 0)
			kfree_skb_partial(skb, fragstolen);
		if (!sock_flag(sk, SOCK_DEAD) || mptcp(tp))
			/* MPTCP: we always have to call data_ready, because
			 * we may be about to receive a data-fin, which still
			 * must get queued.
			 */
			tcp_data_ready(sk);
		return;
	}

	if (!after(TCP_SKB_CB(skb)->end_seq, tp->rcv_nxt)) {
		tcp_rcv_spurious_retrans(sk, skb);
		/* A retransmit, 2nd most common case.  Force an immediate ack. */
		NET_INC_STATS(sock_net(sk), LINUX_MIB_DELAYEDACKLOST);
		tcp_dsack_set(sk, TCP_SKB_CB(skb)->seq, TCP_SKB_CB(skb)->end_seq);

out_of_window:
		tcp_enter_quickack_mode(sk, TCP_MAX_QUICKACKS);
		inet_csk_schedule_ack(sk);
drop:
		tcp_drop(sk, skb);
		return;
	}

	/* Out of window. F.e. zero window probe. */
	if (!before(TCP_SKB_CB(skb)->seq, tp->rcv_nxt + tcp_receive_window(tp)))
		goto out_of_window;

	if (before(TCP_SKB_CB(skb)->seq, tp->rcv_nxt)) {
		/* Partial packet, seq < rcv_next < end_seq */
		tcp_dsack_set(sk, TCP_SKB_CB(skb)->seq, tp->rcv_nxt);

		/* If window is closed, drop tail of packet. But after
		 * remembering D-SACK for its head made in previous line.
		 */
		if (!tcp_receive_window(tp)) {
			NET_INC_STATS(sock_net(sk), LINUX_MIB_TCPZEROWINDOWDROP);
			goto out_of_window;
		}
		goto queue_and_out;
	}

	tcp_data_queue_ofo(sk, skb);
}

static struct sk_buff *tcp_skb_next(struct sk_buff *skb, struct sk_buff_head *list)
{
	if (list)
		return !skb_queue_is_last(list, skb) ? skb->next : NULL;

	return skb_rb_next(skb);
}

static struct sk_buff *tcp_collapse_one(struct sock *sk, struct sk_buff *skb,
					struct sk_buff_head *list,
					struct rb_root *root)
{
	struct sk_buff *next = tcp_skb_next(skb, list);

	if (list)
		__skb_unlink(skb, list);
	else
		rb_erase(&skb->rbnode, root);

	__kfree_skb(skb);
	NET_INC_STATS(sock_net(sk), LINUX_MIB_TCPRCVCOLLAPSED);

	return next;
}

/* Insert skb into rb tree, ordered by TCP_SKB_CB(skb)->seq */
void tcp_rbtree_insert(struct rb_root *root, struct sk_buff *skb)
{
	struct rb_node **p = &root->rb_node;
	struct rb_node *parent = NULL;
	struct sk_buff *skb1;

	while (*p) {
		parent = *p;
		skb1 = rb_to_skb(parent);
		if (before(TCP_SKB_CB(skb)->seq, TCP_SKB_CB(skb1)->seq))
			p = &parent->rb_left;
		else
			p = &parent->rb_right;
	}
	rb_link_node(&skb->rbnode, parent, p);
	rb_insert_color(&skb->rbnode, root);
}

/* Collapse contiguous sequence of skbs head..tail with
 * sequence numbers start..end.
 *
 * If tail is NULL, this means until the end of the queue.
 *
 * Segments with FIN/SYN are not collapsed (only because this
 * simplifies code)
 */
static void
tcp_collapse(struct sock *sk, struct sk_buff_head *list, struct rb_root *root,
	     struct sk_buff *head, struct sk_buff *tail, u32 start, u32 end)
{
	struct sk_buff *skb = head, *n;
	struct sk_buff_head tmp;
	bool end_of_skbs;

	/* First, check that queue is collapsible and find
	 * the point where collapsing can be useful.
	 */
restart:
	for (end_of_skbs = true; skb != NULL && skb != tail; skb = n) {
		n = tcp_skb_next(skb, list);

		/* No new bits? It is possible on ofo queue. */
		if (!before(start, TCP_SKB_CB(skb)->end_seq)) {
			skb = tcp_collapse_one(sk, skb, list, root);
			if (!skb)
				break;
			goto restart;
		}

		/* The first skb to collapse is:
		 * - not SYN/FIN and
		 * - bloated or contains data before "start" or
		 *   overlaps to the next one.
		 */
		if (!(TCP_SKB_CB(skb)->tcp_flags & (TCPHDR_SYN | TCPHDR_FIN)) &&
		    (tcp_win_from_space(sk, skb->truesize) > skb->len ||
		     before(TCP_SKB_CB(skb)->seq, start))) {
			end_of_skbs = false;
			break;
		}

		if (n && n != tail &&
		    TCP_SKB_CB(skb)->end_seq != TCP_SKB_CB(n)->seq) {
			end_of_skbs = false;
			break;
		}

		/* Decided to skip this, advance start seq. */
		start = TCP_SKB_CB(skb)->end_seq;
	}
	if (end_of_skbs ||
	    (TCP_SKB_CB(skb)->tcp_flags & (TCPHDR_SYN | TCPHDR_FIN)))
		return;

	__skb_queue_head_init(&tmp);

	while (before(start, end)) {
		int copy = min_t(int, SKB_MAX_ORDER(0, 0), end - start);
		struct sk_buff *nskb;

		nskb = alloc_skb(copy, GFP_ATOMIC);
		if (!nskb)
			break;

		memcpy(nskb->cb, skb->cb, sizeof(skb->cb));
#ifdef CONFIG_TLS_DEVICE
		nskb->decrypted = skb->decrypted;
#endif
		TCP_SKB_CB(nskb)->seq = TCP_SKB_CB(nskb)->end_seq = start;
		if (list)
			__skb_queue_before(list, skb, nskb);
		else
			__skb_queue_tail(&tmp, nskb); /* defer rbtree insertion */
		skb_set_owner_r(nskb, sk);

		/* Copy data, releasing collapsed skbs. */
		while (copy > 0) {
			int offset = start - TCP_SKB_CB(skb)->seq;
			int size = TCP_SKB_CB(skb)->end_seq - start;

			BUG_ON(offset < 0);
			if (size > 0) {
				size = min(copy, size);
				if (skb_copy_bits(skb, offset, skb_put(nskb, size), size))
					BUG();
				TCP_SKB_CB(nskb)->end_seq += size;
				copy -= size;
				start += size;
			}
			if (!before(start, TCP_SKB_CB(skb)->end_seq)) {
				skb = tcp_collapse_one(sk, skb, list, root);
				if (!skb ||
				    skb == tail ||
				    (TCP_SKB_CB(skb)->tcp_flags & (TCPHDR_SYN | TCPHDR_FIN)))
					goto end;
#ifdef CONFIG_TLS_DEVICE
				if (skb->decrypted != nskb->decrypted)
					goto end;
#endif
			}
		}
	}
end:
	skb_queue_walk_safe(&tmp, skb, n)
		tcp_rbtree_insert(root, skb);
}

/* Collapse ofo queue. Algorithm: select contiguous sequence of skbs
 * and tcp_collapse() them until all the queue is collapsed.
 */
static void tcp_collapse_ofo_queue(struct sock *sk)
{
	struct tcp_sock *tp = tcp_sk(sk);
	u32 range_truesize, sum_tiny = 0;
	struct sk_buff *skb, *head;
	u32 start, end;

	skb = skb_rb_first(&tp->out_of_order_queue);
new_range:
	if (!skb) {
		tp->ooo_last_skb = skb_rb_last(&tp->out_of_order_queue);
		return;
	}
	start = TCP_SKB_CB(skb)->seq;
	end = TCP_SKB_CB(skb)->end_seq;
	range_truesize = skb->truesize;

	for (head = skb;;) {
		skb = skb_rb_next(skb);

		/* Range is terminated when we see a gap or when
		 * we are at the queue end.
		 */
		if (!skb ||
		    after(TCP_SKB_CB(skb)->seq, end) ||
		    before(TCP_SKB_CB(skb)->end_seq, start)) {
			/* Do not attempt collapsing tiny skbs */
			if (range_truesize != head->truesize ||
			    end - start >= SKB_WITH_OVERHEAD(SK_MEM_QUANTUM)) {
				tcp_collapse(sk, NULL, &tp->out_of_order_queue,
					     head, skb, start, end);
			} else {
				sum_tiny += range_truesize;
				if (sum_tiny > sk->sk_rcvbuf >> 3)
					return;
			}
			goto new_range;
		}

		range_truesize += skb->truesize;
		if (unlikely(before(TCP_SKB_CB(skb)->seq, start)))
			start = TCP_SKB_CB(skb)->seq;
		if (after(TCP_SKB_CB(skb)->end_seq, end))
			end = TCP_SKB_CB(skb)->end_seq;
	}
}

/*
 * Clean the out-of-order queue to make room.
 * We drop high sequences packets to :
 * 1) Let a chance for holes to be filled.
 * 2) not add too big latencies if thousands of packets sit there.
 *    (But if application shrinks SO_RCVBUF, we could still end up
 *     freeing whole queue here)
 * 3) Drop at least 12.5 % of sk_rcvbuf to avoid malicious attacks.
 *
 * Return true if queue has shrunk.
 */
static bool tcp_prune_ofo_queue(struct sock *sk)
{
	struct tcp_sock *tp = tcp_sk(sk);
	struct rb_node *node, *prev;
	int goal;

	if (RB_EMPTY_ROOT(&tp->out_of_order_queue))
		return false;

	NET_INC_STATS(sock_net(sk), LINUX_MIB_OFOPRUNED);
	goal = sk->sk_rcvbuf >> 3;
	node = &tp->ooo_last_skb->rbnode;
	do {
		prev = rb_prev(node);
		rb_erase(node, &tp->out_of_order_queue);
		goal -= rb_to_skb(node)->truesize;
		tcp_drop(sk, rb_to_skb(node));
		if (!prev || goal <= 0) {
			sk_mem_reclaim(sk);
			if (atomic_read(&sk->sk_rmem_alloc) <= sk->sk_rcvbuf &&
			    !tcp_under_memory_pressure(sk))
				break;
			goal = sk->sk_rcvbuf >> 3;
		}
		node = prev;
	} while (node);
	tp->ooo_last_skb = rb_to_skb(prev);

	/* Reset SACK state.  A conforming SACK implementation will
	 * do the same at a timeout based retransmit.  When a connection
	 * is in a sad state like this, we care only about integrity
	 * of the connection not performance.
	 */
	if (tp->rx_opt.sack_ok)
		tcp_sack_reset(&tp->rx_opt);
	return true;
}

/* Reduce allocated memory if we can, trying to get
 * the socket within its memory limits again.
 *
 * Return less than zero if we should start dropping frames
 * until the socket owning process reads some of the data
 * to stabilize the situation.
 */
static int tcp_prune_queue(struct sock *sk)
{
	struct tcp_sock *tp = tcp_sk(sk);

	NET_INC_STATS(sock_net(sk), LINUX_MIB_PRUNECALLED);

	if (atomic_read(&sk->sk_rmem_alloc) >= sk->sk_rcvbuf)
		tcp_clamp_window(sk);
	else if (tcp_under_memory_pressure(sk))
		tp->rcv_ssthresh = min(tp->rcv_ssthresh, 4U * tp->advmss);

	if (atomic_read(&sk->sk_rmem_alloc) <= sk->sk_rcvbuf)
		return 0;

	tcp_collapse_ofo_queue(sk);
	if (!skb_queue_empty(&sk->sk_receive_queue))
		tcp_collapse(sk, &sk->sk_receive_queue, NULL,
			     skb_peek(&sk->sk_receive_queue),
			     NULL,
			     tp->copied_seq, tp->rcv_nxt);
	sk_mem_reclaim(sk);

	if (atomic_read(&sk->sk_rmem_alloc) <= sk->sk_rcvbuf)
		return 0;

	/* Collapsing did not help, destructive actions follow.
	 * This must not ever occur. */

	tcp_prune_ofo_queue(sk);

	if (atomic_read(&sk->sk_rmem_alloc) <= sk->sk_rcvbuf)
		return 0;

	/* If we are really being abused, tell the caller to silently
	 * drop receive data on the floor.  It will get retransmitted
	 * and hopefully then we'll have sufficient space.
	 */
	NET_INC_STATS(sock_net(sk), LINUX_MIB_RCVPRUNED);

	/* Massive buffer overcommit. */
	tp->pred_flags = 0;
	return -1;
}

bool tcp_should_expand_sndbuf(const struct sock *sk)
{
	const struct tcp_sock *tp = tcp_sk(sk);

	/* If the user specified a specific send buffer setting, do
	 * not modify it.
	 */
	if (sk->sk_userlocks & SOCK_SNDBUF_LOCK)
		return false;

	/* If we are under global TCP memory pressure, do not expand.  */
	if (tcp_under_memory_pressure(sk))
		return false;

	/* If we are under soft global TCP memory pressure, do not expand.  */
	if (sk_memory_allocated(sk) >= sk_prot_mem_limits(sk, 0))
		return false;

	/* If we filled the congestion window, do not expand.  */
	if (tcp_packets_in_flight(tp) >= tp->snd_cwnd)
		return false;

	return true;
}

/* When incoming ACK allowed to free some skb from write_queue,
 * we remember this event in flag SOCK_QUEUE_SHRUNK and wake up socket
 * on the exit from tcp input handler.
 *
 * PROBLEM: sndbuf expansion does not work well with largesend.
 */
static void tcp_new_space(struct sock *sk)
{
	struct tcp_sock *tp = tcp_sk(sk);

	if (tp->ops->should_expand_sndbuf(sk)) {
		tcp_sndbuf_expand(sk);
		tp->snd_cwnd_stamp = tcp_jiffies32;
	}

	sk->sk_write_space(sk);
}

static void tcp_check_space(struct sock *sk)
{
	if (sock_flag(sk, SOCK_QUEUE_SHRUNK)) {
		sock_reset_flag(sk, SOCK_QUEUE_SHRUNK);
		/* pairs with tcp_poll() */
		smp_mb();
		if (mptcp(tcp_sk(sk)) ||
		    (sk->sk_socket &&
		     test_bit(SOCK_NOSPACE, &sk->sk_socket->flags))) {
			tcp_new_space(sk);
			if (sk->sk_socket && !test_bit(SOCK_NOSPACE, &sk->sk_socket->flags))
				tcp_chrono_stop(sk, TCP_CHRONO_SNDBUF_LIMITED);
		}
	}
}

static inline void tcp_data_snd_check(struct sock *sk)
{
	tcp_push_pending_frames(sk);
	tcp_check_space(sk);
}

/*
 * Check if sending an ack is needed.
 */
static void __tcp_ack_snd_check(struct sock *sk, int ofo_possible)
{
	struct tcp_sock *tp = tcp_sk(sk);
	unsigned long rtt, delay;

	    /* More than one full frame received... */
	if (((tp->rcv_nxt - tp->rcv_wup) > inet_csk(sk)->icsk_ack.rcv_mss &&
	     /* ... and right edge of window advances far enough.
	      * (tcp_recvmsg() will send ACK otherwise).
	      * If application uses SO_RCVLOWAT, we want send ack now if
	      * we have not received enough bytes to satisfy the condition.
	      */
	    (tp->rcv_nxt - tp->copied_seq < sk->sk_rcvlowat ||
	     tp->ops->__select_window(sk) >= tp->rcv_wnd)) ||
	    /* We ACK each frame or... */
	    tcp_in_quickack_mode(sk) ||
	    /* Protocol state mandates a one-time immediate ACK */
	    inet_csk(sk)->icsk_ack.pending & ICSK_ACK_NOW) {
send_now:
		tcp_send_ack(sk);
		return;
	}

	if (!ofo_possible || RB_EMPTY_ROOT(&tp->out_of_order_queue)) {
		tcp_send_delayed_ack(sk);
		return;
	}

	if (!tcp_is_sack(tp) ||
	    tp->compressed_ack >= sock_net(sk)->ipv4.sysctl_tcp_comp_sack_nr)
		goto send_now;

	if (tp->compressed_ack_rcv_nxt != tp->rcv_nxt) {
		tp->compressed_ack_rcv_nxt = tp->rcv_nxt;
		if (tp->compressed_ack > TCP_FASTRETRANS_THRESH)
			NET_ADD_STATS(sock_net(sk), LINUX_MIB_TCPACKCOMPRESSED,
				      tp->compressed_ack - TCP_FASTRETRANS_THRESH);
		tp->compressed_ack = 0;
	}

	if (++tp->compressed_ack <= TCP_FASTRETRANS_THRESH)
		goto send_now;

	if (hrtimer_is_queued(&tp->compressed_ack_timer))
		return;

	/* compress ack timer : 5 % of rtt, but no more than tcp_comp_sack_delay_ns */

	rtt = tp->rcv_rtt_est.rtt_us;
	if (tp->srtt_us && tp->srtt_us < rtt)
		rtt = tp->srtt_us;

	delay = min_t(unsigned long, sock_net(sk)->ipv4.sysctl_tcp_comp_sack_delay_ns,
		      rtt * (NSEC_PER_USEC >> 3)/20);
	sock_hold(sk);
	hrtimer_start(&tp->compressed_ack_timer, ns_to_ktime(delay),
		      HRTIMER_MODE_REL_PINNED_SOFT);
}

static inline void tcp_ack_snd_check(struct sock *sk)
{
	if (!inet_csk_ack_scheduled(sk)) {
		/* We sent a data segment already. */
		return;
	}
	__tcp_ack_snd_check(sk, 1);
}

/*
 *	This routine is only called when we have urgent data
 *	signaled. Its the 'slow' part of tcp_urg. It could be
 *	moved inline now as tcp_urg is only called from one
 *	place. We handle URGent data wrong. We have to - as
 *	BSD still doesn't use the correction from RFC961.
 *	For 1003.1g we should support a new option TCP_STDURG to permit
 *	either form (or just set the sysctl tcp_stdurg).
 */

static void tcp_check_urg(struct sock *sk, const struct tcphdr *th)
{
	struct tcp_sock *tp = tcp_sk(sk);
	u32 ptr = ntohs(th->urg_ptr);

	if (ptr && !sock_net(sk)->ipv4.sysctl_tcp_stdurg)
		ptr--;
	ptr += ntohl(th->seq);

	/* Ignore urgent data that we've already seen and read. */
	if (after(tp->copied_seq, ptr))
		return;

	/* Do not replay urg ptr.
	 *
	 * NOTE: interesting situation not covered by specs.
	 * Misbehaving sender may send urg ptr, pointing to segment,
	 * which we already have in ofo queue. We are not able to fetch
	 * such data and will stay in TCP_URG_NOTYET until will be eaten
	 * by recvmsg(). Seems, we are not obliged to handle such wicked
	 * situations. But it is worth to think about possibility of some
	 * DoSes using some hypothetical application level deadlock.
	 */
	if (before(ptr, tp->rcv_nxt))
		return;

	/* Do we already have a newer (or duplicate) urgent pointer? */
	if (tp->urg_data && !after(ptr, tp->urg_seq))
		return;

	/* Tell the world about our new urgent pointer. */
	sk_send_sigurg(sk);

	/* We may be adding urgent data when the last byte read was
	 * urgent. To do this requires some care. We cannot just ignore
	 * tp->copied_seq since we would read the last urgent byte again
	 * as data, nor can we alter copied_seq until this data arrives
	 * or we break the semantics of SIOCATMARK (and thus sockatmark())
	 *
	 * NOTE. Double Dutch. Rendering to plain English: author of comment
	 * above did something sort of 	send("A", MSG_OOB); send("B", MSG_OOB);
	 * and expect that both A and B disappear from stream. This is _wrong_.
	 * Though this happens in BSD with high probability, this is occasional.
	 * Any application relying on this is buggy. Note also, that fix "works"
	 * only in this artificial test. Insert some normal data between A and B and we will
	 * decline of BSD again. Verdict: it is better to remove to trap
	 * buggy users.
	 */
	if (tp->urg_seq == tp->copied_seq && tp->urg_data &&
	    !sock_flag(sk, SOCK_URGINLINE) && tp->copied_seq != tp->rcv_nxt) {
		struct sk_buff *skb = skb_peek(&sk->sk_receive_queue);
		tp->copied_seq++;
		if (skb && !before(tp->copied_seq, TCP_SKB_CB(skb)->end_seq)) {
			__skb_unlink(skb, &sk->sk_receive_queue);
			__kfree_skb(skb);
		}
	}

	tp->urg_data = TCP_URG_NOTYET;
	tp->urg_seq = ptr;

	/* Disable header prediction. */
	tp->pred_flags = 0;
}

/* This is the 'fast' part of urgent handling. */
static void tcp_urg(struct sock *sk, struct sk_buff *skb, const struct tcphdr *th)
{
	struct tcp_sock *tp = tcp_sk(sk);

	/* MPTCP urgent data is not yet supported */
	if (mptcp(tp))
		return;

	/* Check if we get a new urgent pointer - normally not. */
	if (th->urg)
		tcp_check_urg(sk, th);

	/* Do we wait for any urgent data? - normally not... */
	if (tp->urg_data == TCP_URG_NOTYET) {
		u32 ptr = tp->urg_seq - ntohl(th->seq) + (th->doff * 4) -
			  th->syn;

		/* Is the urgent pointer pointing into this packet? */
		if (ptr < skb->len) {
			u8 tmp;
			if (skb_copy_bits(skb, ptr, &tmp, 1))
				BUG();
			tp->urg_data = TCP_URG_VALID | tmp;
			if (!sock_flag(sk, SOCK_DEAD))
				sk->sk_data_ready(sk);
		}
	}
}

/* Accept RST for rcv_nxt - 1 after a FIN.
 * When tcp connections are abruptly terminated from Mac OSX (via ^C), a
 * FIN is sent followed by a RST packet. The RST is sent with the same
 * sequence number as the FIN, and thus according to RFC 5961 a challenge
 * ACK should be sent. However, Mac OSX rate limits replies to challenge
 * ACKs on the closed socket. In addition middleboxes can drop either the
 * challenge ACK or a subsequent RST.
 */
static bool tcp_reset_check(const struct sock *sk, const struct sk_buff *skb)
{
	struct tcp_sock *tp = tcp_sk(sk);

	return unlikely(TCP_SKB_CB(skb)->seq == (tp->rcv_nxt - 1) &&
			(1 << sk->sk_state) & (TCPF_CLOSE_WAIT | TCPF_LAST_ACK |
					       TCPF_CLOSING));
}

/* Does PAWS and seqno based validation of an incoming segment, flags will
 * play significant role here.
 */
static bool tcp_validate_incoming(struct sock *sk, struct sk_buff *skb,
				  const struct tcphdr *th, int syn_inerr)
{
	struct tcp_sock *tp = tcp_sk(sk);
	bool rst_seq_match = false;

	/* RFC1323: H1. Apply PAWS check first. */
	if (tcp_fast_parse_options(sock_net(sk), skb, th, tp) &&
	    tp->rx_opt.saw_tstamp &&
	    tcp_paws_discard(sk, skb)) {
		if (!th->rst) {
			NET_INC_STATS(sock_net(sk), LINUX_MIB_PAWSESTABREJECTED);
			if (!tcp_oow_rate_limited(sock_net(sk), skb,
						  LINUX_MIB_TCPACKSKIPPEDPAWS,
						  &tp->last_oow_ack_time))
				tcp_send_dupack(sk, skb);
			goto discard;
		}
		/* Reset is accepted even if it did not pass PAWS. */
	}

	/* Step 1: check sequence number */
	if (!tcp_sequence(tp, TCP_SKB_CB(skb)->seq, TCP_SKB_CB(skb)->end_seq)) {
		/* RFC793, page 37: "In all states except SYN-SENT, all reset
		 * (RST) segments are validated by checking their SEQ-fields."
		 * And page 69: "If an incoming segment is not acceptable,
		 * an acknowledgment should be sent in reply (unless the RST
		 * bit is set, if so drop the segment and return)".
		 */
		if (!th->rst) {
			if (th->syn)
				goto syn_challenge;
			if (!tcp_oow_rate_limited(sock_net(sk), skb,
						  LINUX_MIB_TCPACKSKIPPEDSEQ,
						  &tp->last_oow_ack_time))
				tcp_send_dupack(sk, skb);
		} else if (tcp_reset_check(sk, skb)) {
			tcp_reset(sk);
		}
		goto discard;
	}

	/* Step 2: check RST bit */
	if (th->rst) {
		/* RFC 5961 3.2 (extend to match against (RCV.NXT - 1) after a
		 * FIN and SACK too if available):
		 * If seq num matches RCV.NXT or (RCV.NXT - 1) after a FIN, or
		 * the right-most SACK block,
		 * then
		 *     RESET the connection
		 * else
		 *     Send a challenge ACK
		 */
		if (TCP_SKB_CB(skb)->seq == tp->rcv_nxt ||
		    tcp_reset_check(sk, skb)) {
			rst_seq_match = true;
		} else if (tcp_is_sack(tp) && tp->rx_opt.num_sacks > 0) {
			struct tcp_sack_block *sp = &tp->selective_acks[0];
			int max_sack = sp[0].end_seq;
			int this_sack;

			for (this_sack = 1; this_sack < tp->rx_opt.num_sacks;
			     ++this_sack) {
				max_sack = after(sp[this_sack].end_seq,
						 max_sack) ?
					sp[this_sack].end_seq : max_sack;
			}

			if (TCP_SKB_CB(skb)->seq == max_sack)
				rst_seq_match = true;
		}

		if (rst_seq_match)
			tcp_reset(sk);
		else {
			/* Disable TFO if RST is out-of-order
			 * and no data has been received
			 * for current active TFO socket
			 */
			if (tp->syn_fastopen && !tp->data_segs_in &&
			    sk->sk_state == TCP_ESTABLISHED)
				tcp_fastopen_active_disable(sk);
			tcp_send_challenge_ack(sk, skb);
		}
		goto discard;
	}

	/* step 3: check security and precedence [ignored] */

	/* step 4: Check for a SYN
	 * RFC 5961 4.2 : Send a challenge ack
	 */
	if (th->syn) {
syn_challenge:
		if (syn_inerr)
			TCP_INC_STATS(sock_net(sk), TCP_MIB_INERRS);
		NET_INC_STATS(sock_net(sk), LINUX_MIB_TCPSYNCHALLENGE);
		tcp_send_challenge_ack(sk, skb);
		goto discard;
	}

	/* If valid: post process the received MPTCP options. */
	if (mptcp(tp) && mptcp_handle_options(sk, th, skb))
		goto discard;

	return true;

discard:
	if (mptcp(tp))
		mptcp_reset_mopt(tp);
	tcp_drop(sk, skb);
	return false;
}

/*
 *	TCP receive function for the ESTABLISHED state.
 *
 *	It is split into a fast path and a slow path. The fast path is
 * 	disabled when:
 *	- A zero window was announced from us - zero window probing
 *        is only handled properly in the slow path.
 *	- Out of order segments arrived.
 *	- Urgent data is expected.
 *	- There is no buffer space left
 *	- Unexpected TCP flags/window values/header lengths are received
 *	  (detected by checking the TCP header against pred_flags)
 *	- Data is sent in both directions. Fast path only supports pure senders
 *	  or pure receivers (this means either the sequence number or the ack
 *	  value must stay constant)
 *	- Unexpected TCP option.
 *
 *	When these conditions are not satisfied it drops into a standard
 *	receive procedure patterned after RFC793 to handle all cases.
 *	The first three cases are guaranteed by proper pred_flags setting,
 *	the rest is checked inline. Fast processing is turned on in
 *	tcp_data_queue when everything is OK.
 */
void tcp_rcv_established(struct sock *sk, struct sk_buff *skb)
{
	const struct tcphdr *th = (const struct tcphdr *)skb->data;
	struct tcp_sock *tp = tcp_sk(sk);
	unsigned int len = skb->len;

	/* TCP congestion window tracking */
	trace_tcp_probe(sk, skb);

	tcp_mstamp_refresh(tp);
	if (unlikely(!sk->sk_rx_dst))
		inet_csk(sk)->icsk_af_ops->sk_rx_dst_set(sk, skb);
	/*
	 *	Header prediction.
	 *	The code loosely follows the one in the famous
	 *	"30 instruction TCP receive" Van Jacobson mail.
	 *
	 *	Van's trick is to deposit buffers into socket queue
	 *	on a device interrupt, to call tcp_recv function
	 *	on the receive process context and checksum and copy
	 *	the buffer to user space. smart...
	 *
	 *	Our current scheme is not silly either but we take the
	 *	extra cost of the net_bh soft interrupt processing...
	 *	We do checksum and copy also but from device to kernel.
	 */

	tp->rx_opt.saw_tstamp = 0;

	/* MPTCP: force slowpath. */
	if (mptcp(tp))
		goto slow_path;

	/*	pred_flags is 0xS?10 << 16 + snd_wnd
	 *	if header_prediction is to be made
	 *	'S' will always be tp->tcp_header_len >> 2
	 *	'?' will be 0 for the fast path, otherwise pred_flags is 0 to
	 *  turn it off	(when there are holes in the receive
	 *	 space for instance)
	 *	PSH flag is ignored.
	 */

	if ((tcp_flag_word(th) & TCP_HP_BITS) == tp->pred_flags &&
	    TCP_SKB_CB(skb)->seq == tp->rcv_nxt &&
	    !after(TCP_SKB_CB(skb)->ack_seq, tp->snd_nxt)) {
		int tcp_header_len = tp->tcp_header_len;

		/* Timestamp header prediction: tcp_header_len
		 * is automatically equal to th->doff*4 due to pred_flags
		 * match.
		 */

		/* Check timestamp */
		if (tcp_header_len == sizeof(struct tcphdr) + TCPOLEN_TSTAMP_ALIGNED) {
			/* No? Slow path! */
			if (!tcp_parse_aligned_timestamp(tp, th))
				goto slow_path;

			/* If PAWS failed, check it more carefully in slow path */
			if ((s32)(tp->rx_opt.rcv_tsval - tp->rx_opt.ts_recent) < 0)
				goto slow_path;

			/* DO NOT update ts_recent here, if checksum fails
			 * and timestamp was corrupted part, it will result
			 * in a hung connection since we will drop all
			 * future packets due to the PAWS test.
			 */
		}

		if (len <= tcp_header_len) {
			/* Bulk data transfer: sender */
			if (len == tcp_header_len) {
				/* Predicted packet is in window by definition.
				 * seq == rcv_nxt and rcv_wup <= rcv_nxt.
				 * Hence, check seq<=rcv_wup reduces to:
				 */
				if (tcp_header_len ==
				    (sizeof(struct tcphdr) + TCPOLEN_TSTAMP_ALIGNED) &&
				    tp->rcv_nxt == tp->rcv_wup)
					tcp_store_ts_recent(tp);

				/* We know that such packets are checksummed
				 * on entry.
				 */
				tcp_ack(sk, skb, 0);
				__kfree_skb(skb);
				tcp_data_snd_check(sk);
				/* When receiving pure ack in fast path, update
				 * last ts ecr directly instead of calling
				 * tcp_rcv_rtt_measure_ts()
				 */
				tp->rcv_rtt_last_tsecr = tp->rx_opt.rcv_tsecr;
				return;
			} else { /* Header too small */
				TCP_INC_STATS(sock_net(sk), TCP_MIB_INERRS);
				goto discard;
			}
		} else {
			int eaten = 0;
			bool fragstolen = false;

			if (tcp_checksum_complete(skb))
				goto csum_error;

			if ((int)skb->truesize > sk->sk_forward_alloc)
				goto step5;

			/* Predicted packet is in window by definition.
			 * seq == rcv_nxt and rcv_wup <= rcv_nxt.
			 * Hence, check seq<=rcv_wup reduces to:
			 */
			if (tcp_header_len ==
			    (sizeof(struct tcphdr) + TCPOLEN_TSTAMP_ALIGNED) &&
			    tp->rcv_nxt == tp->rcv_wup)
				tcp_store_ts_recent(tp);

			tcp_rcv_rtt_measure_ts(sk, skb);

			NET_INC_STATS(sock_net(sk), LINUX_MIB_TCPHPHITS);

			/* Bulk data transfer: receiver */
			__skb_pull(skb, tcp_header_len);
			eaten = tcp_queue_rcv(sk, skb, &fragstolen);

			tcp_event_data_recv(sk, skb);

			if (TCP_SKB_CB(skb)->ack_seq != tp->snd_una) {
				/* Well, only one small jumplet in fast path... */
				tcp_ack(sk, skb, FLAG_DATA);
				tcp_data_snd_check(sk);
				if (!inet_csk_ack_scheduled(sk))
					goto no_ack;
			}

			__tcp_ack_snd_check(sk, 0);
no_ack:
			if (eaten)
				kfree_skb_partial(skb, fragstolen);
			tcp_data_ready(sk);
			return;
		}
	}

slow_path:
	if (len < (th->doff << 2) || tcp_checksum_complete(skb))
		goto csum_error;

	if (!th->ack && !th->rst && !th->syn)
		goto discard;

	/*
	 *	Standard slow path.
	 */

	if (!tcp_validate_incoming(sk, skb, th, 1))
		return;

step5:
	if (tcp_ack(sk, skb, FLAG_SLOWPATH | FLAG_UPDATE_TS_RECENT) < 0)
		goto discard;

	tcp_rcv_rtt_measure_ts(sk, skb);

	/* Process urgent data. */
	tcp_urg(sk, skb, th);

	/* step 7: process the segment text */
	tcp_data_queue(sk, skb);

	tcp_data_snd_check(sk);
	tcp_ack_snd_check(sk);
	return;

csum_error:
	TCP_INC_STATS(sock_net(sk), TCP_MIB_CSUMERRORS);
	TCP_INC_STATS(sock_net(sk), TCP_MIB_INERRS);

discard:
	tcp_drop(sk, skb);
}
EXPORT_SYMBOL(tcp_rcv_established);

void tcp_finish_connect(struct sock *sk, struct sk_buff *skb)
{
	struct tcp_sock *tp = tcp_sk(sk);
	struct inet_connection_sock *icsk = inet_csk(sk);

	tcp_set_state(sk, TCP_ESTABLISHED);
	icsk->icsk_ack.lrcvtime = tcp_jiffies32;

	if (skb) {
		icsk->icsk_af_ops->sk_rx_dst_set(sk, skb);
		security_inet_conn_established(sk, skb);
		sk_mark_napi_id(sk, skb);
	}

	tcp_init_transfer(sk, BPF_SOCK_OPS_ACTIVE_ESTABLISHED_CB);

	/* Prevent spurious tcp_cwnd_restart() on first data
	 * packet.
	 */
	tp->lsndtime = tcp_jiffies32;

	if (sock_flag(sk, SOCK_KEEPOPEN))
		inet_csk_reset_keepalive_timer(sk, keepalive_time_when(tp));

	if (!tp->rx_opt.snd_wscale)
		__tcp_fast_path_on(tp, tp->snd_wnd);
	else
		tp->pred_flags = 0;
}

static bool tcp_rcv_fastopen_synack(struct sock *sk, struct sk_buff *synack,
				    struct tcp_fastopen_cookie *cookie)
{
	struct tcp_sock *tp = tcp_sk(sk);
	struct sk_buff *data = NULL;
	u16 mss = tp->rx_opt.mss_clamp, try_exp = 0;
	bool syn_drop = false;

	if (tp->syn_data) {
		if (mptcp(tp))
			data = tcp_write_queue_head(mptcp_meta_sk(sk));
		else
			data = tcp_rtx_queue_head(sk);
	}

	if (mss == tp->rx_opt.user_mss) {
		struct tcp_options_received opt;

		/* Get original SYNACK MSS value if user MSS sets mss_clamp */
		tcp_clear_options(&opt);
		opt.user_mss = opt.mss_clamp = 0;
		tcp_parse_options(sock_net(sk), synack, &opt, NULL, 0, NULL, NULL);
		mss = opt.mss_clamp;
	}

	if (!tp->syn_fastopen) {
		/* Ignore an unsolicited cookie */
		cookie->len = -1;
	} else if (tp->total_retrans) {
		/* SYN timed out and the SYN-ACK neither has a cookie nor
		 * acknowledges data. Presumably the remote received only
		 * the retransmitted (regular) SYNs: either the original
		 * SYN-data or the corresponding SYN-ACK was dropped.
		 */
		syn_drop = (cookie->len < 0 && data);
	} else if (cookie->len < 0 && !tp->syn_data) {
		/* We requested a cookie but didn't get it. If we did not use
		 * the (old) exp opt format then try so next time (try_exp=1).
		 * Otherwise we go back to use the RFC7413 opt (try_exp=2).
		 */
		try_exp = tp->syn_fastopen_exp ? 2 : 1;
	}

	tcp_fastopen_cache_set(sk, mss, cookie, syn_drop, try_exp);

	/* In mptcp case, we do not rely on "retransmit", but instead on
	 * "transmit", because if fastopen data is not acked, the retransmission
	 * becomes the first MPTCP data (see mptcp_rcv_synsent_fastopen).
	 */
	if (data && !mptcp(tp)) { /* Retransmit unacked data in SYN */
		skb_rbtree_walk_from(data) {
			if (__tcp_retransmit_skb(sk, data, 1))
				break;
		}
		tcp_rearm_rto(sk);
		NET_INC_STATS(sock_net(sk),
				LINUX_MIB_TCPFASTOPENACTIVEFAIL);
		return true;
	}
	tp->syn_data_acked = tp->syn_data;
	if (tp->syn_data_acked) {
		NET_INC_STATS(sock_net(sk), LINUX_MIB_TCPFASTOPENACTIVE);
		/* SYN-data is counted as two separate packets in tcp_ack() */
		if (tp->delivered > 1)
			--tp->delivered;
	}

	tcp_fastopen_add_skb(sk, synack);

	return false;
}

static void smc_check_reset_syn(struct tcp_sock *tp)
{
#if IS_ENABLED(CONFIG_SMC)
	if (static_branch_unlikely(&tcp_have_smc)) {
		if (tp->syn_smc && !tp->rx_opt.smc_ok)
			tp->syn_smc = 0;
	}
#endif
}

static int tcp_rcv_synsent_state_process(struct sock *sk, struct sk_buff *skb,
					 const struct tcphdr *th)
{
	struct inet_connection_sock *icsk = inet_csk(sk);
	struct tcp_sock *tp = tcp_sk(sk);
	struct tcp_fastopen_cookie foc = { .len = -1 };
	int saved_clamp = tp->rx_opt.mss_clamp;
	struct mptcp_options_received mopt;
	bool fastopen_fail;

	mptcp_init_mp_opt(&mopt);

	tcp_parse_options(sock_net(sk), skb, &tp->rx_opt,
			  mptcp(tp) ? &tp->mptcp->rx_opt : &mopt, 0, &foc, tp);
	if (tp->rx_opt.saw_tstamp && tp->rx_opt.rcv_tsecr)
		tp->rx_opt.rcv_tsecr -= tp->tsoffset;

	if (th->ack) {
		/* rfc793:
		 * "If the state is SYN-SENT then
		 *    first check the ACK bit
		 *      If the ACK bit is set
		 *	  If SEG.ACK =< ISS, or SEG.ACK > SND.NXT, send
		 *        a reset (unless the RST bit is set, if so drop
		 *        the segment and return)"
		 */
		if (!after(TCP_SKB_CB(skb)->ack_seq, tp->snd_una) ||
		    after(TCP_SKB_CB(skb)->ack_seq, tp->snd_nxt))
			goto reset_and_undo;

		if (tp->rx_opt.saw_tstamp && tp->rx_opt.rcv_tsecr &&
		    !between(tp->rx_opt.rcv_tsecr, tp->retrans_stamp,
			     tcp_time_stamp(tp))) {
			NET_INC_STATS(sock_net(sk),
					LINUX_MIB_PAWSACTIVEREJECTED);
			goto reset_and_undo;
		}

		/* Now ACK is acceptable.
		 *
		 * "If the RST bit is set
		 *    If the ACK was acceptable then signal the user "error:
		 *    connection reset", drop the segment, enter CLOSED state,
		 *    delete TCB, and return."
		 */

		if (th->rst) {
			tcp_reset(sk);
			goto discard;
		}

		/* rfc793:
		 *   "fifth, if neither of the SYN or RST bits is set then
		 *    drop the segment and return."
		 *
		 *    See note below!
		 *                                        --ANK(990513)
		 */
		if (!th->syn)
			goto discard_and_undo;

		/* rfc793:
		 *   "If the SYN bit is on ...
		 *    are acceptable then ...
		 *    (our SYN has been ACKed), change the connection
		 *    state to ESTABLISHED..."
		 */

		tcp_ecn_rcv_synack(tp, th);

		tcp_init_wl(tp, TCP_SKB_CB(skb)->seq);
		tcp_ack(sk, skb, FLAG_SLOWPATH);

		if (tp->request_mptcp || mptcp(tp)) {
			int ret;

			rcu_read_lock();
			local_bh_disable();
			ret = mptcp_rcv_synsent_state_process(sk, &sk,
							      skb, &mopt);
			local_bh_enable();
			rcu_read_unlock();

			/* May have changed if we support MPTCP */
			tp = tcp_sk(sk);
			icsk = inet_csk(sk);

			if (ret == 1)
				goto reset_and_undo;
			if (ret == 2)
				goto discard;
		}

		if (mptcp(tp) && !is_master_tp(tp)) {
			/* Timer for repeating the ACK until an answer
			 * arrives. Used only when establishing an additional
			 * subflow inside of an MPTCP connection.
			 */
			sk_reset_timer(sk, &tp->mptcp->mptcp_ack_timer,
				       jiffies + icsk->icsk_rto);
		}

		/* Ok.. it's good. Set up sequence numbers and
		 * move to established.
		 */
		tp->rcv_nxt = TCP_SKB_CB(skb)->seq + 1;
		tp->rcv_wup = TCP_SKB_CB(skb)->seq + 1;

		/* RFC1323: The window in SYN & SYN/ACK segments is
		 * never scaled.
		 */
		tp->snd_wnd = ntohs(th->window);

		if (!tp->rx_opt.wscale_ok) {
			tp->rx_opt.snd_wscale = tp->rx_opt.rcv_wscale = 0;
			tp->window_clamp = min(tp->window_clamp, 65535U);
		}

		if (tp->rx_opt.saw_tstamp) {
			tp->rx_opt.tstamp_ok	   = 1;
			tp->tcp_header_len =
				sizeof(struct tcphdr) + TCPOLEN_TSTAMP_ALIGNED;
			tp->advmss	    -= TCPOLEN_TSTAMP_ALIGNED;
			tcp_store_ts_recent(tp);
		} else {
			tp->tcp_header_len = sizeof(struct tcphdr);
		}

		if (mptcp(tp)) {
			tp->tcp_header_len += MPTCP_SUB_LEN_DSM_ALIGN;
			tp->advmss -= MPTCP_SUB_LEN_DSM_ALIGN;
		}

		tcp_sync_mss(sk, icsk->icsk_pmtu_cookie);
		tcp_initialize_rcv_mss(sk);

		/* Remember, tcp_poll() does not lock socket!
		 * Change state from SYN-SENT only after copied_seq
		 * is initialized. */
		tp->copied_seq = tp->rcv_nxt;

		smc_check_reset_syn(tp);

		smp_mb();

		tcp_finish_connect(sk, skb);

		fastopen_fail = (tp->syn_fastopen || tp->syn_data) &&
				tcp_rcv_fastopen_synack(sk, skb, &foc);

		if (!sock_flag(sk, SOCK_DEAD)) {
			sk->sk_state_change(sk);
			sk_wake_async(sk, SOCK_WAKE_IO, POLL_OUT);
		}
		if (fastopen_fail)
			return -1;
		/* With MPTCP we cannot send data on the third ack due to the
		 * lack of option-space to combine with an MP_CAPABLE.
		 */
		if (!mptcp(tp) && (sk->sk_write_pending ||
		    icsk->icsk_accept_queue.rskq_defer_accept ||
<<<<<<< HEAD
		    icsk->icsk_ack.pingpong)) {
=======
		    inet_csk_in_pingpong_mode(sk)) {
>>>>>>> e93c9c99
			/* Save one ACK. Data will be ready after
			 * several ticks, if write_pending is set.
			 *
			 * It may be deleted, but with this feature tcpdumps
			 * look so _wonderfully_ clever, that I was not able
			 * to stand against the temptation 8)     --ANK
			 */
			inet_csk_schedule_ack(sk);
			tcp_enter_quickack_mode(sk, TCP_MAX_QUICKACKS);
			inet_csk_reset_xmit_timer(sk, ICSK_TIME_DACK,
						  TCP_DELACK_MAX, TCP_RTO_MAX);

discard:
			tcp_drop(sk, skb);
			return 0;
		} else {
			tcp_send_ack(sk);
		}
		return -1;
	}

	/* No ACK in the segment */

	if (th->rst) {
		/* rfc793:
		 * "If the RST bit is set
		 *
		 *      Otherwise (no ACK) drop the segment and return."
		 */

		goto discard_and_undo;
	}

	/* PAWS check. */
	if (tp->rx_opt.ts_recent_stamp && tp->rx_opt.saw_tstamp &&
	    tcp_paws_reject(&tp->rx_opt, 0))
		goto discard_and_undo;

	/* TODO - check this here for MPTCP */
	if (th->syn) {
		/* We see SYN without ACK. It is attempt of
		 * simultaneous connect with crossed SYNs.
		 * Particularly, it can be connect to self.
		 */
		tcp_set_state(sk, TCP_SYN_RECV);

		if (tp->rx_opt.saw_tstamp) {
			tp->rx_opt.tstamp_ok = 1;
			tcp_store_ts_recent(tp);
			tp->tcp_header_len =
				sizeof(struct tcphdr) + TCPOLEN_TSTAMP_ALIGNED;
		} else {
			tp->tcp_header_len = sizeof(struct tcphdr);
		}

		if (mptcp(tp)) {
			tp->tcp_header_len += MPTCP_SUB_LEN_DSM_ALIGN;
			tp->advmss -= MPTCP_SUB_LEN_DSM_ALIGN;
		}

		tp->rcv_nxt = TCP_SKB_CB(skb)->seq + 1;
		tp->copied_seq = tp->rcv_nxt;
		tp->rcv_wup = TCP_SKB_CB(skb)->seq + 1;

		/* RFC1323: The window in SYN & SYN/ACK segments is
		 * never scaled.
		 */
		tp->snd_wnd    = ntohs(th->window);
		tp->snd_wl1    = TCP_SKB_CB(skb)->seq;
		tp->max_window = tp->snd_wnd;

		tcp_ecn_rcv_syn(tp, th);

		tcp_mtup_init(sk);
		tcp_sync_mss(sk, icsk->icsk_pmtu_cookie);
		tcp_initialize_rcv_mss(sk);

		tcp_send_synack(sk);
#if 0
		/* Note, we could accept data and URG from this segment.
		 * There are no obstacles to make this (except that we must
		 * either change tcp_recvmsg() to prevent it from returning data
		 * before 3WHS completes per RFC793, or employ TCP Fast Open).
		 *
		 * However, if we ignore data in ACKless segments sometimes,
		 * we have no reasons to accept it sometimes.
		 * Also, seems the code doing it in step6 of tcp_rcv_state_process
		 * is not flawless. So, discard packet for sanity.
		 * Uncomment this return to process the data.
		 */
		return -1;
#else
		goto discard;
#endif
	}
	/* "fifth, if neither of the SYN or RST bits is set then
	 * drop the segment and return."
	 */

discard_and_undo:
	tcp_clear_options(&tp->rx_opt);
	tp->rx_opt.mss_clamp = saved_clamp;
	goto discard;

reset_and_undo:
	tcp_clear_options(&tp->rx_opt);
	tp->rx_opt.mss_clamp = saved_clamp;
	return 1;
}

/*
 *	This function implements the receiving procedure of RFC 793 for
 *	all states except ESTABLISHED and TIME_WAIT.
 *	It's called from both tcp_v4_rcv and tcp_v6_rcv and should be
 *	address independent.
 */

int tcp_rcv_state_process(struct sock *sk, struct sk_buff *skb)
	__releases(&sk->sk_lock.slock)
{
	struct tcp_sock *tp = tcp_sk(sk);
	struct inet_connection_sock *icsk = inet_csk(sk);
	const struct tcphdr *th = tcp_hdr(skb);
	struct request_sock *req;
	int queued = 0;
	bool acceptable;

	switch (sk->sk_state) {
	case TCP_CLOSE:
		goto discard;

	case TCP_LISTEN:
		if (th->ack)
			return 1;

		if (th->rst)
			goto discard;

		if (th->syn) {
			if (th->fin)
				goto discard;
			/* It is possible that we process SYN packets from backlog,
			 * so we need to make sure to disable BH and RCU right there.
			 */
			rcu_read_lock();
			local_bh_disable();
			acceptable = icsk->icsk_af_ops->conn_request(sk, skb) >= 0;
			local_bh_enable();
			rcu_read_unlock();

			if (!acceptable)
				return 1;
			consume_skb(skb);
			return 0;
		}
		goto discard;

	case TCP_SYN_SENT:
		tp->rx_opt.saw_tstamp = 0;
		tcp_mstamp_refresh(tp);
		queued = tcp_rcv_synsent_state_process(sk, skb, th);
		if (is_meta_sk(sk)) {
			sk = tcp_sk(sk)->mpcb->master_sk;
			tp = tcp_sk(sk);

			/* Need to call it here, because it will announce new
			 * addresses, which can only be done after the third ack
			 * of the 3-way handshake.
			 */
			mptcp_update_metasocket(tp->meta_sk);
		}
		if (queued >= 0)
			return queued;

		/* Do step6 onward by hand. */
		tcp_urg(sk, skb, th);
		__kfree_skb(skb);
		tcp_data_snd_check(sk);
		return 0;
	}

	tcp_mstamp_refresh(tp);
	tp->rx_opt.saw_tstamp = 0;
	req = tp->fastopen_rsk;
	if (req) {
		bool req_stolen;

		WARN_ON_ONCE(sk->sk_state != TCP_SYN_RECV &&
		    sk->sk_state != TCP_FIN_WAIT1);

		if (!tcp_check_req(sk, skb, req, true, &req_stolen))
			goto discard;
	}

	if (!th->ack && !th->rst && !th->syn)
		goto discard;

	if (!tcp_validate_incoming(sk, skb, th, 0))
		return 0;

	/* step 5: check the ACK field */
	acceptable = tcp_ack(sk, skb, FLAG_SLOWPATH |
				      FLAG_UPDATE_TS_RECENT |
				      FLAG_NO_CHALLENGE_ACK) > 0;

	if (!acceptable) {
		if (sk->sk_state == TCP_SYN_RECV)
			return 1;	/* send one RST */
		tcp_send_challenge_ack(sk, skb);
		goto discard;
	}
	switch (sk->sk_state) {
	case TCP_SYN_RECV:
		tp->delivered++; /* SYN-ACK delivery isn't tracked in tcp_ack */
		if (!tp->srtt_us)
			tcp_synack_rtt_meas(sk, req);

		/* Once we leave TCP_SYN_RECV, we no longer need req
		 * so release it.
		 */
		if (req) {
			inet_csk(sk)->icsk_retransmits = 0;
			reqsk_fastopen_remove(sk, req, false);
			/* Re-arm the timer because data may have been sent out.
			 * This is similar to the regular data transmission case
			 * when new data has just been ack'ed.
			 *
			 * (TFO) - we could try to be more aggressive and
			 * retransmitting any data sooner based on when they
			 * are sent out.
			 */
			tcp_rearm_rto(sk);
		} else {
			tcp_init_transfer(sk, BPF_SOCK_OPS_PASSIVE_ESTABLISHED_CB);
			tp->copied_seq = tp->rcv_nxt;
		}
		smp_mb();
		tcp_set_state(sk, TCP_ESTABLISHED);
		sk->sk_state_change(sk);

		/* Note, that this wakeup is only for marginal crossed SYN case.
		 * Passively open sockets are not waked up, because
		 * sk->sk_sleep == NULL and sk->sk_socket == NULL.
		 */
		if (sk->sk_socket)
			sk_wake_async(sk, SOCK_WAKE_IO, POLL_OUT);

		tp->snd_una = TCP_SKB_CB(skb)->ack_seq;
		tp->snd_wnd = ntohs(th->window) << tp->rx_opt.snd_wscale;
		tcp_init_wl(tp, TCP_SKB_CB(skb)->seq);

		if (tp->rx_opt.tstamp_ok)
			tp->advmss -= TCPOLEN_TSTAMP_ALIGNED;
		if (mptcp(tp))
			tp->advmss -= MPTCP_SUB_LEN_DSM_ALIGN;

		if (!inet_csk(sk)->icsk_ca_ops->cong_control)
			tcp_update_pacing_rate(sk);

		/* Prevent spurious tcp_cwnd_restart() on first data packet */
		tp->lsndtime = tcp_jiffies32;

		tcp_initialize_rcv_mss(sk);
		tcp_fast_path_on(tp);

		/* Send an ACK when establishing a new  MPTCP subflow, i.e.
		 * using an MP_JOIN subtype.
		 */
		if (mptcp(tp)) {
			if (is_master_tp(tp)) {
				mptcp_update_metasocket(mptcp_meta_sk(sk));
			} else {
				struct sock *meta_sk = mptcp_meta_sk(sk);

				tcp_send_ack(sk);

				/* Update RTO as it might be worse/better */
				mptcp_set_rto(sk);

				/* If the new RTO would fire earlier, pull it in! */
				if (tcp_sk(meta_sk)->packets_out &&
				    icsk->icsk_timeout > inet_csk(meta_sk)->icsk_rto + jiffies) {
					tcp_rearm_rto(meta_sk);
				}

				mptcp_push_pending_frames(mptcp_meta_sk(sk));
			}
		}
		break;

	case TCP_FIN_WAIT1: {
		int tmo;

		/* If we enter the TCP_FIN_WAIT1 state and we are a
		 * Fast Open socket and this is the first acceptable
		 * ACK we have received, this would have acknowledged
		 * our SYNACK so stop the SYNACK timer.
		 */
		if (req) {
			/* We no longer need the request sock. */
			reqsk_fastopen_remove(sk, req, false);
			tcp_rearm_rto(sk);
		}
		if (tp->snd_una != tp->write_seq)
			break;

		tcp_set_state(sk, TCP_FIN_WAIT2);
		sk->sk_shutdown |= SEND_SHUTDOWN;

		sk_dst_confirm(sk);

		if (!sock_flag(sk, SOCK_DEAD)) {
			/* Wake up lingering close() */
			sk->sk_state_change(sk);
			break;
		}

		if (tp->linger2 < 0) {
			tcp_done(sk);
			NET_INC_STATS(sock_net(sk), LINUX_MIB_TCPABORTONDATA);
			return 1;
		}
		if (TCP_SKB_CB(skb)->end_seq != TCP_SKB_CB(skb)->seq &&
		    after(TCP_SKB_CB(skb)->end_seq - th->fin, tp->rcv_nxt)) {
			/* Receive out of order FIN after close() */
			if (tp->syn_fastopen && th->fin)
				tcp_fastopen_active_disable(sk);
			tcp_done(sk);
			NET_INC_STATS(sock_net(sk), LINUX_MIB_TCPABORTONDATA);
			return 1;
		}

		tmo = tcp_fin_time(sk);
		if (tmo > TCP_TIMEWAIT_LEN) {
			inet_csk_reset_keepalive_timer(sk, tmo - TCP_TIMEWAIT_LEN);
		} else if (th->fin || mptcp_is_data_fin(skb) ||
			   sock_owned_by_user(sk)) {
			/* Bad case. We could lose such FIN otherwise.
			 * It is not a big problem, but it looks confusing
			 * and not so rare event. We still can lose it now,
			 * if it spins in bh_lock_sock(), but it is really
			 * marginal case.
			 */
			inet_csk_reset_keepalive_timer(sk, tmo);
		} else {
			tp->ops->time_wait(sk, TCP_FIN_WAIT2, tmo);
			goto discard;
		}
		break;
	}

	case TCP_CLOSING:
		if (tp->snd_una == tp->write_seq) {
			tp->ops->time_wait(sk, TCP_TIME_WAIT, 0);
			goto discard;
		}
		break;

	case TCP_LAST_ACK:
		if (tp->snd_una == tp->write_seq) {
			tcp_update_metrics(sk);
			tcp_done(sk);
			goto discard;
		}
		break;
	case TCP_CLOSE:
		if (tp->mp_killed)
			goto discard;
	}

	/* step 6: check the URG bit */
	tcp_urg(sk, skb, th);

	/* step 7: process the segment text */
	switch (sk->sk_state) {
	case TCP_CLOSE_WAIT:
	case TCP_CLOSING:
	case TCP_LAST_ACK:
		if (!before(TCP_SKB_CB(skb)->seq, tp->rcv_nxt))
			break;
		/* fall through */
	case TCP_FIN_WAIT1:
	case TCP_FIN_WAIT2:
		/* RFC 793 says to queue data in these states,
		 * RFC 1122 says we MUST send a reset.
		 * BSD 4.4 also does reset.
		 */
		if (sk->sk_shutdown & RCV_SHUTDOWN) {
			if (TCP_SKB_CB(skb)->end_seq != TCP_SKB_CB(skb)->seq &&
			    after(TCP_SKB_CB(skb)->end_seq - th->fin, tp->rcv_nxt) &&
			    !mptcp(tp)) {
				NET_INC_STATS(sock_net(sk), LINUX_MIB_TCPABORTONDATA);
				tcp_reset(sk);
				return 1;
			}
		}
		/* Fall through */
	case TCP_ESTABLISHED:
		tcp_data_queue(sk, skb);
		queued = 1;
		break;
	}

	/* tcp_data could move socket to TIME-WAIT */
	if (sk->sk_state != TCP_CLOSE) {
		tcp_data_snd_check(sk);
		tcp_ack_snd_check(sk);
	}

	if (!queued) {
discard:
		tcp_drop(sk, skb);
	}
	return 0;
}
EXPORT_SYMBOL(tcp_rcv_state_process);

static inline void pr_drop_req(struct request_sock *req, __u16 port, int family)
{
	struct inet_request_sock *ireq = inet_rsk(req);

	if (family == AF_INET)
		net_dbg_ratelimited("drop open request from %pI4/%u\n",
				    &ireq->ir_rmt_addr, port);
#if IS_ENABLED(CONFIG_IPV6)
	else if (family == AF_INET6)
		net_dbg_ratelimited("drop open request from %pI6/%u\n",
				    &ireq->ir_v6_rmt_addr, port);
#endif
}

/* RFC3168 : 6.1.1 SYN packets must not have ECT/ECN bits set
 *
 * If we receive a SYN packet with these bits set, it means a
 * network is playing bad games with TOS bits. In order to
 * avoid possible false congestion notifications, we disable
 * TCP ECN negotiation.
 *
 * Exception: tcp_ca wants ECN. This is required for DCTCP
 * congestion control: Linux DCTCP asserts ECT on all packets,
 * including SYN, which is most optimal solution; however,
 * others, such as FreeBSD do not.
 */
static void tcp_ecn_create_request(struct request_sock *req,
				   const struct sk_buff *skb,
				   const struct sock *listen_sk,
				   const struct dst_entry *dst)
{
	const struct tcphdr *th = tcp_hdr(skb);
	const struct net *net = sock_net(listen_sk);
	bool th_ecn = th->ece && th->cwr;
	bool ect, ecn_ok;
	u32 ecn_ok_dst;

	if (!th_ecn)
		return;

	ect = !INET_ECN_is_not_ect(TCP_SKB_CB(skb)->ip_dsfield);
	ecn_ok_dst = dst_feature(dst, DST_FEATURE_ECN_MASK);
	ecn_ok = net->ipv4.sysctl_tcp_ecn || ecn_ok_dst;

	if ((!ect && ecn_ok) || tcp_ca_needs_ecn(listen_sk) ||
	    (ecn_ok_dst & DST_FEATURE_ECN_CA) ||
	    tcp_bpf_ca_needs_ecn((struct sock *)req))
		inet_rsk(req)->ecn_ok = 1;
}

static void tcp_openreq_init(struct request_sock *req,
			     const struct tcp_options_received *rx_opt,
			     struct sk_buff *skb, const struct sock *sk)
{
	struct inet_request_sock *ireq = inet_rsk(req);

	req->rsk_rcv_wnd = 0;		/* So that tcp_send_synack() knows! */
	req->cookie_ts = 0;
	tcp_rsk(req)->rcv_isn = TCP_SKB_CB(skb)->seq;
	tcp_rsk(req)->rcv_nxt = TCP_SKB_CB(skb)->seq + 1;
	tcp_rsk(req)->snt_synack = tcp_clock_us();
	tcp_rsk(req)->last_oow_ack_time = 0;
	req->mss = rx_opt->mss_clamp;
	req->ts_recent = rx_opt->saw_tstamp ? rx_opt->rcv_tsval : 0;
	ireq->tstamp_ok = rx_opt->tstamp_ok;
	ireq->sack_ok = rx_opt->sack_ok;
	ireq->snd_wscale = rx_opt->snd_wscale;
	ireq->wscale_ok = rx_opt->wscale_ok;
	ireq->acked = 0;
	ireq->ecn_ok = 0;
	ireq->mptcp_rqsk = 0;
	ireq->saw_mpc = 0;
	ireq->ir_rmt_port = tcp_hdr(skb)->source;
	ireq->ir_num = ntohs(tcp_hdr(skb)->dest);
	ireq->ir_mark = inet_request_mark(sk, skb);
#if IS_ENABLED(CONFIG_SMC)
	ireq->smc_ok = rx_opt->smc_ok;
#endif
}

struct request_sock *inet_reqsk_alloc(const struct request_sock_ops *ops,
				      struct sock *sk_listener,
				      bool attach_listener)
{
	struct request_sock *req = reqsk_alloc(ops, sk_listener,
					       attach_listener);

	if (req) {
		struct inet_request_sock *ireq = inet_rsk(req);

		ireq->ireq_opt = NULL;
#if IS_ENABLED(CONFIG_IPV6)
		ireq->pktopts = NULL;
#endif
		atomic64_set(&ireq->ir_cookie, 0);
		ireq->ireq_state = TCP_NEW_SYN_RECV;
		write_pnet(&ireq->ireq_net, sock_net(sk_listener));
		ireq->ireq_family = sk_listener->sk_family;
	}

	return req;
}
EXPORT_SYMBOL(inet_reqsk_alloc);

/*
 * Return true if a syncookie should be sent
 */
static bool tcp_syn_flood_action(const struct sock *sk,
				 const struct sk_buff *skb,
				 const char *proto)
{
	struct request_sock_queue *queue = &inet_csk(sk)->icsk_accept_queue;
	const char *msg = "Dropping request";
	bool want_cookie = false;
	struct net *net = sock_net(sk);

#ifdef CONFIG_SYN_COOKIES
	if (net->ipv4.sysctl_tcp_syncookies) {
		msg = "Sending cookies";
		want_cookie = true;
		__NET_INC_STATS(sock_net(sk), LINUX_MIB_TCPREQQFULLDOCOOKIES);
	} else
#endif
		__NET_INC_STATS(sock_net(sk), LINUX_MIB_TCPREQQFULLDROP);

	if (!queue->synflood_warned &&
	    net->ipv4.sysctl_tcp_syncookies != 2 &&
	    xchg(&queue->synflood_warned, 1) == 0)
		net_info_ratelimited("%s: Possible SYN flooding on port %d. %s.  Check SNMP counters.\n",
				     proto, ntohs(tcp_hdr(skb)->dest), msg);

	return want_cookie;
}

static void tcp_reqsk_record_syn(const struct sock *sk,
				 struct request_sock *req,
				 const struct sk_buff *skb)
{
	if (tcp_sk(sk)->save_syn) {
		u32 len = skb_network_header_len(skb) + tcp_hdrlen(skb);
		u32 *copy;

		copy = kmalloc(len + sizeof(u32), GFP_ATOMIC);
		if (copy) {
			copy[0] = len;
			memcpy(&copy[1], skb_network_header(skb), len);
			req->saved_syn = copy;
		}
	}
}

int tcp_conn_request(struct request_sock_ops *rsk_ops,
		     const struct tcp_request_sock_ops *af_ops,
		     struct sock *sk, struct sk_buff *skb)
{
	struct tcp_fastopen_cookie foc = { .len = -1 };
	__u32 isn = TCP_SKB_CB(skb)->tcp_tw_isn;
	struct tcp_options_received tmp_opt;
	struct tcp_sock *tp = tcp_sk(sk);
	struct net *net = sock_net(sk);
	struct sock *fastopen_sk = NULL;
	struct request_sock *req;
	bool want_cookie = false;
	struct dst_entry *dst;
	struct flowi fl;

	/* TW buckets are converted to open requests without
	 * limitations, they conserve resources and peer is
	 * evidently real one.
	 *
	 * MPTCP: new subflows cannot be established in a stateless manner.
	 */
	if (((!is_meta_sk(sk) && net->ipv4.sysctl_tcp_syncookies == 2) ||
	     inet_csk_reqsk_queue_is_full(sk)) && !isn) {
		want_cookie = tcp_syn_flood_action(sk, skb, rsk_ops->slab_name);
		if (!want_cookie)
			goto drop;

		if (is_meta_sk(sk))
			goto drop;
	}

	if (sk_acceptq_is_full(sk)) {
		NET_INC_STATS(sock_net(sk), LINUX_MIB_LISTENOVERFLOWS);
		goto drop;
	}

	req = inet_reqsk_alloc(rsk_ops, sk, !want_cookie);
	if (!req)
		goto drop;

	tcp_rsk(req)->af_specific = af_ops;
	tcp_rsk(req)->ts_off = 0;

	tcp_clear_options(&tmp_opt);
	tmp_opt.mss_clamp = af_ops->mss_clamp;
	tmp_opt.user_mss  = tp->rx_opt.user_mss;
	tcp_parse_options(sock_net(sk), skb, &tmp_opt, NULL, 0,
			  want_cookie ? NULL : &foc, NULL);

	if (want_cookie && !tmp_opt.saw_tstamp)
		tcp_clear_options(&tmp_opt);

	if (IS_ENABLED(CONFIG_SMC) && want_cookie)
		tmp_opt.smc_ok = 0;

	tmp_opt.tstamp_ok = tmp_opt.saw_tstamp;
	tcp_openreq_init(req, &tmp_opt, skb, sk);
	inet_rsk(req)->no_srccheck = inet_sk(sk)->transparent;

	/* Note: tcp_v6_init_req() might override ir_iif for link locals */
	inet_rsk(req)->ir_iif = inet_request_bound_dev_if(sk, skb);

	if (af_ops->init_req(req, sk, skb, want_cookie))
		goto drop_and_free;

	if (security_inet_conn_request(sk, skb, req))
		goto drop_and_free;

	if (tmp_opt.tstamp_ok)
		tcp_rsk(req)->ts_off = af_ops->init_ts_off(net, skb);

	dst = af_ops->route_req(sk, &fl, req);
	if (!dst)
		goto drop_and_free;

	if (!want_cookie && !isn) {
		/* Kill the following clause, if you dislike this way. */
		if (!net->ipv4.sysctl_tcp_syncookies &&
		    (net->ipv4.sysctl_max_syn_backlog - inet_csk_reqsk_queue_len(sk) <
		     (net->ipv4.sysctl_max_syn_backlog >> 2)) &&
		    !tcp_peer_is_proven(req, dst)) {
			/* Without syncookies last quarter of
			 * backlog is filled with destinations,
			 * proven to be alive.
			 * It means that we continue to communicate
			 * to destinations, already remembered
			 * to the moment of synflood.
			 */
			pr_drop_req(req, ntohs(tcp_hdr(skb)->source),
				    rsk_ops->family);
			goto drop_and_release;
		}

		isn = af_ops->init_seq(skb);
	}

	tcp_ecn_create_request(req, skb, sk, dst);

	if (want_cookie) {
		isn = cookie_init_sequence(af_ops, req, sk, skb, &req->mss);
		req->cookie_ts = tmp_opt.tstamp_ok;
		if (!tmp_opt.tstamp_ok)
			inet_rsk(req)->ecn_ok = 0;
	}

	tcp_rsk(req)->snt_isn = isn;
	tcp_rsk(req)->txhash = net_tx_rndhash();
	tcp_openreq_init_rwin(req, sk, dst);
	sk_rx_queue_set(req_to_sk(req), skb);
	if (!want_cookie) {
		tcp_reqsk_record_syn(sk, req, skb);
		fastopen_sk = tcp_try_fastopen(sk, skb, req, &foc, dst);
	}
	if (fastopen_sk) {
		struct sock *meta_sk = fastopen_sk;

		if (mptcp(tcp_sk(fastopen_sk)))
			meta_sk = mptcp_meta_sk(fastopen_sk);
		af_ops->send_synack(fastopen_sk, dst, &fl, req,
				    &foc, TCP_SYNACK_FASTOPEN);
		/* Add the child socket directly into the accept queue */
<<<<<<< HEAD
		inet_csk_reqsk_queue_add(sk, req, meta_sk);
=======
		if (!inet_csk_reqsk_queue_add(sk, req, fastopen_sk)) {
			reqsk_fastopen_remove(fastopen_sk, req, false);
			bh_unlock_sock(fastopen_sk);
			sock_put(fastopen_sk);
			reqsk_put(req);
			goto drop;
		}
>>>>>>> e93c9c99
		sk->sk_data_ready(sk);
		bh_unlock_sock(fastopen_sk);
		if (meta_sk != fastopen_sk)
			bh_unlock_sock(meta_sk);
		sock_put(fastopen_sk);
	} else {
		tcp_rsk(req)->tfo_listener = false;
		if (!want_cookie)
			inet_csk_reqsk_queue_hash_add(sk, req,
				tcp_timeout_init((struct sock *)req));
		af_ops->send_synack(sk, dst, &fl, req, &foc,
				    !want_cookie ? TCP_SYNACK_NORMAL :
						   TCP_SYNACK_COOKIE);
		if (want_cookie) {
			reqsk_free(req);
			return 0;
		}
	}
	reqsk_put(req);
	return 0;

drop_and_release:
	dst_release(dst);
drop_and_free:
	reqsk_free(req);
drop:
	tcp_listendrop(sk);
	return 0;
}
EXPORT_SYMBOL(tcp_conn_request);<|MERGE_RESOLUTION|>--- conflicted
+++ resolved
@@ -394,25 +394,17 @@
 static void tcp_grow_window(struct sock *sk, const struct sk_buff *skb)
 {
 	struct tcp_sock *tp = tcp_sk(sk);
-<<<<<<< HEAD
 	struct sock *meta_sk = mptcp(tp) ? mptcp_meta_sk(sk) : sk;
 	struct tcp_sock *meta_tp = tcp_sk(meta_sk);
+	int room;
 
 	if (is_meta_sk(sk))
 		return;
 
-	/* Check #1 */
-	if (meta_tp->rcv_ssthresh < meta_tp->window_clamp &&
-	    (int)meta_tp->rcv_ssthresh < tcp_space(meta_sk) &&
-	    !tcp_under_memory_pressure(sk)) {
-=======
-	int room;
-
-	room = min_t(int, tp->window_clamp, tcp_space(sk)) - tp->rcv_ssthresh;
+	room = min_t(int, meta_tp->window_clamp, tcp_space(meta_sk)) - meta_tp->rcv_ssthresh;
 
 	/* Check #1 */
 	if (room > 0 && !tcp_under_memory_pressure(sk)) {
->>>>>>> e93c9c99
 		int incr;
 
 		/* Check #2. Increase window, if skb with such overhead
@@ -425,12 +417,7 @@
 
 		if (incr) {
 			incr = max_t(int, incr, 2 * skb->len);
-<<<<<<< HEAD
-			meta_tp->rcv_ssthresh = min(meta_tp->rcv_ssthresh + incr,
-					            meta_tp->window_clamp);
-=======
-			tp->rcv_ssthresh += min(room, incr);
->>>>>>> e93c9c99
+			meta_tp->rcv_ssthresh += min(room, incr);
 			inet_csk(sk)->icsk_ack.quick |= 1;
 		}
 	}
@@ -4129,15 +4116,11 @@
 	case TCP_ESTABLISHED:
 		/* Move to CLOSE_WAIT */
 		tcp_set_state(sk, TCP_CLOSE_WAIT);
-<<<<<<< HEAD
 
 		if (mptcp(tp))
 			mptcp_sub_close_passive(sk);
 
-		inet_csk(sk)->icsk_ack.pingpong = 1;
-=======
 		inet_csk_enter_pingpong_mode(sk);
->>>>>>> e93c9c99
 		break;
 
 	case TCP_CLOSE_WAIT:
@@ -4488,7 +4471,6 @@
 		p = rb_next(p);
 		rb_erase(&skb->rbnode, &tp->out_of_order_queue);
 
-<<<<<<< HEAD
 		/* In case of MPTCP, the segment may be empty if it's a
 		 * non-data DATA_FIN. (see beginning of tcp_data_queue)
 		 *
@@ -4497,10 +4479,6 @@
 		 */
 		if (unlikely(!after(TCP_SKB_CB(skb)->end_seq, tp->rcv_nxt) &&
 			     (is_meta_sk(sk) || !mptcp(tp) || TCP_SKB_CB(skb)->end_seq != TCP_SKB_CB(skb)->seq))) {
-			SOCK_DEBUG(sk, "ofo packet was already received\n");
-=======
-		if (unlikely(!after(TCP_SKB_CB(skb)->end_seq, tp->rcv_nxt))) {
->>>>>>> e93c9c99
 			tcp_drop(sk, skb);
 			continue;
 		}
@@ -6030,11 +6008,7 @@
 		 */
 		if (!mptcp(tp) && (sk->sk_write_pending ||
 		    icsk->icsk_accept_queue.rskq_defer_accept ||
-<<<<<<< HEAD
-		    icsk->icsk_ack.pingpong)) {
-=======
-		    inet_csk_in_pingpong_mode(sk)) {
->>>>>>> e93c9c99
+		    inet_csk_in_pingpong_mode(sk))) {
 			/* Save one ACK. Data will be ready after
 			 * several ticks, if write_pending is set.
 			 *
@@ -6724,17 +6698,15 @@
 		af_ops->send_synack(fastopen_sk, dst, &fl, req,
 				    &foc, TCP_SYNACK_FASTOPEN);
 		/* Add the child socket directly into the accept queue */
-<<<<<<< HEAD
-		inet_csk_reqsk_queue_add(sk, req, meta_sk);
-=======
-		if (!inet_csk_reqsk_queue_add(sk, req, fastopen_sk)) {
+		if (!inet_csk_reqsk_queue_add(sk, req, meta_sk)) {
 			reqsk_fastopen_remove(fastopen_sk, req, false);
 			bh_unlock_sock(fastopen_sk);
+			if (meta_sk != fastopen_sk)
+				bh_unlock_sock(meta_sk);
 			sock_put(fastopen_sk);
 			reqsk_put(req);
 			goto drop;
 		}
->>>>>>> e93c9c99
 		sk->sk_data_ready(sk);
 		bh_unlock_sock(fastopen_sk);
 		if (meta_sk != fastopen_sk)
