/* SPDX-License-Identifier: GPL-2.0 */
/*
 * Shared Memory Communications over RDMA (SMC-R) and RoCE
 *
 *  PNET table queries
 *
 *  Copyright IBM Corp. 2016
 *
 *  Author(s):  Thomas Richter <tmricht@linux.vnet.ibm.com>
 */

#ifndef _SMC_PNET_H
#define _SMC_PNET_H

#if IS_ENABLED(CONFIG_HAVE_PNETID)
#include <asm/pnet.h>
#endif

struct smc_ib_device;
struct smcd_dev;
struct smc_init_info;

/**
 * struct smc_pnettable - SMC PNET table anchor
 * @lock: Lock for list action
 * @pnetlist: List of PNETIDs
 */
struct smc_pnettable {
	rwlock_t lock;
	struct list_head pnetlist;
};

/**
 * struct smc_pnettable - SMC PNET table anchor
 * @lock: Lock for list action
 * @pnetlist: List of PNETIDs
 */
struct smc_pnettable {
	rwlock_t lock;
	struct list_head pnetlist;
};

static inline int smc_pnetid_by_dev_port(struct device *dev,
					 unsigned short port, u8 *pnetid)
{
#if IS_ENABLED(CONFIG_HAVE_PNETID)
	return pnet_id_by_dev_port(dev, port, pnetid);
#else
	return -ENOENT;
#endif
}

int smc_pnet_init(void) __init;
int smc_pnet_net_init(struct net *net);
void smc_pnet_exit(void);
void smc_pnet_net_exit(struct net *net);
<<<<<<< HEAD
void smc_pnet_find_roce_resource(struct sock *sk,
				 struct smc_ib_device **smcibdev, u8 *ibport,
				 unsigned short vlan_id, u8 gid[]);
void smc_pnet_find_ism_resource(struct sock *sk, struct smcd_dev **smcismdev);
=======
void smc_pnet_find_roce_resource(struct sock *sk, struct smc_init_info *ini);
void smc_pnet_find_ism_resource(struct sock *sk, struct smc_init_info *ini);
>>>>>>> 0ecfebd2

#endif<|MERGE_RESOLUTION|>--- conflicted
+++ resolved
@@ -30,16 +30,6 @@
 	struct list_head pnetlist;
 };
 
-/**
- * struct smc_pnettable - SMC PNET table anchor
- * @lock: Lock for list action
- * @pnetlist: List of PNETIDs
- */
-struct smc_pnettable {
-	rwlock_t lock;
-	struct list_head pnetlist;
-};
-
 static inline int smc_pnetid_by_dev_port(struct device *dev,
 					 unsigned short port, u8 *pnetid)
 {
@@ -54,14 +44,7 @@
 int smc_pnet_net_init(struct net *net);
 void smc_pnet_exit(void);
 void smc_pnet_net_exit(struct net *net);
-<<<<<<< HEAD
-void smc_pnet_find_roce_resource(struct sock *sk,
-				 struct smc_ib_device **smcibdev, u8 *ibport,
-				 unsigned short vlan_id, u8 gid[]);
-void smc_pnet_find_ism_resource(struct sock *sk, struct smcd_dev **smcismdev);
-=======
 void smc_pnet_find_roce_resource(struct sock *sk, struct smc_init_info *ini);
 void smc_pnet_find_ism_resource(struct sock *sk, struct smc_init_info *ini);
->>>>>>> 0ecfebd2
 
 #endif