/*
 *	MPTCP implementation - IPv6-specific functions
 *
 *	Initial Design & Implementation:
 *	Sébastien Barré <sebastien.barre@uclouvain.be>
 *
 *	Current Maintainer:
 *	Jaakko Korkeaniemi <jaakko.korkeaniemi@aalto.fi>
 *
 *	Additional authors:
 *	Jaakko Korkeaniemi <jaakko.korkeaniemi@aalto.fi>
 *	Gregory Detal <gregory.detal@uclouvain.be>
 *	Fabien Duchêne <fabien.duchene@uclouvain.be>
 *	Andreas Seelinger <Andreas.Seelinger@rwth-aachen.de>
 *	Lavkesh Lahngir <lavkesh51@gmail.com>
 *	Andreas Ripke <ripke@neclab.eu>
 *	Vlad Dogaru <vlad.dogaru@intel.com>
 *	Octavian Purdila <octavian.purdila@intel.com>
 *	John Ronan <jronan@tssg.org>
 *	Catalin Nicutar <catalin.nicutar@gmail.com>
 *	Brandon Heller <brandonh@stanford.edu>
 *
 *
 *	This program is free software; you can redistribute it and/or
 *      modify it under the terms of the GNU General Public License
 *      as published by the Free Software Foundation; either version
 *      2 of the License, or (at your option) any later version.
 */

#include <linux/export.h>
#include <linux/in6.h>
#include <linux/kernel.h>

#include <net/flow.h>
#include <net/inet6_connection_sock.h>
#include <net/inet6_hashtables.h>
#include <net/inet_common.h>
#include <net/ipv6.h>
#include <net/ip6_route.h>
#include <net/mptcp.h>
#include <net/mptcp_pm.h>
#include <net/mptcp_v6.h>
#include <net/tcp.h>
#include <net/transp_v6.h>
#include <net/addrconf.h>

static int mptcp_v6v4_send_synack(struct sock *meta_sk, struct request_sock *req,
				  struct request_values *rvp);

static void mptcp_v6_reqsk_destructor(struct request_sock *req)
{
	mptcp_reqsk_destructor(req);

	tcp_v6_reqsk_destructor(req);
}

/* Similar to tcp_v6_rtx_synack */
static int mptcp_v6_rtx_synack(struct sock *meta_sk, struct request_sock *req,
			       struct request_values *rvp)
{
	if (meta_sk->sk_family == AF_INET6)
		return tcp_v6_rtx_synack(meta_sk, req, rvp);

	TCP_INC_STATS_BH(sock_net(meta_sk), TCP_MIB_RETRANSSEGS);
	return mptcp_v6v4_send_synack(meta_sk, req, rvp);
}

/* Similar to tcp6_request_sock_ops */
struct request_sock_ops mptcp6_request_sock_ops __read_mostly = {
	.family		=	AF_INET6,
	.obj_size	=	sizeof(struct mptcp6_request_sock),
	.rtx_syn_ack	=	mptcp_v6_rtx_synack,
	.send_ack	=	tcp_v6_reqsk_send_ack,
	.destructor	=	mptcp_v6_reqsk_destructor,
	.send_reset	=	tcp_v6_send_reset,
	.syn_ack_timeout =	tcp_syn_ack_timeout,
};

static void mptcp_v6_reqsk_queue_hash_add(struct sock *meta_sk,
					  struct request_sock *req,
					  unsigned long timeout)
{
	const u32 h = inet6_synq_hash(&inet6_rsk(req)->rmt_addr,
				      inet_rsk(req)->rmt_port,
				      0, MPTCP_HASH_SIZE);

	inet6_csk_reqsk_queue_hash_add(meta_sk, req, timeout);

	spin_lock(&mptcp_reqsk_hlock);
	list_add(&mptcp_rsk(req)->collide_tuple, &mptcp_reqsk_htb[h]);
	spin_unlock(&mptcp_reqsk_hlock);
}

/* Similar to tcp_v6_send_synack
 *
 * The meta-socket is IPv4, but a new subsocket is IPv6
 */
static int mptcp_v6v4_send_synack(struct sock *meta_sk, struct request_sock *req,
				  struct request_values *rvp)
{
	struct inet6_request_sock *treq = inet6_rsk(req);
	struct sk_buff * skb;
	struct flowi6 fl6;
	struct dst_entry *dst;
	int err;

	memset(&fl6, 0, sizeof(fl6));
	fl6.flowi6_proto = IPPROTO_TCP;
	fl6.daddr = treq->rmt_addr;
	fl6.saddr = treq->loc_addr;
	fl6.flowlabel = 0;
	fl6.flowi6_oif = treq->iif;
	fl6.flowi6_mark = meta_sk->sk_mark;
	fl6.fl6_dport = inet_rsk(req)->rmt_port;
	fl6.fl6_sport = inet_rsk(req)->loc_port;
	security_req_classify_flow(req, flowi6_to_flowi(&fl6));

	dst = ip6_dst_lookup_flow(meta_sk, &fl6, NULL, false);
	if (IS_ERR(dst)) {
		err = PTR_ERR(dst);
		dst = NULL;
		goto done;
	}
	skb = tcp_make_synack(meta_sk, dst, req, rvp);
	err = -ENOMEM;
	if (skb) {
		__tcp_v6_send_check(skb, &treq->loc_addr, &treq->rmt_addr);

		fl6.daddr = treq->rmt_addr;
		err = ip6_xmit(meta_sk, skb, &fl6, NULL, 0);
		err = net_xmit_eval(err);
	}

done:
	dst_release(dst);
	return err;
}

/* Similar to tcp_v6_syn_recv_sock
 *
 * The meta-socket is IPv4, but a new subsocket is IPv6
 */
struct sock *mptcp_v6v4_syn_recv_sock(struct sock *meta_sk, struct sk_buff *skb,
				      struct request_sock *req,
				      struct dst_entry *dst)
{
	struct inet6_request_sock *treq;
	struct ipv6_pinfo *newnp;
	struct tcp6_sock *newtcp6sk;
	struct inet_sock *newinet;
	struct tcp_sock *newtp;
	struct sock *newsk;

	treq = inet6_rsk(req);

	if (sk_acceptq_is_full(meta_sk))
		goto out_overflow;

	if (!dst) {
		/* This code is similar to inet6_csk_route_req, but as we
		 * don't have a np-pointer in the meta, we have to do it
		 * manually.
		 */
		struct flowi6 fl6;

		memset(&fl6, 0, sizeof(fl6));
		fl6.flowi6_proto = IPPROTO_TCP;
<<<<<<< HEAD
		fl6.daddr = treq->rmt_addr;
		fl6.saddr = treq->loc_addr;
		fl6.flowi6_oif = sk->sk_bound_dev_if;
		fl6.flowi6_mark = sk->sk_mark;
=======
		ipv6_addr_copy(&fl6.daddr, &treq->rmt_addr);
		ipv6_addr_copy(&fl6.saddr, &treq->loc_addr);
		fl6.flowi6_oif = meta_sk->sk_bound_dev_if;
		fl6.flowi6_mark = meta_sk->sk_mark;
>>>>>>> 452bf28e
		fl6.fl6_dport = inet_rsk(req)->rmt_port;
		fl6.fl6_sport = inet_rsk(req)->loc_port;
		security_req_classify_flow(req, flowi6_to_flowi(&fl6));

		dst = ip6_dst_lookup_flow(meta_sk, &fl6, NULL, false);
		if (IS_ERR(dst))
			goto out;
	}

	newsk = tcp_create_openreq_child(meta_sk, req, skb);
	if (newsk == NULL)
		goto out_nonewsk;

	/*
	 * No need to charge this sock to the relevant IPv6 refcnt debug socks
	 * count here, tcp_create_openreq_child now does this for us, see the
	 * comment in that function for the gory details. -acme
	 */

	newsk->sk_gso_type = SKB_GSO_TCPV6;
	/* We cannot call __ip6_dst_store, because we don't have the np-pointer */
	sk_setup_caps(newsk, dst);

	newtcp6sk = (struct tcp6_sock *)newsk;
	inet_sk(newsk)->pinet6 = &newtcp6sk->inet6;

	newtp = tcp_sk(newsk);
	newinet = inet_sk(newsk);
	newnp = inet6_sk(newsk);

	newnp->daddr = treq->rmt_addr;
	newnp->saddr = treq->loc_addr;
	newnp->rcv_saddr = treq->loc_addr;
	newsk->sk_bound_dev_if = treq->iif;

	/* Now IPv6 options...

	   First: no IPv4 options.
	 */
	newinet->inet_opt = NULL;
	newnp->ipv6_ac_list = NULL;
	newnp->ipv6_fl_list = NULL;
	newnp->rxopt.all = 0;

	/* Clone pktoptions received with SYN */
	newnp->pktoptions = NULL;
	if (treq->pktopts != NULL) {
		newnp->pktoptions = skb_clone(treq->pktopts, GFP_ATOMIC);
		kfree_skb(treq->pktopts);
		treq->pktopts = NULL;
		if (newnp->pktoptions)
			skb_set_owner_r(newnp->pktoptions, newsk);
	}
	newnp->opt	  = NULL;
	newnp->mcast_oif  = inet6_iif(skb);
	newnp->mcast_hops = ipv6_hdr(skb)->hop_limit;

	/* Initialization copied from inet6_create - normally this should have
	 * been handled by the memcpy as in tcp_v6_syn_recv_sock
	 */
	newnp->hop_limit  = -1;
	newnp->mc_loop	  = 1;
	newnp->pmtudisc	  = IPV6_PMTUDISC_WANT;
	xchg(&newnp->rxpmtu, NULL);

	inet_csk(newsk)->icsk_ext_hdr_len = 0;

	tcp_mtup_init(newsk);
	tcp_sync_mss(newsk, dst_mtu(dst));
	newtp->advmss = dst_metric_advmss(dst);
	tcp_initialize_rcv_mss(newsk);
	if (tcp_rsk(req)->snt_synack)
		tcp_valid_rtt_meas(newsk,
		    tcp_time_stamp - tcp_rsk(req)->snt_synack);
	newtp->total_retrans = req->retrans;

	newinet->inet_daddr = newinet->inet_saddr = LOOPBACK4_IPV6;
	newinet->inet_rcv_saddr = LOOPBACK4_IPV6;

	if (__inet_inherit_port(meta_sk, newsk) < 0) {
		inet_csk_prepare_forced_close(newsk);
		tcp_done(newsk);
		goto out;
	}
	__inet6_hash(newsk, NULL);

	return newsk;

out_overflow:
	NET_INC_STATS_BH(sock_net(meta_sk), LINUX_MIB_LISTENOVERFLOWS);
out_nonewsk:
	dst_release(dst);
out:
	NET_INC_STATS_BH(sock_net(meta_sk), LINUX_MIB_LISTENDROPS);
	return NULL;
}

/* Similar to tcp_v6_conn_request */
static void mptcp_v6_join_request_short(struct sock *meta_sk,
					struct sk_buff *skb,
					struct tcp_options_received *tmp_opt)
{
	struct mptcp_cb *mpcb = tcp_sk(meta_sk)->mpcb;
	struct ipv6_pinfo *np = inet6_sk(meta_sk);
	struct request_sock *req;
	struct inet6_request_sock *treq;
	struct mptcp_request_sock *mtreq;
	u8 mptcp_hash_mac[20];
	__u32 isn = TCP_SKB_CB(skb)->when;
	struct dst_entry *dst = NULL;
	int want_cookie = 0;

	req = inet6_reqsk_alloc(&mptcp6_request_sock_ops);
	if (!req)
		return;

	mtreq = mptcp_rsk(req);
	mtreq->mpcb = mpcb;
	INIT_LIST_HEAD(&mtreq->collide_tuple);
	mtreq->mptcp_rem_nonce = tmp_opt->mptcp_recv_nonce;
	mtreq->mptcp_rem_key = mpcb->mptcp_rem_key;
	mtreq->mptcp_loc_key = mpcb->mptcp_loc_key;
	get_random_bytes(&mtreq->mptcp_loc_nonce,
			 sizeof(mtreq->mptcp_loc_nonce));
	mptcp_hmac_sha1((u8 *)&mtreq->mptcp_loc_key,
			(u8 *)&mtreq->mptcp_rem_key,
			(u8 *)&mtreq->mptcp_loc_nonce,
			(u8 *)&mtreq->mptcp_rem_nonce, (u32 *)mptcp_hash_mac);
	mtreq->mptcp_hash_tmac = *(u64 *)mptcp_hash_mac;
	mtreq->rem_id = tmp_opt->rem_id;
	mtreq->low_prio = tmp_opt->low_prio;

	tmp_opt->tstamp_ok = tmp_opt->saw_tstamp;

	tcp_openreq_init(req, tmp_opt, skb);

	treq = inet6_rsk(req);
	treq->rmt_addr = ipv6_hdr(skb)->saddr;
	treq->loc_addr = ipv6_hdr(skb)->daddr;

	if (!want_cookie || tmp_opt->tstamp_ok)
		TCP_ECN_create_request(req, tcp_hdr(skb));

	treq->iif = meta_sk->sk_bound_dev_if;

	/* So that link locals have meaning */
	if (!meta_sk->sk_bound_dev_if &&
	    ipv6_addr_type(&treq->rmt_addr) & IPV6_ADDR_LINKLOCAL)
		treq->iif = inet6_iif(skb);

	if (!isn) {
		struct inet_peer *peer = NULL;

		if (meta_sk->sk_family == AF_INET6 &&
		    (ipv6_opt_accepted(meta_sk, skb) ||
		    np->rxopt.bits.rxinfo || np->rxopt.bits.rxoinfo ||
		    np->rxopt.bits.rxhlim || np->rxopt.bits.rxohlim)) {
			atomic_inc(&skb->users);
			treq->pktopts = skb;
		}

		/* VJ's idea. We save last timestamp seen
		 * from the destination in peer table, when entering
		 * state TIME-WAIT, and check against it before
		 * accepting new connection request.
		 *
		 * If "isn" is not zero, this request hit alive
		 * timewait bucket, so that all the necessary checks
		 * are made in the function processing timewait state.
		 */
		if (tmp_opt->saw_tstamp &&
		    tcp_death_row.sysctl_tw_recycle &&
		    (dst = inet6_csk_route_req(meta_sk, req)) != NULL &&
		    (peer = rt6_get_peer((struct rt6_info *)dst)) != NULL &&
		    ipv6_addr_equal((struct in6_addr *)peer->daddr.addr.a6,
				    &treq->rmt_addr)) {
			inet_peer_refcheck(peer);
			if ((u32)get_seconds() - peer->tcp_ts_stamp < TCP_PAWS_MSL &&
			    (s32)(peer->tcp_ts - req->ts_recent) >
							TCP_PAWS_WINDOW) {
				NET_INC_STATS_BH(sock_net(meta_sk), LINUX_MIB_PAWSPASSIVEREJECTED);
				goto drop_and_release;
			}
		}
		/* Kill the following clause, if you dislike this way. */
		else if (!sysctl_tcp_syncookies &&
			 (sysctl_max_syn_backlog - inet_csk_reqsk_queue_len(meta_sk) <
			  (sysctl_max_syn_backlog >> 2)) &&
			 (!peer || !peer->tcp_ts_stamp) &&
			 (!dst || !dst_metric(dst, RTAX_RTT))) {
			/* Without syncookies last quarter of
			 * backlog is filled with destinations,
			 * proven to be alive.
			 * It means that we continue to communicate
			 * to destinations, already remembered
			 * to the moment of synflood.
			 */
			LIMIT_NETDEBUG(KERN_DEBUG "TCP: drop open request from %pI6/%u\n",
				       &treq->rmt_addr, ntohs(tcp_hdr(skb)->source));
			goto drop_and_release;
		}

		isn = tcp_v6_init_sequence(skb);
	}

	tcp_rsk(req)->snt_isn = isn;
	tcp_rsk(req)->snt_synack = tcp_time_stamp;

	if (meta_sk->sk_family == AF_INET6) {
		if (tcp_v6_send_synack(meta_sk, req, NULL))
			goto drop_and_free;
	} else {
		if (mptcp_v6v4_send_synack(meta_sk, req, NULL))
			goto drop_and_free;
	}

	/* Adding to request queue in metasocket */
	mptcp_v6_reqsk_queue_hash_add(meta_sk, req, TCP_TIMEOUT_INIT);

	return;

drop_and_release:
	dst_release(dst);
drop_and_free:
	reqsk_free(req);
	return;
}

/* Similar to tcp_v6_conn_request, with subsequent call to mptcp_v6_join_request_short */
static void mptcp_v6_join_request(struct sock *meta_sk, struct sk_buff *skb)
{
	struct mptcp_cb *mpcb = tcp_sk(meta_sk)->mpcb;
	struct tcp_options_received tmp_opt;
	const u8 *hash_location;

	tcp_clear_options(&tmp_opt);
	tmp_opt.mss_clamp = TCP_MSS_DEFAULT;
	tmp_opt.user_mss  = tcp_sk(meta_sk)->rx_opt.user_mss;
	tcp_parse_options(skb, &tmp_opt, &hash_location, &mpcb->rx_opt, 0);

	mptcp_v6_join_request_short(meta_sk, skb, &tmp_opt);
}

int mptcp_v6_rem_raddress(struct multipath_options *mopt, u8 id)
{
	int i;

	for (i = 0; i < MPTCP_MAX_ADDR; i++) {
		if (!((1 << i) & mopt->rem6_bits))
			continue;

		if (mopt->addr6[i].id == id) {
			/* remove address from bitfield */
			mopt->rem6_bits &= ~(1 << i);

			return 0;
		}
	}

	return -1;
}

/* Returns -1 if there is no space anymore to store an additional
 * address
 */
int mptcp_v6_add_raddress(struct multipath_options *mopt,
			  const struct in6_addr *addr, __be16 port, u8 id)
{
	int i;
	struct mptcp_rem6 *rem6;

	mptcp_for_each_bit_set(mopt->rem6_bits, i) {
		rem6 = &mopt->addr6[i];

		/* Address is already in the list --- continue */
		if (rem6->id == id &&
		    ipv6_addr_equal(&rem6->addr, addr) && rem6->port == port)
			return 0;

		/* This may be the case, when the peer is behind a NAT. He is
		 * trying to JOIN, thus sending the JOIN with a certain ID.
		 * However the src_addr of the IP-packet has been changed. We
		 * update the addr in the list, because this is the address as
		 * OUR BOX sees it.
		 */
		if (rem6->id == id) {
			/* update the address */
			mptcp_debug("%s: updating old addr: %pI6 \
					to addr %pI6 with id:%d\n",
					__func__, &rem6->addr, addr, id);
			rem6->addr = *addr;
			rem6->port = port;
			mopt->list_rcvd = 1;
			return 0;
		}
	}

	i = mptcp_find_free_index(mopt->rem6_bits);
	/* Do we have already the maximum number of local/remote addresses? */
	if (i < 0) {
		mptcp_debug("%s: At max num of remote addresses: %d --- not "
				"adding address: %pI6\n",
				__func__, MPTCP_MAX_ADDR, addr);
		return -1;
	}

	rem6 = &mopt->addr6[i];

	/* Address is not known yet, store it */
	rem6->addr = *addr;
	rem6->port = port;
	rem6->bitfield = 0;
	rem6->retry_bitfield = 0;
	rem6->id = id;
	mopt->list_rcvd = 1;
	mopt->rem6_bits |= (1 << i);

	return 0;
}

/* Sets the bitfield of the remote-address field
 * local address is not set as it will disappear with the global address-list
 */
void mptcp_v6_set_init_addr_bit(struct mptcp_cb *mpcb,
				const struct in6_addr *daddr)
{
	int i;
	mptcp_for_each_bit_set(mpcb->rx_opt.rem6_bits, i) {
		if (ipv6_addr_equal(&mpcb->rx_opt.addr6[i].addr, daddr)) {
			/* It's the initial flow - thus local index == 0 */
			mpcb->rx_opt.addr6[i].bitfield |= 1;
			return;
		}
	}
}

/* Fast processing for SYN+MP_JOIN. */
void mptcp_v6_do_rcv_join_syn(struct sock *meta_sk, struct sk_buff *skb,
			      struct tcp_options_received *tmp_opt)
{
	struct mptcp_cb *mpcb = tcp_sk(meta_sk)->mpcb;

#ifdef CONFIG_TCP_MD5SIG
	if (tcp_v6_inbound_md5_hash(meta_sk, skb))
		return;
#endif

	/* Has been removed from the tk-table. Thus, no new subflows.
	 * Check for close-state is necessary, because we may have been closed
	 * without passing by mptcp_close().
	 */
	if (meta_sk->sk_state == TCP_CLOSE || !tcp_sk(meta_sk)->inside_tk_table)
		goto reset;

	if (mptcp_v6_add_raddress(&mpcb->rx_opt,
			(struct in6_addr *)&ipv6_hdr(skb)->saddr, 0,
			tmp_opt->mpj_addr_id) < 0) {
		tcp_v6_send_reset(NULL, skb);
		return;
	}
	mpcb->rx_opt.list_rcvd = 0;
	mptcp_v6_join_request_short(meta_sk, skb, tmp_opt);
	return;

reset:
	tcp_v6_send_reset(NULL, skb);
	return;
}

int mptcp_v6_do_rcv(struct sock *meta_sk, struct sk_buff *skb)
{
	struct mptcp_cb *mpcb = tcp_sk(meta_sk)->mpcb;
	struct sock *child, *rsk = NULL;
	int ret;

	if (!(TCP_SKB_CB(skb)->mptcp_flags & MPTCPHDR_JOIN)) {
		struct tcphdr *th = tcp_hdr(skb);
		struct sock *sk;
		int ret;

		sk = __inet6_lookup_established(sock_net(meta_sk), &tcp_hashinfo,
				&ipv6_hdr(skb)->saddr, th->source,
				&ipv6_hdr(skb)->daddr, ntohs(th->dest), inet6_iif(skb));

		if (!sk) {
			WARN("%s Did not find a sub-sk at all!!!\n", __func__);
			kfree_skb(skb);
			return 0;
		}
		if (is_meta_sk(sk)) {
			WARN("%s Did not find a sub-sk!\n", __func__);
			kfree_skb(skb);
			sock_put(sk);
			return 0;
		}

		if (sk->sk_state == TCP_TIME_WAIT) {
			inet_twsk_put(inet_twsk(sk));
			kfree_skb(skb);
			return 0;
		}

		ret = tcp_v6_do_rcv(sk, skb);
		sock_put(sk);

		return ret;
	}
	TCP_SKB_CB(skb)->mptcp_flags = 0;

	/* Has been removed from the tk-table. Thus, no new subflows.
	 * Check for close-state is necessary, because we may have been closed
	 * without passing by mptcp_close().
	 */
	if (meta_sk->sk_state == TCP_CLOSE || !tcp_sk(meta_sk)->inside_tk_table)
		goto reset_and_discard;

	child = tcp_v6_hnd_req(meta_sk, skb);

	if (!child)
		goto discard;

	if (child != meta_sk) {
		sock_rps_save_rxhash(child, skb);
		/* We don't call tcp_child_process here, because we hold
		 * already the meta-sk-lock and are sure that it is not owned
		 * by the user.
		 */
		ret = tcp_rcv_state_process(child, skb, tcp_hdr(skb), skb->len);
		bh_unlock_sock(child);
		sock_put(child);
		if (ret) {
			rsk = child;
			goto reset_and_discard;
		}
	} else {
		if (tcp_hdr(skb)->syn) {
			struct mp_join *join_opt = mptcp_find_join(skb);
			/* Currently we make two calls to mptcp_find_join(). This
			 * can probably be optimized. */
			if (mptcp_v6_add_raddress(&mpcb->rx_opt,
					(struct in6_addr *)&ipv6_hdr(skb)->saddr, 0,
					join_opt->addr_id) < 0)
				goto reset_and_discard;
			mpcb->rx_opt.list_rcvd = 0;

			mptcp_v6_join_request(meta_sk, skb);
			goto discard;
		}
		goto reset_and_discard;
	}
	return 0;

reset_and_discard:
	tcp_v6_send_reset(rsk, skb);
discard:
	kfree_skb(skb);
	return 0;
}

/* After this, the ref count of the meta_sk associated with the request_sock
 * is incremented. Thus it is the responsibility of the caller
 * to call sock_put() when the reference is not needed anymore.
 */
struct sock *mptcp_v6_search_req(const __be16 rport, const struct in6_addr *raddr,
				 const struct in6_addr *laddr)
{
	struct mptcp_request_sock *mtreq;
	struct sock *meta_sk = NULL;

	spin_lock(&mptcp_reqsk_hlock);
	list_for_each_entry(mtreq,
			    &mptcp_reqsk_htb[inet6_synq_hash(raddr, rport, 0,
					    	    	     MPTCP_HASH_SIZE)],
			    collide_tuple) {
		const struct inet6_request_sock *treq = inet6_rsk(rev_mptcp_rsk(mtreq));

		if (inet_rsk(rev_mptcp_rsk(mtreq))->rmt_port == rport &&
		    rev_mptcp_rsk(mtreq)->rsk_ops->family == AF_INET6 &&
		    ipv6_addr_equal(&treq->rmt_addr, raddr) &&
		    ipv6_addr_equal(&treq->loc_addr, laddr)) {
			meta_sk = mtreq->mpcb->meta_sk;
			break;
		}
	}

	if (meta_sk && unlikely(!atomic_inc_not_zero(&meta_sk->sk_refcnt)))
		meta_sk = NULL;
	spin_unlock(&mptcp_reqsk_hlock);

	return meta_sk;
}

/* Create a new IPv6 subflow.
 *
 * We are in user-context and meta-sock-lock is hold.
 */
int mptcp_init6_subsockets(struct sock *meta_sk, const struct mptcp_loc6 *loc,
			   struct mptcp_rem6 *rem)
{
	struct tcp_sock *tp;
	struct sock *sk;
	struct sockaddr_in6 loc_in, rem_in;
	struct socket sock;
	int ulid_size = 0, ret;

	/* Don't try again - even if it fails.
	 * There is a special case as the IPv6 address of the initial subflow
	 * has an id = 0. The other ones have id's in the range [8, 16[.
	 */
	rem->bitfield |= (1 << (loc->id - min(loc->id, (u8)MPTCP_MAX_ADDR)));

	/** First, create and prepare the new socket */

	sock.type = meta_sk->sk_socket->type;
	sock.state = SS_UNCONNECTED;
	sock.wq = meta_sk->sk_socket->wq;
	sock.file = meta_sk->sk_socket->file;
	sock.ops = NULL;

	ret = inet6_create(sock_net(meta_sk), &sock, IPPROTO_TCP, 1);
	if (unlikely(ret < 0)) {
		mptcp_debug("%s inet6_create failed ret: %d\n", __func__, ret);
		return ret;
	}

	sk = sock.sk;
	tp = tcp_sk(sk);

	if (mptcp_add_sock(meta_sk, sk, rem->id, GFP_KERNEL))
		goto error;

	tp->mptcp->slave_sk = 1;
	tp->mptcp->low_prio = loc->low_prio;

	/* Initializing the timer for an MPTCP subflow */
	setup_timer(&tp->mptcp->mptcp_ack_timer, mptcp_ack_handler, (unsigned long)sk);

	/** Then, connect the socket to the peer */

	ulid_size = sizeof(struct sockaddr_in6);
	loc_in.sin6_family = AF_INET6;
	rem_in.sin6_family = AF_INET6;
	loc_in.sin6_port = 0;
	if (rem->port)
		rem_in.sin6_port = rem->port;
	else
		rem_in.sin6_port = inet_sk(meta_sk)->inet_dport;
	loc_in.sin6_addr = loc->addr;
	rem_in.sin6_addr = rem->addr;

	mptcp_debug("%s: token %#x pi %d src_addr:%pI6:%d dst_addr:%pI6:%d\n",
		    __func__, tcp_sk(meta_sk)->mpcb->mptcp_loc_token, tp->mptcp->path_index,
		    &loc_in.sin6_addr, ntohs(loc_in.sin6_port), &rem_in.sin6_addr,
		    ntohs(rem_in.sin6_port));

	ret = sock.ops->bind(&sock, (struct sockaddr *)&loc_in, ulid_size);
	if (ret < 0) {
		mptcp_debug(KERN_ERR "%s: MPTCP subsocket bind() "
				"failed, error %d\n", __func__, ret);
		goto error;
	}

	ret = sock.ops->connect(&sock, (struct sockaddr *)&rem_in,
				ulid_size, O_NONBLOCK);
	if (ret < 0 && ret != -EINPROGRESS) {
		mptcp_debug(KERN_ERR "%s: MPTCP subsocket connect() "
				"failed, error %d\n", __func__, ret);
		goto error;
	}

	sk_set_socket(sk, meta_sk->sk_socket);
	sk->sk_wq = meta_sk->sk_wq;

	return 0;

error:
	sock_orphan(sk);

	/* tcp_done must be handled with bh disabled */
	local_bh_disable();
	tcp_done(sk);
	local_bh_enable();

	return ret;
}

struct mptcp_dad_data {
	struct timer_list timer;
	struct inet6_ifaddr *ifa;
};

static int mptcp_ipv6_is_in_dad_state(struct inet6_ifaddr *ifa)
{
	return ((ifa->flags & IFA_F_TENTATIVE) &&
		ifa->state == INET6_IFADDR_STATE_DAD);
}

static void mptcp_dad_callback(unsigned long arg);
static int mptcp_pm_inet6_addr_event(struct notifier_block *this,
				     unsigned long event, void *ptr);

static inline void mptcp_dad_init_timer(struct mptcp_dad_data *data,
					struct inet6_ifaddr *ifa)
{
	data->ifa = ifa;
	data->timer.data = (unsigned long)data;
	data->timer.function = mptcp_dad_callback;
	if (ifa->idev->cnf.rtr_solicit_delay)
		data->timer.expires = jiffies + ifa->idev->cnf.rtr_solicit_delay;
	else
		data->timer.expires = jiffies + MPTCP_IPV6_DEFAULT_DAD_WAIT;
}

static void mptcp_dad_callback(unsigned long arg)
{
	struct mptcp_dad_data *data = (struct mptcp_dad_data *)arg;

	if (mptcp_ipv6_is_in_dad_state(data->ifa)) {
		mptcp_dad_init_timer(data, data->ifa);
		add_timer(&data->timer);
	} else {
		mptcp_pm_inet6_addr_event(NULL, NETDEV_UP, data->ifa);
		in6_ifa_put(data->ifa);
		kfree(data);
	}
}

static inline void mptcp_dad_setup_timer(struct inet6_ifaddr *ifa)
{
	struct mptcp_dad_data *data;

	data = kmalloc(sizeof(*data), GFP_ATOMIC);

	if (!data)
		return;

	init_timer(&data->timer);
	mptcp_dad_init_timer(data, ifa);
	add_timer(&data->timer);
	in6_ifa_hold(ifa);
}

/* React on IPv6-addr add/rem-events */
static int mptcp_pm_inet6_addr_event(struct notifier_block *this,
				     unsigned long event, void *ptr)
{
	if (mptcp_ipv6_is_in_dad_state((struct inet6_ifaddr *)ptr)) {
		mptcp_dad_setup_timer((struct inet6_ifaddr *)ptr);
		return NOTIFY_DONE;
	} else {
		return mptcp_pm_addr_event_handler(event, ptr, AF_INET6);
	}
}

/* React on ifup/down-events */
static int mptcp_pm_v6_netdev_event(struct notifier_block *this,
		unsigned long event, void *ptr)
{
	struct net_device *dev = ptr;
	struct inet6_dev *in6_dev = NULL;

	if (!(event == NETDEV_UP || event == NETDEV_DOWN ||
	      event == NETDEV_CHANGE))
		return NOTIFY_DONE;

	/* Iterate over the addresses of the interface, then we go over the
	 * mpcb's to modify them - that way we take tk_hash_lock for a shorter
	 * time at each iteration. - otherwise we would need to take it from the
	 * beginning till the end.
	 */
	rcu_read_lock();
	in6_dev = __in6_dev_get(dev);

	if (in6_dev) {
		struct inet6_ifaddr *ifa6;
		list_for_each_entry(ifa6, &in6_dev->addr_list, if_list)
				mptcp_pm_inet6_addr_event(NULL, event, ifa6);
	}

	rcu_read_unlock();
	return NOTIFY_DONE;
}

void mptcp_pm_addr6_event_handler(struct inet6_ifaddr *ifa, unsigned long event,
				  struct mptcp_cb *mpcb)
{
	int i;
	struct sock *sk, *tmpsk;
	int addr_type = ipv6_addr_type(&ifa->addr);

	/* Checks on interface and address-type */
	if (ifa->scope > RT_SCOPE_LINK ||
	    (ifa->idev->dev->flags & IFF_NOMULTIPATH) ||
	    addr_type == IPV6_ADDR_ANY ||
	    (addr_type & IPV6_ADDR_LOOPBACK) ||
	    (addr_type & IPV6_ADDR_LINKLOCAL))
		return;

	/* Look for the address among the local addresses */
	mptcp_for_each_bit_set(mpcb->loc6_bits, i) {
		if (ipv6_addr_equal(&mpcb->addr6[i].addr, &ifa->addr))
			goto found;
	}

	/* Not yet in address-list */
	if ((event == NETDEV_UP || event == NETDEV_CHANGE) && netif_running(ifa->idev->dev)) {
		i = __mptcp_find_free_index(mpcb->loc6_bits, 0, mpcb->next_v6_index);
		if (i < 0) {
			mptcp_debug("MPTCP_PM: NETDEV_UP Reached max "
				    "number of local IPv6 addresses: %d\n",
				    MPTCP_MAX_ADDR);
			return;
		}

		/* update this mpcb */
		mpcb->addr6[i].addr = ifa->addr;
		mpcb->addr6[i].id = i + MPTCP_MAX_ADDR;
		mpcb->loc6_bits |= (1 << i);
		mpcb->next_v6_index = i + 1;
		/* re-send addresses */
		mptcp_v6_send_add_addr(i, mpcb);
		/* re-evaluate paths */
		mptcp_create_subflows(mpcb->meta_sk);
	}
	return;
found:
	/* Address already in list. Reactivate/Deactivate the
	 * concerned paths. */
	mptcp_for_each_sk_safe(mpcb, sk, tmpsk) {
		struct tcp_sock *tp = tcp_sk(sk);
		if (sk->sk_family != AF_INET6 ||
		    !ipv6_addr_equal(&inet6_sk(sk)->saddr, &ifa->addr))
			continue;

		if (event == NETDEV_DOWN) {
			mptcp_reinject_data(sk, 0);
			mptcp_sub_force_close(sk);
		} else if (event == NETDEV_CHANGE) {
			int new_low_prio = (ifa->idev->dev->flags & IFF_MPBACKUP) ?
						1 : 0;
			if (new_low_prio != tp->mptcp->low_prio)
				tp->mptcp->send_mp_prio = 1;
			tp->mptcp->low_prio = new_low_prio;
		}
	}

	if (event == NETDEV_DOWN) {
		mpcb->loc6_bits &= ~(1 << i);

		/* Force sending directly the REMOVE_ADDR option */
		mpcb->remove_addrs |= (1 << mpcb->addr6[i].id);
		sk = mptcp_select_ack_sock(mpcb->meta_sk, 0);
		if (sk)
			tcp_send_ack(sk);

		mptcp_for_each_bit_set(mpcb->rx_opt.rem6_bits, i)
			mpcb->rx_opt.addr6[i].bitfield &= mpcb->loc6_bits;
	}
}

/* Send ADD_ADDR for loc_id on all available subflows */
void mptcp_v6_send_add_addr(int loc_id, struct mptcp_cb *mpcb)
{
	struct tcp_sock *tp;

	mptcp_for_each_tp(mpcb, tp)
		tp->mptcp->add_addr6 |= (1 << loc_id);
}


static struct notifier_block mptcp_pm_inet6_addr_notifier = {
		.notifier_call = mptcp_pm_inet6_addr_event,
};

static struct notifier_block mptcp_pm_v6_netdev_notifier = {
		.notifier_call = mptcp_pm_v6_netdev_event,
};

/****** End of IPv6-Address event handler ******/

int mptcp_pm_v6_init(void)
{
	int ret;
	struct request_sock_ops *ops = &mptcp6_request_sock_ops;

	ops->slab_name = kasprintf(GFP_KERNEL, "request_sock_%s", "MPTCP6");
	if (ops->slab_name == NULL) {
		ret = -ENOMEM;
		goto out;
	}

	ops->slab = kmem_cache_create(ops->slab_name, ops->obj_size, 0,
				      SLAB_HWCACHE_ALIGN, NULL);

	if (ops->slab == NULL) {
		ret =  -ENOMEM;
		goto err_reqsk_create;
	}

	ret = register_inet6addr_notifier(&mptcp_pm_inet6_addr_notifier);
	if (ret)
		goto err_reg_inet6addr;
	ret = register_netdevice_notifier(&mptcp_pm_v6_netdev_notifier);
	if (ret)
		goto err_reg_netdev6;

out:
	return ret;

err_reg_netdev6:
	unregister_inet6addr_notifier(&mptcp_pm_inet6_addr_notifier);
err_reg_inet6addr:
	kmem_cache_destroy(ops->slab);
err_reqsk_create:
	kfree(ops->slab_name);
	ops->slab_name = NULL;
	goto out;
}

void mptcp_pm_v6_undo(void)
{
	kmem_cache_destroy(mptcp6_request_sock_ops.slab);
	kfree(mptcp6_request_sock_ops.slab_name);
	unregister_inet6addr_notifier(&mptcp_pm_inet6_addr_notifier);
	unregister_netdevice_notifier(&mptcp_pm_v6_netdev_notifier);
}<|MERGE_RESOLUTION|>--- conflicted
+++ resolved
@@ -165,17 +165,10 @@
 
 		memset(&fl6, 0, sizeof(fl6));
 		fl6.flowi6_proto = IPPROTO_TCP;
-<<<<<<< HEAD
 		fl6.daddr = treq->rmt_addr;
 		fl6.saddr = treq->loc_addr;
-		fl6.flowi6_oif = sk->sk_bound_dev_if;
-		fl6.flowi6_mark = sk->sk_mark;
-=======
-		ipv6_addr_copy(&fl6.daddr, &treq->rmt_addr);
-		ipv6_addr_copy(&fl6.saddr, &treq->loc_addr);
 		fl6.flowi6_oif = meta_sk->sk_bound_dev_if;
 		fl6.flowi6_mark = meta_sk->sk_mark;
->>>>>>> 452bf28e
 		fl6.fl6_dport = inet_rsk(req)->rmt_port;
 		fl6.fl6_sport = inet_rsk(req)->loc_port;
 		security_req_classify_flow(req, flowi6_to_flowi(&fl6));
