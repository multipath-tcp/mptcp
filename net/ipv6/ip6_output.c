/*
 *	IPv6 output functions
 *	Linux INET6 implementation
 *
 *	Authors:
 *	Pedro Roque		<roque@di.fc.ul.pt>
 *
 *	Based on linux/net/ipv4/ip_output.c
 *
 *	This program is free software; you can redistribute it and/or
 *      modify it under the terms of the GNU General Public License
 *      as published by the Free Software Foundation; either version
 *      2 of the License, or (at your option) any later version.
 *
 *	Changes:
 *	A.N.Kuznetsov	:	airthmetics in fragmentation.
 *				extension headers are implemented.
 *				route changes now work.
 *				ip6_forward does not confuse sniffers.
 *				etc.
 *
 *      H. von Brand    :       Added missing #include <linux/string.h>
 *	Imran Patel	: 	frag id should be in NBO
 *      Kazunori MIYAZAWA @USAGI
 *			:       add ip6_append_data and related functions
 *				for datagram xmit
 */

#include <linux/errno.h>
#include <linux/kernel.h>
#include <linux/string.h>
#include <linux/socket.h>
#include <linux/net.h>
#include <linux/netdevice.h>
#include <linux/if_arp.h>
#include <linux/in6.h>
#include <linux/tcp.h>
#include <linux/route.h>
#include <linux/module.h>
#include <linux/slab.h>

#include <linux/netfilter.h>
#include <linux/netfilter_ipv6.h>

#include <net/sock.h>
#include <net/snmp.h>

#include <net/ipv6.h>
#include <net/ndisc.h>
#include <net/protocol.h>
#include <net/ip6_route.h>
#include <net/addrconf.h>
#include <net/rawv6.h>
#include <net/icmp.h>
#include <net/xfrm.h>
#include <net/checksum.h>
#include <linux/mroute6.h>

static int ip6_fragment(struct sk_buff *skb, int (*output)(struct sk_buff *));

int __ip6_local_out(struct sk_buff *skb)
{
	int len;

	len = skb->len - sizeof(struct ipv6hdr);
	if (len > IPV6_MAXPLEN)
		len = 0;
	ipv6_hdr(skb)->payload_len = htons(len);

	return nf_hook(NFPROTO_IPV6, NF_INET_LOCAL_OUT, skb, NULL,
		       skb_dst(skb)->dev, dst_output);
}

int ip6_local_out(struct sk_buff *skb)
{
	int err;

	err = __ip6_local_out(skb);
	if (likely(err == 1))
		err = dst_output(skb);

	return err;
}
EXPORT_SYMBOL_GPL(ip6_local_out);

<<<<<<< HEAD
=======
static int ip6_output_finish(struct sk_buff *skb)
{
	struct dst_entry *dst = skb->dst;

	if (dst->hh)
		return neigh_hh_output(dst->hh, skb);
	else if (dst->neighbour)
		return dst->neighbour->output(skb);

	IP6_INC_STATS_BH(dev_net(dst->dev),
			 ip6_dst_idev(dst), IPSTATS_MIB_OUTNOROUTES);
	kfree_skb(skb);
	return -EINVAL;
}

>>>>>>> 3d882955
/* dev_loopback_xmit for use with netfilter. */
static int ip6_dev_loopback_xmit(struct sk_buff *newskb)
{
	skb_reset_mac_header(newskb);
	__skb_pull(newskb, skb_network_offset(newskb));
	newskb->pkt_type = PACKET_LOOPBACK;
	newskb->ip_summed = CHECKSUM_UNNECESSARY;
	WARN_ON(!skb_dst(newskb));

	netif_rx_ni(newskb);
	return 0;
}

static int ip6_finish_output2(struct sk_buff *skb)
{
	struct dst_entry *dst = skb_dst(skb);
	struct net_device *dev = dst->dev;

	skb->protocol = htons(ETH_P_IPV6);
	skb->dev = dev;

	if (ipv6_addr_is_multicast(&ipv6_hdr(skb)->daddr)) {
		struct inet6_dev *idev = ip6_dst_idev(skb_dst(skb));

		if (!(dev->flags & IFF_LOOPBACK) && sk_mc_loop(skb->sk) &&
		    ((mroute6_socket(dev_net(dev), skb) &&
		     !(IP6CB(skb)->flags & IP6SKB_FORWARDED)) ||
		     ipv6_chk_mcast_addr(dev, &ipv6_hdr(skb)->daddr,
					 &ipv6_hdr(skb)->saddr))) {
			struct sk_buff *newskb = skb_clone(skb, GFP_ATOMIC);

			/* Do not check for IFF_ALLMULTI; multicast routing
			   is not supported in any case.
			 */
			if (newskb)
				NF_HOOK(NFPROTO_IPV6, NF_INET_POST_ROUTING,
					newskb, NULL, newskb->dev,
					ip6_dev_loopback_xmit);

			if (ipv6_hdr(skb)->hop_limit == 0) {
				IP6_INC_STATS(dev_net(dev), idev,
					      IPSTATS_MIB_OUTDISCARDS);
				kfree_skb(skb);
				return 0;
			}
		}

		IP6_UPD_PO_STATS(dev_net(dev), idev, IPSTATS_MIB_OUTMCAST,
				skb->len);
	}

	if (dst->hh)
		return neigh_hh_output(dst->hh, skb);
	else if (dst->neighbour)
		return dst->neighbour->output(skb);

	IP6_INC_STATS_BH(dev_net(dst->dev),
			 ip6_dst_idev(dst), IPSTATS_MIB_OUTNOROUTES);
	kfree_skb(skb);
	return -EINVAL;
}

static inline int ip6_skb_dst_mtu(struct sk_buff *skb)
{
	struct ipv6_pinfo *np = skb->sk ? inet6_sk(skb->sk) : NULL;

	return (np && np->pmtudisc == IPV6_PMTUDISC_PROBE) ?
	       skb_dst(skb)->dev->mtu : dst_mtu(skb_dst(skb));
}

static int ip6_finish_output(struct sk_buff *skb)
{
	if ((skb->len > ip6_skb_dst_mtu(skb) && !skb_is_gso(skb)) ||
	    dst_allfrag(skb_dst(skb)))
		return ip6_fragment(skb, ip6_finish_output2);
	else
		return ip6_finish_output2(skb);
}

int ip6_output(struct sk_buff *skb)
{
	struct net_device *dev = skb_dst(skb)->dev;
	struct inet6_dev *idev = ip6_dst_idev(skb_dst(skb));
	if (unlikely(idev->cnf.disable_ipv6)) {
		IP6_INC_STATS(dev_net(dev), idev,
			      IPSTATS_MIB_OUTDISCARDS);
		kfree_skb(skb);
		return 0;
	}

	return NF_HOOK_COND(NFPROTO_IPV6, NF_INET_POST_ROUTING, skb, NULL, dev,
			    ip6_finish_output,
			    !(IP6CB(skb)->flags & IP6SKB_REROUTED));
}

/*
 *	xmit an sk_buff (used by TCP, SCTP and DCCP)
 */

int ip6_xmit(struct sock *sk, struct sk_buff *skb, struct flowi *fl,
	     struct ipv6_txoptions *opt)
{
	struct net *net = sock_net(sk);
	struct ipv6_pinfo *np = inet6_sk(sk);
	struct in6_addr *first_hop = &fl->fl6_dst;
	struct dst_entry *dst = skb_dst(skb);
	struct ipv6hdr *hdr;
	u8  proto = fl->proto;	
	int seg_len = skb->len;
	int hlimit = -1;
	int tclass = 0;
	u32 mtu;

	/*MTCP hack: We need to distinguish the creation of a TCP 
	  master subsocket, from TCP slave subsockets created by the
	  kernel. The only way we found to do that was to define a specific
	  "MTCPSUB" protocol, so that some of the TCP functions (in particular
	  socket creation can be made MTCP slave specific, while the majority
	  of functions are taken from TCP. But The protocol cannot be used
	  without being registered at the IPv6 layer, so we needed to define
	  a new unused protocol number for MTCPSUB: IPPROTO_MTCPSUB. This 
	  protocol number MUST NOT be used to send packets to the network,
	  and is only used inside the kernel, as a workaround to the socket
	  system. The consequence is that we need to fix here the proto field 
	  in case we find it to be IPPROTO_MTCPSUB, and replace it with 
	  IPPROTO_TCP. Of course it would be nice to find a less intrusive 
	  design in the future.*/
	if (proto==IPPROTO_MTCPSUB) proto=IPPROTO_TCP;

	if (opt) {
		unsigned int head_room;

		/* First: exthdrs may take lots of space (~8K for now)
		   MAX_HEADER is not enough.
		 */
		head_room = opt->opt_nflen + opt->opt_flen;
		seg_len += head_room;
		head_room += sizeof(struct ipv6hdr) + LL_RESERVED_SPACE(dst->dev);

		if (skb_headroom(skb) < head_room) {
			struct sk_buff *skb2 = skb_realloc_headroom(skb, head_room);
			if (skb2 == NULL) {
				IP6_INC_STATS(net, ip6_dst_idev(skb_dst(skb)),
					      IPSTATS_MIB_OUTDISCARDS);
				kfree_skb(skb);
				return -ENOBUFS;
			}
			kfree_skb(skb);
			skb = skb2;
			skb_set_owner_w(skb, sk);
		}
		if (opt->opt_flen)
			ipv6_push_frag_opts(skb, opt, &proto);
		if (opt->opt_nflen)
			ipv6_push_nfrag_opts(skb, opt, &proto, &first_hop);
	}

	skb_push(skb, sizeof(struct ipv6hdr));
	skb_reset_network_header(skb);
	hdr = ipv6_hdr(skb);

	/*
	 *	Fill in the IPv6 header
	 */
	if (np) {
		tclass = np->tclass;
		hlimit = np->hop_limit;
	}
	if (hlimit < 0)
		hlimit = ip6_dst_hoplimit(dst);

	*(__be32 *)hdr = htonl(0x60000000 | (tclass << 20)) | fl->fl6_flowlabel;

	hdr->payload_len = htons(seg_len);
	hdr->nexthdr = proto;
	hdr->hop_limit = hlimit;

	ipv6_addr_copy(&hdr->saddr, &fl->fl6_src);
	ipv6_addr_copy(&hdr->daddr, first_hop);

	skb->priority = sk->sk_priority;
	skb->mark = sk->sk_mark;

	mtu = dst_mtu(dst);
	if ((skb->len <= mtu) || skb->local_df || skb_is_gso(skb)) {
		IP6_UPD_PO_STATS(net, ip6_dst_idev(skb_dst(skb)),
			      IPSTATS_MIB_OUT, skb->len);
		return NF_HOOK(NFPROTO_IPV6, NF_INET_LOCAL_OUT, skb, NULL,
			       dst->dev, dst_output);
	}

	if (net_ratelimit())
		printk(KERN_DEBUG "IPv6: sending pkt_too_big to self\n");
	skb->dev = dst->dev;
<<<<<<< HEAD
	icmpv6_send(skb, ICMPV6_PKT_TOOBIG, 0, mtu);
	IP6_INC_STATS(net, ip6_dst_idev(skb_dst(skb)), IPSTATS_MIB_FRAGFAILS);
=======

	/*In case xfrm is used, ICMP pkt too big must be sent with the
	  iface mtu, not the adjusted mtu that takes xfrm headers into account.
	  If we don't do this, then we will enter into an infinite 
	  mtu reduction loop,
	  since the ICMP handler in xfrm will recompute its MTUs, since it
	  understands the provided mtu as coming from the network.*/
	while ((dst=dst->child))
		mtu=dst_mtu(dst);

	icmpv6_send(skb, ICMPV6_PKT_TOOBIG, 0, mtu, skb->dev);
	IP6_INC_STATS(net, ip6_dst_idev(skb->dst), IPSTATS_MIB_FRAGFAILS);
>>>>>>> 3d882955
	kfree_skb(skb);
	return -EMSGSIZE;
}

EXPORT_SYMBOL(ip6_xmit);

/*
 *	To avoid extra problems ND packets are send through this
 *	routine. It's code duplication but I really want to avoid
 *	extra checks since ipv6_build_header is used by TCP (which
 *	is for us performance critical)
 */

int ip6_nd_hdr(struct sock *sk, struct sk_buff *skb, struct net_device *dev,
	       const struct in6_addr *saddr, const struct in6_addr *daddr,
	       int proto, int len)
{
	struct ipv6_pinfo *np = inet6_sk(sk);
	struct ipv6hdr *hdr;
	int totlen;

	skb->protocol = htons(ETH_P_IPV6);
	skb->dev = dev;

	totlen = len + sizeof(struct ipv6hdr);

	skb_reset_network_header(skb);
	skb_put(skb, sizeof(struct ipv6hdr));
	hdr = ipv6_hdr(skb);

	*(__be32*)hdr = htonl(0x60000000);

	hdr->payload_len = htons(len);
	hdr->nexthdr = proto;
	hdr->hop_limit = np->hop_limit;

	ipv6_addr_copy(&hdr->saddr, saddr);
	ipv6_addr_copy(&hdr->daddr, daddr);

	return 0;
}

static int ip6_call_ra_chain(struct sk_buff *skb, int sel)
{
	struct ip6_ra_chain *ra;
	struct sock *last = NULL;

	read_lock(&ip6_ra_lock);
	for (ra = ip6_ra_chain; ra; ra = ra->next) {
		struct sock *sk = ra->sk;
		if (sk && ra->sel == sel &&
		    (!sk->sk_bound_dev_if ||
		     sk->sk_bound_dev_if == skb->dev->ifindex)) {
			if (last) {
				struct sk_buff *skb2 = skb_clone(skb, GFP_ATOMIC);
				if (skb2)
					rawv6_rcv(last, skb2);
			}
			last = sk;
		}
	}

	if (last) {
		rawv6_rcv(last, skb);
		read_unlock(&ip6_ra_lock);
		return 1;
	}
	read_unlock(&ip6_ra_lock);
	return 0;
}

static int ip6_forward_proxy_check(struct sk_buff *skb)
{
	struct ipv6hdr *hdr = ipv6_hdr(skb);
	u8 nexthdr = hdr->nexthdr;
	int offset;

	if (ipv6_ext_hdr(nexthdr)) {
		offset = ipv6_skip_exthdr(skb, sizeof(*hdr), &nexthdr);
		if (offset < 0)
			return 0;
	} else
		offset = sizeof(struct ipv6hdr);

	if (nexthdr == IPPROTO_ICMPV6) {
		struct icmp6hdr *icmp6;

		if (!pskb_may_pull(skb, (skb_network_header(skb) +
					 offset + 1 - skb->data)))
			return 0;

		icmp6 = (struct icmp6hdr *)(skb_network_header(skb) + offset);

		switch (icmp6->icmp6_type) {
		case NDISC_ROUTER_SOLICITATION:
		case NDISC_ROUTER_ADVERTISEMENT:
		case NDISC_NEIGHBOUR_SOLICITATION:
		case NDISC_NEIGHBOUR_ADVERTISEMENT:
		case NDISC_REDIRECT:
			/* For reaction involving unicast neighbor discovery
			 * message destined to the proxied address, pass it to
			 * input function.
			 */
			return 1;
		default:
			break;
		}
	}

	/*
	 * The proxying router can't forward traffic sent to a link-local
	 * address, so signal the sender and discard the packet. This
	 * behavior is clarified by the MIPv6 specification.
	 */
	if (ipv6_addr_type(&hdr->daddr) & IPV6_ADDR_LINKLOCAL) {
		dst_link_failure(skb);
		return -1;
	}

	return 0;
}

static inline int ip6_forward_finish(struct sk_buff *skb)
{
	return dst_output(skb);
}

int ip6_forward(struct sk_buff *skb)
{
	struct dst_entry *dst = skb_dst(skb);
	struct ipv6hdr *hdr = ipv6_hdr(skb);
	struct inet6_skb_parm *opt = IP6CB(skb);
	struct net *net = dev_net(dst->dev);
	u32 mtu;

	if (net->ipv6.devconf_all->forwarding == 0)
		goto error;

	if (skb_warn_if_lro(skb))
		goto drop;

	if (!xfrm6_policy_check(NULL, XFRM_POLICY_FWD, skb)) {
		IP6_INC_STATS(net, ip6_dst_idev(dst), IPSTATS_MIB_INDISCARDS);
		goto drop;
	}

	skb_forward_csum(skb);

	/*
	 *	We DO NOT make any processing on
	 *	RA packets, pushing them to user level AS IS
	 *	without ane WARRANTY that application will be able
	 *	to interpret them. The reason is that we
	 *	cannot make anything clever here.
	 *
	 *	We are not end-node, so that if packet contains
	 *	AH/ESP, we cannot make anything.
	 *	Defragmentation also would be mistake, RA packets
	 *	cannot be fragmented, because there is no warranty
	 *	that different fragments will go along one path. --ANK
	 */
	if (opt->ra) {
		u8 *ptr = skb_network_header(skb) + opt->ra;
		if (ip6_call_ra_chain(skb, (ptr[2]<<8) + ptr[3]))
			return 0;
	}

	/*
	 *	check and decrement ttl
	 */
	if (hdr->hop_limit <= 1) {
		/* Force OUTPUT device used as source address */
		skb->dev = dst->dev;
		icmpv6_send(skb, ICMPV6_TIME_EXCEED, ICMPV6_EXC_HOPLIMIT, 0);
		IP6_INC_STATS_BH(net,
				 ip6_dst_idev(dst), IPSTATS_MIB_INHDRERRORS);

		kfree_skb(skb);
		return -ETIMEDOUT;
	}

	/* XXX: idev->cnf.proxy_ndp? */
	if (net->ipv6.devconf_all->proxy_ndp &&
	    pneigh_lookup(&nd_tbl, net, &hdr->daddr, skb->dev, 0)) {
		int proxied = ip6_forward_proxy_check(skb);
		if (proxied > 0)
			return ip6_input(skb);
		else if (proxied < 0) {
			IP6_INC_STATS(net, ip6_dst_idev(dst),
				      IPSTATS_MIB_INDISCARDS);
			goto drop;
		}
	}

	if (!xfrm6_route_forward(skb)) {
		IP6_INC_STATS(net, ip6_dst_idev(dst), IPSTATS_MIB_INDISCARDS);
		goto drop;
	}
	dst = skb_dst(skb);

	/* IPv6 specs say nothing about it, but it is clear that we cannot
	   send redirects to source routed frames.
	   We don't send redirects to frames decapsulated from IPsec.
	 */
	if (skb->dev == dst->dev && dst->neighbour && opt->srcrt == 0 &&
	    !skb_sec_path(skb)) {
		struct in6_addr *target = NULL;
		struct rt6_info *rt;
		struct neighbour *n = dst->neighbour;

		/*
		 *	incoming and outgoing devices are the same
		 *	send a redirect.
		 */

		rt = (struct rt6_info *) dst;
		if ((rt->rt6i_flags & RTF_GATEWAY))
			target = (struct in6_addr*)&n->primary_key;
		else
			target = &hdr->daddr;

		/* Limit redirects both by destination (here)
		   and by source (inside ndisc_send_redirect)
		 */
		if (xrlim_allow(dst, 1*HZ))
			ndisc_send_redirect(skb, n, target);
	} else {
		int addrtype = ipv6_addr_type(&hdr->saddr);

		/* This check is security critical. */
		if (addrtype == IPV6_ADDR_ANY ||
		    addrtype & (IPV6_ADDR_MULTICAST | IPV6_ADDR_LOOPBACK))
			goto error;
		if (addrtype & IPV6_ADDR_LINKLOCAL) {
			icmpv6_send(skb, ICMPV6_DEST_UNREACH,
				    ICMPV6_NOT_NEIGHBOUR, 0);
			goto error;
		}
	}

	mtu = dst_mtu(dst);
	if (mtu < IPV6_MIN_MTU)
		mtu = IPV6_MIN_MTU;

	if (skb->len > mtu && !skb_is_gso(skb)) {
		/* Again, force OUTPUT device used as source address */
		skb->dev = dst->dev;
		icmpv6_send(skb, ICMPV6_PKT_TOOBIG, 0, mtu);
		IP6_INC_STATS_BH(net,
				 ip6_dst_idev(dst), IPSTATS_MIB_INTOOBIGERRORS);
		IP6_INC_STATS_BH(net,
				 ip6_dst_idev(dst), IPSTATS_MIB_FRAGFAILS);
		kfree_skb(skb);
		return -EMSGSIZE;
	}

	if (skb_cow(skb, dst->dev->hard_header_len)) {
		IP6_INC_STATS(net, ip6_dst_idev(dst), IPSTATS_MIB_OUTDISCARDS);
		goto drop;
	}

	hdr = ipv6_hdr(skb);

	/* Mangling hops number delayed to point after skb COW */

	hdr->hop_limit--;

	IP6_INC_STATS_BH(net, ip6_dst_idev(dst), IPSTATS_MIB_OUTFORWDATAGRAMS);
	return NF_HOOK(NFPROTO_IPV6, NF_INET_FORWARD, skb, skb->dev, dst->dev,
		       ip6_forward_finish);

error:
	IP6_INC_STATS_BH(net, ip6_dst_idev(dst), IPSTATS_MIB_INADDRERRORS);
drop:
	kfree_skb(skb);
	return -EINVAL;
}

static void ip6_copy_metadata(struct sk_buff *to, struct sk_buff *from)
{
	to->pkt_type = from->pkt_type;
	to->priority = from->priority;
	to->protocol = from->protocol;
	skb_dst_drop(to);
	skb_dst_set(to, dst_clone(skb_dst(from)));
	to->dev = from->dev;
	to->mark = from->mark;

#ifdef CONFIG_NET_SCHED
	to->tc_index = from->tc_index;
#endif
	nf_copy(to, from);
#if defined(CONFIG_NETFILTER_XT_TARGET_TRACE) || \
    defined(CONFIG_NETFILTER_XT_TARGET_TRACE_MODULE)
	to->nf_trace = from->nf_trace;
#endif
	skb_copy_secmark(to, from);
}

int ip6_find_1stfragopt(struct sk_buff *skb, u8 **nexthdr)
{
	u16 offset = sizeof(struct ipv6hdr);
	struct ipv6_opt_hdr *exthdr =
				(struct ipv6_opt_hdr *)(ipv6_hdr(skb) + 1);
	unsigned int packet_len = skb->tail - skb->network_header;
	int found_rhdr = 0;
	*nexthdr = &ipv6_hdr(skb)->nexthdr;

	while (offset + 1 <= packet_len) {

		switch (**nexthdr) {

		case NEXTHDR_HOP:
			break;
		case NEXTHDR_ROUTING:
			found_rhdr = 1;
			break;
		case NEXTHDR_DEST:
#if defined(CONFIG_IPV6_MIP6) || defined(CONFIG_IPV6_MIP6_MODULE)
			if (ipv6_find_tlv(skb, offset, IPV6_TLV_HAO) >= 0)
				break;
#endif
			if (found_rhdr)
				return offset;
			break;
		default :
			return offset;
		}

		offset += ipv6_optlen(exthdr);
		*nexthdr = &exthdr->nexthdr;
		exthdr = (struct ipv6_opt_hdr *)(skb_network_header(skb) +
						 offset);
	}

	return offset;
}

static int ip6_fragment(struct sk_buff *skb, int (*output)(struct sk_buff *))
{
	struct sk_buff *frag;
	struct rt6_info *rt = (struct rt6_info*)skb_dst(skb);
	struct ipv6_pinfo *np = skb->sk ? inet6_sk(skb->sk) : NULL;
	struct ipv6hdr *tmp_hdr;
	struct frag_hdr *fh;
	unsigned int mtu, hlen, left, len;
	__be32 frag_id = 0;
	int ptr, offset = 0, err=0;
	u8 *prevhdr, nexthdr = 0;
	struct net *net = dev_net(skb_dst(skb)->dev);

	hlen = ip6_find_1stfragopt(skb, &prevhdr);
	nexthdr = *prevhdr;

	mtu = ip6_skb_dst_mtu(skb);

	/* We must not fragment if the socket is set to force MTU discovery
	 * or if the skb it not generated by a local socket.
	 */
	if (!skb->local_df && skb->len > mtu) {
		skb->dev = skb_dst(skb)->dev;
		icmpv6_send(skb, ICMPV6_PKT_TOOBIG, 0, mtu);
		IP6_INC_STATS(net, ip6_dst_idev(skb_dst(skb)),
			      IPSTATS_MIB_FRAGFAILS);
		kfree_skb(skb);
		return -EMSGSIZE;
	}

	if (np && np->frag_size < mtu) {
		if (np->frag_size)
			mtu = np->frag_size;
	}
	mtu -= hlen + sizeof(struct frag_hdr);

	if (skb_has_frags(skb)) {
		int first_len = skb_pagelen(skb);
		int truesizes = 0;

		if (first_len - hlen > mtu ||
		    ((first_len - hlen) & 7) ||
		    skb_cloned(skb))
			goto slow_path;

		skb_walk_frags(skb, frag) {
			/* Correct geometry. */
			if (frag->len > mtu ||
			    ((frag->len & 7) && frag->next) ||
			    skb_headroom(frag) < hlen)
			    goto slow_path;

			/* Partially cloned skb? */
			if (skb_shared(frag))
				goto slow_path;

			BUG_ON(frag->sk);
			if (skb->sk) {
				frag->sk = skb->sk;
				frag->destructor = sock_wfree;
				truesizes += frag->truesize;
			}
		}

		err = 0;
		offset = 0;
		frag = skb_shinfo(skb)->frag_list;
		skb_frag_list_init(skb);
		/* BUILD HEADER */

		*prevhdr = NEXTHDR_FRAGMENT;
		tmp_hdr = kmemdup(skb_network_header(skb), hlen, GFP_ATOMIC);
		if (!tmp_hdr) {
			IP6_INC_STATS(net, ip6_dst_idev(skb_dst(skb)),
				      IPSTATS_MIB_FRAGFAILS);
			return -ENOMEM;
		}

		__skb_pull(skb, hlen);
		fh = (struct frag_hdr*)__skb_push(skb, sizeof(struct frag_hdr));
		__skb_push(skb, hlen);
		skb_reset_network_header(skb);
		memcpy(skb_network_header(skb), tmp_hdr, hlen);

		ipv6_select_ident(fh);
		fh->nexthdr = nexthdr;
		fh->reserved = 0;
		fh->frag_off = htons(IP6_MF);
		frag_id = fh->identification;

		first_len = skb_pagelen(skb);
		skb->data_len = first_len - skb_headlen(skb);
		skb->truesize -= truesizes;
		skb->len = first_len;
		ipv6_hdr(skb)->payload_len = htons(first_len -
						   sizeof(struct ipv6hdr));

		dst_hold(&rt->u.dst);

		for (;;) {
			/* Prepare header of the next frame,
			 * before previous one went down. */
			if (frag) {
				frag->ip_summed = CHECKSUM_NONE;
				skb_reset_transport_header(frag);
				fh = (struct frag_hdr*)__skb_push(frag, sizeof(struct frag_hdr));
				__skb_push(frag, hlen);
				skb_reset_network_header(frag);
				memcpy(skb_network_header(frag), tmp_hdr,
				       hlen);
				offset += skb->len - hlen - sizeof(struct frag_hdr);
				fh->nexthdr = nexthdr;
				fh->reserved = 0;
				fh->frag_off = htons(offset);
				if (frag->next != NULL)
					fh->frag_off |= htons(IP6_MF);
				fh->identification = frag_id;
				ipv6_hdr(frag)->payload_len =
						htons(frag->len -
						      sizeof(struct ipv6hdr));
				ip6_copy_metadata(frag, skb);
			}

			err = output(skb);
			if(!err)
				IP6_INC_STATS(net, ip6_dst_idev(&rt->u.dst),
					      IPSTATS_MIB_FRAGCREATES);

			if (err || !frag)
				break;

			skb = frag;
			frag = skb->next;
			skb->next = NULL;
		}

		kfree(tmp_hdr);

		if (err == 0) {
			IP6_INC_STATS(net, ip6_dst_idev(&rt->u.dst),
				      IPSTATS_MIB_FRAGOKS);
			dst_release(&rt->u.dst);
			return 0;
		}

		while (frag) {
			skb = frag->next;
			kfree_skb(frag);
			frag = skb;
		}

		IP6_INC_STATS(net, ip6_dst_idev(&rt->u.dst),
			      IPSTATS_MIB_FRAGFAILS);
		dst_release(&rt->u.dst);
		return err;
	}

slow_path:
	left = skb->len - hlen;		/* Space per frame */
	ptr = hlen;			/* Where to start from */

	/*
	 *	Fragment the datagram.
	 */

	*prevhdr = NEXTHDR_FRAGMENT;

	/*
	 *	Keep copying data until we run out.
	 */
	while(left > 0)	{
		len = left;
		/* IF: it doesn't fit, use 'mtu' - the data space left */
		if (len > mtu)
			len = mtu;
		/* IF: we are not sending upto and including the packet end
		   then align the next start on an eight byte boundary */
		if (len < left)	{
			len &= ~7;
		}
		/*
		 *	Allocate buffer.
		 */

		if ((frag = alloc_skb(len+hlen+sizeof(struct frag_hdr)+LL_ALLOCATED_SPACE(rt->u.dst.dev), GFP_ATOMIC)) == NULL) {
			NETDEBUG(KERN_INFO "IPv6: frag: no memory for new fragment!\n");
			IP6_INC_STATS(net, ip6_dst_idev(skb_dst(skb)),
				      IPSTATS_MIB_FRAGFAILS);
			err = -ENOMEM;
			goto fail;
		}

		/*
		 *	Set up data on packet
		 */

		ip6_copy_metadata(frag, skb);
		skb_reserve(frag, LL_RESERVED_SPACE(rt->u.dst.dev));
		skb_put(frag, len + hlen + sizeof(struct frag_hdr));
		skb_reset_network_header(frag);
		fh = (struct frag_hdr *)(skb_network_header(frag) + hlen);
		frag->transport_header = (frag->network_header + hlen +
					  sizeof(struct frag_hdr));

		/*
		 *	Charge the memory for the fragment to any owner
		 *	it might possess
		 */
		if (skb->sk)
			skb_set_owner_w(frag, skb->sk);

		/*
		 *	Copy the packet header into the new buffer.
		 */
		skb_copy_from_linear_data(skb, skb_network_header(frag), hlen);

		/*
		 *	Build fragment header.
		 */
		fh->nexthdr = nexthdr;
		fh->reserved = 0;
		if (!frag_id) {
			ipv6_select_ident(fh);
			frag_id = fh->identification;
		} else
			fh->identification = frag_id;

		/*
		 *	Copy a block of the IP datagram.
		 */
		if (skb_copy_bits(skb, ptr, skb_transport_header(frag), len))
			BUG();
		left -= len;

		fh->frag_off = htons(offset);
		if (left > 0)
			fh->frag_off |= htons(IP6_MF);
		ipv6_hdr(frag)->payload_len = htons(frag->len -
						    sizeof(struct ipv6hdr));

		ptr += len;
		offset += len;

		/*
		 *	Put this fragment into the sending queue.
		 */
		err = output(frag);
		if (err)
			goto fail;

		IP6_INC_STATS(net, ip6_dst_idev(skb_dst(skb)),
			      IPSTATS_MIB_FRAGCREATES);
	}
	IP6_INC_STATS(net, ip6_dst_idev(skb_dst(skb)),
		      IPSTATS_MIB_FRAGOKS);
	kfree_skb(skb);
	return err;

fail:
	IP6_INC_STATS(net, ip6_dst_idev(skb_dst(skb)),
		      IPSTATS_MIB_FRAGFAILS);
	kfree_skb(skb);
	return err;
}

static inline int ip6_rt_check(struct rt6key *rt_key,
			       struct in6_addr *fl_addr,
			       struct in6_addr *addr_cache)
{
	return ((rt_key->plen != 128 || !ipv6_addr_equal(fl_addr, &rt_key->addr)) &&
		(addr_cache == NULL || !ipv6_addr_equal(fl_addr, addr_cache)));
}

static struct dst_entry *ip6_sk_dst_check(struct sock *sk,
					  struct dst_entry *dst,
					  struct flowi *fl)
{
	struct ipv6_pinfo *np = inet6_sk(sk);
	struct rt6_info *rt = (struct rt6_info *)dst;

	if (!dst)
		goto out;

	/* Yes, checking route validity in not connected
	 * case is not very simple. Take into account,
	 * that we do not support routing by source, TOS,
	 * and MSG_DONTROUTE 		--ANK (980726)
	 *
	 * 1. ip6_rt_check(): If route was host route,
	 *    check that cached destination is current.
	 *    If it is network route, we still may
	 *    check its validity using saved pointer
	 *    to the last used address: daddr_cache.
	 *    We do not want to save whole address now,
	 *    (because main consumer of this service
	 *    is tcp, which has not this problem),
	 *    so that the last trick works only on connected
	 *    sockets.
	 * 2. oif also should be the same.
	 */
	if (ip6_rt_check(&rt->rt6i_dst, &fl->fl6_dst, np->daddr_cache) ||
#ifdef CONFIG_IPV6_SUBTREES
	    ip6_rt_check(&rt->rt6i_src, &fl->fl6_src, np->saddr_cache) ||
#endif
	    (fl->oif && fl->oif != dst->dev->ifindex)) {
		dst_release(dst);
		dst = NULL;
	}

out:
	return dst;
}

static int ip6_dst_lookup_tail(struct sock *sk,
			       struct dst_entry **dst, struct flowi *fl)
{
	int err;
	struct net *net = sock_net(sk);

	if (*dst == NULL)
		*dst = ip6_route_output(net, sk, fl);

	if ((err = (*dst)->error))
		goto out_err_release;

	if (ipv6_addr_any(&fl->fl6_src)) {
		err = ipv6_dev_get_saddr(net, ip6_dst_idev(*dst)->dev,
					 &fl->fl6_dst,
					 sk ? inet6_sk(sk)->srcprefs : 0,
					 &fl->fl6_src);
		if (err)
			goto out_err_release;
	}

#ifdef CONFIG_IPV6_OPTIMISTIC_DAD
	/*
	 * Here if the dst entry we've looked up
	 * has a neighbour entry that is in the INCOMPLETE
	 * state and the src address from the flow is
	 * marked as OPTIMISTIC, we release the found
	 * dst entry and replace it instead with the
	 * dst entry of the nexthop router
	 */
	if ((*dst)->neighbour && !((*dst)->neighbour->nud_state & NUD_VALID)) {
		struct inet6_ifaddr *ifp;
		struct flowi fl_gw;
		int redirect;

		ifp = ipv6_get_ifaddr(net, &fl->fl6_src,
				      (*dst)->dev, 1);

		redirect = (ifp && ifp->flags & IFA_F_OPTIMISTIC);
		if (ifp)
			in6_ifa_put(ifp);

		if (redirect) {
			/*
			 * We need to get the dst entry for the
			 * default router instead
			 */
			dst_release(*dst);
			memcpy(&fl_gw, fl, sizeof(struct flowi));
			memset(&fl_gw.fl6_dst, 0, sizeof(struct in6_addr));
			*dst = ip6_route_output(net, sk, &fl_gw);
			if ((err = (*dst)->error))
				goto out_err_release;
		}
	}
#endif

	return 0;

out_err_release:
	if (err == -ENETUNREACH)
		IP6_INC_STATS_BH(net, NULL, IPSTATS_MIB_OUTNOROUTES);
	dst_release(*dst);
	*dst = NULL;
	return err;
}

/**
 *	ip6_dst_lookup - perform route lookup on flow
 *	@sk: socket which provides route info
 *	@dst: pointer to dst_entry * for result
 *	@fl: flow to lookup
 *
 *	This function performs a route lookup on the given flow.
 *
 *	It returns zero on success, or a standard errno code on error.
 */
int ip6_dst_lookup(struct sock *sk, struct dst_entry **dst, struct flowi *fl)
{
	*dst = NULL;
	return ip6_dst_lookup_tail(sk, dst, fl);
}
EXPORT_SYMBOL_GPL(ip6_dst_lookup);

/**
 *	ip6_sk_dst_lookup - perform socket cached route lookup on flow
 *	@sk: socket which provides the dst cache and route info
 *	@dst: pointer to dst_entry * for result
 *	@fl: flow to lookup
 *
 *	This function performs a route lookup on the given flow with the
 *	possibility of using the cached route in the socket if it is valid.
 *	It will take the socket dst lock when operating on the dst cache.
 *	As a result, this function can only be used in process context.
 *
 *	It returns zero on success, or a standard errno code on error.
 */
int ip6_sk_dst_lookup(struct sock *sk, struct dst_entry **dst, struct flowi *fl)
{
	*dst = NULL;
	if (sk) {
		*dst = sk_dst_check(sk, inet6_sk(sk)->dst_cookie);
		*dst = ip6_sk_dst_check(sk, *dst, fl);
	}

	return ip6_dst_lookup_tail(sk, dst, fl);
}
EXPORT_SYMBOL_GPL(ip6_sk_dst_lookup);

static inline int ip6_ufo_append_data(struct sock *sk,
			int getfrag(void *from, char *to, int offset, int len,
			int odd, struct sk_buff *skb),
			void *from, int length, int hh_len, int fragheaderlen,
			int transhdrlen, int mtu,unsigned int flags)

{
	struct sk_buff *skb;
	int err;

	/* There is support for UDP large send offload by network
	 * device, so create one single skb packet containing complete
	 * udp datagram
	 */
	if ((skb = skb_peek_tail(&sk->sk_write_queue)) == NULL) {
		skb = sock_alloc_send_skb(sk,
			hh_len + fragheaderlen + transhdrlen + 20,
			(flags & MSG_DONTWAIT), &err);
		if (skb == NULL)
			return -ENOMEM;

		/* reserve space for Hardware header */
		skb_reserve(skb, hh_len);

		/* create space for UDP/IP header */
		skb_put(skb,fragheaderlen + transhdrlen);

		/* initialize network header pointer */
		skb_reset_network_header(skb);

		/* initialize protocol header pointer */
		skb->transport_header = skb->network_header + fragheaderlen;

		skb->ip_summed = CHECKSUM_PARTIAL;
		skb->csum = 0;
		sk->sk_sndmsg_off = 0;
	}

	err = skb_append_datato_frags(sk,skb, getfrag, from,
				      (length - transhdrlen));
	if (!err) {
		struct frag_hdr fhdr;

		/* Specify the length of each IPv6 datagram fragment.
		 * It has to be a multiple of 8.
		 */
		skb_shinfo(skb)->gso_size = (mtu - fragheaderlen -
					     sizeof(struct frag_hdr)) & ~7;
		skb_shinfo(skb)->gso_type = SKB_GSO_UDP;
		ipv6_select_ident(&fhdr);
		skb_shinfo(skb)->ip6_frag_id = fhdr.identification;
		__skb_queue_tail(&sk->sk_write_queue, skb);

		return 0;
	}
	/* There is not enough support do UPD LSO,
	 * so follow normal path
	 */
	kfree_skb(skb);

	return err;
}

static inline struct ipv6_opt_hdr *ip6_opt_dup(struct ipv6_opt_hdr *src,
					       gfp_t gfp)
{
	return src ? kmemdup(src, (src->hdrlen + 1) * 8, gfp) : NULL;
}

static inline struct ipv6_rt_hdr *ip6_rthdr_dup(struct ipv6_rt_hdr *src,
						gfp_t gfp)
{
	return src ? kmemdup(src, (src->hdrlen + 1) * 8, gfp) : NULL;
}

int ip6_append_data(struct sock *sk, int getfrag(void *from, char *to,
	int offset, int len, int odd, struct sk_buff *skb),
	void *from, int length, int transhdrlen,
	int hlimit, int tclass, struct ipv6_txoptions *opt, struct flowi *fl,
	struct rt6_info *rt, unsigned int flags, int dontfrag)
{
	struct inet_sock *inet = inet_sk(sk);
	struct ipv6_pinfo *np = inet6_sk(sk);
	struct sk_buff *skb;
	unsigned int maxfraglen, fragheaderlen;
	int exthdrlen;
	int hh_len;
	int mtu;
	int copy;
	int err;
	int offset = 0;
	int csummode = CHECKSUM_NONE;

	if (flags&MSG_PROBE)
		return 0;
	if (skb_queue_empty(&sk->sk_write_queue)) {
		/*
		 * setup for corking
		 */
		if (opt) {
			if (WARN_ON(np->cork.opt))
				return -EINVAL;

			np->cork.opt = kmalloc(opt->tot_len, sk->sk_allocation);
			if (unlikely(np->cork.opt == NULL))
				return -ENOBUFS;

			np->cork.opt->tot_len = opt->tot_len;
			np->cork.opt->opt_flen = opt->opt_flen;
			np->cork.opt->opt_nflen = opt->opt_nflen;

			np->cork.opt->dst0opt = ip6_opt_dup(opt->dst0opt,
							    sk->sk_allocation);
			if (opt->dst0opt && !np->cork.opt->dst0opt)
				return -ENOBUFS;

			np->cork.opt->dst1opt = ip6_opt_dup(opt->dst1opt,
							    sk->sk_allocation);
			if (opt->dst1opt && !np->cork.opt->dst1opt)
				return -ENOBUFS;

			np->cork.opt->hopopt = ip6_opt_dup(opt->hopopt,
							   sk->sk_allocation);
			if (opt->hopopt && !np->cork.opt->hopopt)
				return -ENOBUFS;

			np->cork.opt->srcrt = ip6_rthdr_dup(opt->srcrt,
							    sk->sk_allocation);
			if (opt->srcrt && !np->cork.opt->srcrt)
				return -ENOBUFS;

			/* need source address above miyazawa*/
		}
		dst_hold(&rt->u.dst);
		inet->cork.dst = &rt->u.dst;
		inet->cork.fl = *fl;
		np->cork.hop_limit = hlimit;
		np->cork.tclass = tclass;
		mtu = np->pmtudisc == IPV6_PMTUDISC_PROBE ?
		      rt->u.dst.dev->mtu : dst_mtu(rt->u.dst.path);
		if (np->frag_size < mtu) {
			if (np->frag_size)
				mtu = np->frag_size;
		}
		inet->cork.fragsize = mtu;
		if (dst_allfrag(rt->u.dst.path))
			inet->cork.flags |= IPCORK_ALLFRAG;
		inet->cork.length = 0;
		sk->sk_sndmsg_page = NULL;
		sk->sk_sndmsg_off = 0;
		exthdrlen = rt->u.dst.header_len + (opt ? opt->opt_flen : 0) -
			    rt->rt6i_nfheader_len;
		length += exthdrlen;
		transhdrlen += exthdrlen;
	} else {
		rt = (struct rt6_info *)inet->cork.dst;
		fl = &inet->cork.fl;
		opt = np->cork.opt;
		transhdrlen = 0;
		exthdrlen = 0;
		mtu = inet->cork.fragsize;
	}

	hh_len = LL_RESERVED_SPACE(rt->u.dst.dev);

	fragheaderlen = sizeof(struct ipv6hdr) + rt->rt6i_nfheader_len +
			(opt ? opt->opt_nflen : 0);
	maxfraglen = ((mtu - fragheaderlen) & ~7) + fragheaderlen - sizeof(struct frag_hdr);

	if (mtu <= sizeof(struct ipv6hdr) + IPV6_MAXPLEN) {
		if (inet->cork.length + length > sizeof(struct ipv6hdr) + IPV6_MAXPLEN - fragheaderlen) {
			ipv6_local_error(sk, EMSGSIZE, fl, mtu-exthdrlen);
			return -EMSGSIZE;
		}
	}

	/*
	 * Let's try using as much space as possible.
	 * Use MTU if total length of the message fits into the MTU.
	 * Otherwise, we need to reserve fragment header and
	 * fragment alignment (= 8-15 octects, in total).
	 *
	 * Note that we may need to "move" the data from the tail of
	 * of the buffer to the new fragment when we split
	 * the message.
	 *
	 * FIXME: It may be fragmented into multiple chunks
	 *        at once if non-fragmentable extension headers
	 *        are too large.
	 * --yoshfuji
	 */

	inet->cork.length += length;
	if (length > mtu) {
		int proto = sk->sk_protocol;
		if (dontfrag && (proto == IPPROTO_UDP || proto == IPPROTO_RAW)){
			ipv6_local_rxpmtu(sk, fl, mtu-exthdrlen);
			return -EMSGSIZE;
		}

		if (proto == IPPROTO_UDP &&
		    (rt->u.dst.dev->features & NETIF_F_UFO)) {

			err = ip6_ufo_append_data(sk, getfrag, from, length,
						  hh_len, fragheaderlen,
						  transhdrlen, mtu, flags);
			if (err)
				goto error;
			return 0;
		}
	}

	if ((skb = skb_peek_tail(&sk->sk_write_queue)) == NULL)
		goto alloc_new_skb;

	while (length > 0) {
		/* Check if the remaining data fits into current packet. */
		copy = (inet->cork.length <= mtu && !(inet->cork.flags & IPCORK_ALLFRAG) ? mtu : maxfraglen) - skb->len;
		if (copy < length)
			copy = maxfraglen - skb->len;

		if (copy <= 0) {
			char *data;
			unsigned int datalen;
			unsigned int fraglen;
			unsigned int fraggap;
			unsigned int alloclen;
			struct sk_buff *skb_prev;
alloc_new_skb:
			skb_prev = skb;

			/* There's no room in the current skb */
			if (skb_prev)
				fraggap = skb_prev->len - maxfraglen;
			else
				fraggap = 0;

			/*
			 * If remaining data exceeds the mtu,
			 * we know we need more fragment(s).
			 */
			datalen = length + fraggap;
			if (datalen > (inet->cork.length <= mtu && !(inet->cork.flags & IPCORK_ALLFRAG) ? mtu : maxfraglen) - fragheaderlen)
				datalen = maxfraglen - fragheaderlen;

			fraglen = datalen + fragheaderlen;
			if ((flags & MSG_MORE) &&
			    !(rt->u.dst.dev->features&NETIF_F_SG))
				alloclen = mtu;
			else
				alloclen = datalen + fragheaderlen;

			/*
			 * The last fragment gets additional space at tail.
			 * Note: we overallocate on fragments with MSG_MODE
			 * because we have no idea if we're the last one.
			 */
			if (datalen == length + fraggap)
				alloclen += rt->u.dst.trailer_len;

			/*
			 * We just reserve space for fragment header.
			 * Note: this may be overallocation if the message
			 * (without MSG_MORE) fits into the MTU.
			 */
			alloclen += sizeof(struct frag_hdr);

			if (transhdrlen) {
				skb = sock_alloc_send_skb(sk,
						alloclen + hh_len,
						(flags & MSG_DONTWAIT), &err);
			} else {
				skb = NULL;
				if (atomic_read(&sk->sk_wmem_alloc) <=
				    2 * sk->sk_sndbuf)
					skb = sock_wmalloc(sk,
							   alloclen + hh_len, 1,
							   sk->sk_allocation);
				if (unlikely(skb == NULL))
					err = -ENOBUFS;
			}
			if (skb == NULL)
				goto error;
			/*
			 *	Fill in the control structures
			 */
			skb->ip_summed = csummode;
			skb->csum = 0;
			/* reserve for fragmentation */
			skb_reserve(skb, hh_len+sizeof(struct frag_hdr));

			/*
			 *	Find where to start putting bytes
			 */
			data = skb_put(skb, fraglen);
			skb_set_network_header(skb, exthdrlen);
			data += fragheaderlen;
			skb->transport_header = (skb->network_header +
						 fragheaderlen);
			if (fraggap) {
				skb->csum = skb_copy_and_csum_bits(
					skb_prev, maxfraglen,
					data + transhdrlen, fraggap, 0);
				skb_prev->csum = csum_sub(skb_prev->csum,
							  skb->csum);
				data += fraggap;
				pskb_trim_unique(skb_prev, maxfraglen);
			}
			copy = datalen - transhdrlen - fraggap;
			if (copy < 0) {
				err = -EINVAL;
				kfree_skb(skb);
				goto error;
			} else if (copy > 0 && getfrag(from, data + transhdrlen, offset, copy, fraggap, skb) < 0) {
				err = -EFAULT;
				kfree_skb(skb);
				goto error;
			}

			offset += copy;
			length -= datalen - fraggap;
			transhdrlen = 0;
			exthdrlen = 0;
			csummode = CHECKSUM_NONE;

			/*
			 * Put the packet on the pending queue
			 */
			__skb_queue_tail(&sk->sk_write_queue, skb);
			continue;
		}

		if (copy > length)
			copy = length;

		if (!(rt->u.dst.dev->features&NETIF_F_SG)) {
			unsigned int off;

			off = skb->len;
			if (getfrag(from, skb_put(skb, copy),
						offset, copy, off, skb) < 0) {
				__skb_trim(skb, off);
				err = -EFAULT;
				goto error;
			}
		} else {
			int i = skb_shinfo(skb)->nr_frags;
			skb_frag_t *frag = &skb_shinfo(skb)->frags[i-1];
			struct page *page = sk->sk_sndmsg_page;
			int off = sk->sk_sndmsg_off;
			unsigned int left;

			if (page && (left = PAGE_SIZE - off) > 0) {
				if (copy >= left)
					copy = left;
				if (page != frag->page) {
					if (i == MAX_SKB_FRAGS) {
						err = -EMSGSIZE;
						goto error;
					}
					get_page(page);
					skb_fill_page_desc(skb, i, page, sk->sk_sndmsg_off, 0);
					frag = &skb_shinfo(skb)->frags[i];
				}
			} else if(i < MAX_SKB_FRAGS) {
				if (copy > PAGE_SIZE)
					copy = PAGE_SIZE;
				page = alloc_pages(sk->sk_allocation, 0);
				if (page == NULL) {
					err = -ENOMEM;
					goto error;
				}
				sk->sk_sndmsg_page = page;
				sk->sk_sndmsg_off = 0;

				skb_fill_page_desc(skb, i, page, 0, 0);
				frag = &skb_shinfo(skb)->frags[i];
			} else {
				err = -EMSGSIZE;
				goto error;
			}
			if (getfrag(from, page_address(frag->page)+frag->page_offset+frag->size, offset, copy, skb->len, skb) < 0) {
				err = -EFAULT;
				goto error;
			}
			sk->sk_sndmsg_off += copy;
			frag->size += copy;
			skb->len += copy;
			skb->data_len += copy;
			skb->truesize += copy;
			atomic_add(copy, &sk->sk_wmem_alloc);
		}
		offset += copy;
		length -= copy;
	}
	return 0;
error:
	inet->cork.length -= length;
	IP6_INC_STATS(sock_net(sk), rt->rt6i_idev, IPSTATS_MIB_OUTDISCARDS);
	return err;
}

static void ip6_cork_release(struct inet_sock *inet, struct ipv6_pinfo *np)
{
	if (np->cork.opt) {
		kfree(np->cork.opt->dst0opt);
		kfree(np->cork.opt->dst1opt);
		kfree(np->cork.opt->hopopt);
		kfree(np->cork.opt->srcrt);
		kfree(np->cork.opt);
		np->cork.opt = NULL;
	}

	if (inet->cork.dst) {
		dst_release(inet->cork.dst);
		inet->cork.dst = NULL;
		inet->cork.flags &= ~IPCORK_ALLFRAG;
	}
	memset(&inet->cork.fl, 0, sizeof(inet->cork.fl));
}

int ip6_push_pending_frames(struct sock *sk)
{
	struct sk_buff *skb, *tmp_skb;
	struct sk_buff **tail_skb;
	struct in6_addr final_dst_buf, *final_dst = &final_dst_buf;
	struct inet_sock *inet = inet_sk(sk);
	struct ipv6_pinfo *np = inet6_sk(sk);
	struct net *net = sock_net(sk);
	struct ipv6hdr *hdr;
	struct ipv6_txoptions *opt = np->cork.opt;
	struct rt6_info *rt = (struct rt6_info *)inet->cork.dst;
	struct flowi *fl = &inet->cork.fl;
	unsigned char proto = fl->proto;
	int err = 0;

	if ((skb = __skb_dequeue(&sk->sk_write_queue)) == NULL)
		goto out;
	tail_skb = &(skb_shinfo(skb)->frag_list);

	/* move skb->data to ip header from ext header */
	if (skb->data < skb_network_header(skb))
		__skb_pull(skb, skb_network_offset(skb));
	while ((tmp_skb = __skb_dequeue(&sk->sk_write_queue)) != NULL) {
		__skb_pull(tmp_skb, skb_network_header_len(skb));
		*tail_skb = tmp_skb;
		tail_skb = &(tmp_skb->next);
		skb->len += tmp_skb->len;
		skb->data_len += tmp_skb->len;
		skb->truesize += tmp_skb->truesize;
		tmp_skb->destructor = NULL;
		tmp_skb->sk = NULL;
	}

	/* Allow local fragmentation. */
	if (np->pmtudisc < IPV6_PMTUDISC_DO)
		skb->local_df = 1;

	ipv6_addr_copy(final_dst, &fl->fl6_dst);
	__skb_pull(skb, skb_network_header_len(skb));
	if (opt && opt->opt_flen)
		ipv6_push_frag_opts(skb, opt, &proto);
	if (opt && opt->opt_nflen)
		ipv6_push_nfrag_opts(skb, opt, &proto, &final_dst);

	skb_push(skb, sizeof(struct ipv6hdr));
	skb_reset_network_header(skb);
	hdr = ipv6_hdr(skb);

	*(__be32*)hdr = fl->fl6_flowlabel |
		     htonl(0x60000000 | ((int)np->cork.tclass << 20));

	hdr->hop_limit = np->cork.hop_limit;
	hdr->nexthdr = proto;
	ipv6_addr_copy(&hdr->saddr, &fl->fl6_src);
	ipv6_addr_copy(&hdr->daddr, final_dst);

	skb->priority = sk->sk_priority;
	skb->mark = sk->sk_mark;

	skb_dst_set(skb, dst_clone(&rt->u.dst));
	IP6_UPD_PO_STATS(net, rt->rt6i_idev, IPSTATS_MIB_OUT, skb->len);
	if (proto == IPPROTO_ICMPV6) {
		struct inet6_dev *idev = ip6_dst_idev(skb_dst(skb));

		ICMP6MSGOUT_INC_STATS_BH(net, idev, icmp6_hdr(skb)->icmp6_type);
		ICMP6_INC_STATS_BH(net, idev, ICMP6_MIB_OUTMSGS);
	}

	err = ip6_local_out(skb);
	if (err) {
		if (err > 0)
			err = net_xmit_errno(err);
		if (err)
			goto error;
	}

out:
	ip6_cork_release(inet, np);
	return err;
error:
	IP6_INC_STATS(net, rt->rt6i_idev, IPSTATS_MIB_OUTDISCARDS);
	goto out;
}

void ip6_flush_pending_frames(struct sock *sk)
{
	struct sk_buff *skb;

	while ((skb = __skb_dequeue_tail(&sk->sk_write_queue)) != NULL) {
		if (skb_dst(skb))
			IP6_INC_STATS(sock_net(sk), ip6_dst_idev(skb_dst(skb)),
				      IPSTATS_MIB_OUTDISCARDS);
		kfree_skb(skb);
	}

	ip6_cork_release(inet_sk(sk), inet6_sk(sk));
}<|MERGE_RESOLUTION|>--- conflicted
+++ resolved
@@ -83,24 +83,6 @@
 }
 EXPORT_SYMBOL_GPL(ip6_local_out);
 
-<<<<<<< HEAD
-=======
-static int ip6_output_finish(struct sk_buff *skb)
-{
-	struct dst_entry *dst = skb->dst;
-
-	if (dst->hh)
-		return neigh_hh_output(dst->hh, skb);
-	else if (dst->neighbour)
-		return dst->neighbour->output(skb);
-
-	IP6_INC_STATS_BH(dev_net(dst->dev),
-			 ip6_dst_idev(dst), IPSTATS_MIB_OUTNOROUTES);
-	kfree_skb(skb);
-	return -EINVAL;
-}
-
->>>>>>> 3d882955
 /* dev_loopback_xmit for use with netfilter. */
 static int ip6_dev_loopback_xmit(struct sk_buff *newskb)
 {
@@ -295,23 +277,20 @@
 	if (net_ratelimit())
 		printk(KERN_DEBUG "IPv6: sending pkt_too_big to self\n");
 	skb->dev = dst->dev;
-<<<<<<< HEAD
-	icmpv6_send(skb, ICMPV6_PKT_TOOBIG, 0, mtu);
-	IP6_INC_STATS(net, ip6_dst_idev(skb_dst(skb)), IPSTATS_MIB_FRAGFAILS);
-=======
 
 	/*In case xfrm is used, ICMP pkt too big must be sent with the
 	  iface mtu, not the adjusted mtu that takes xfrm headers into account.
 	  If we don't do this, then we will enter into an infinite 
 	  mtu reduction loop,
 	  since the ICMP handler in xfrm will recompute its MTUs, since it
-	  understands the provided mtu as coming from the network.*/
-	while ((dst=dst->child))
-		mtu=dst_mtu(dst);
-
-	icmpv6_send(skb, ICMPV6_PKT_TOOBIG, 0, mtu, skb->dev);
-	IP6_INC_STATS(net, ip6_dst_idev(skb->dst), IPSTATS_MIB_FRAGFAILS);
->>>>>>> 3d882955
+	  understands the provided mtu as coming from the network.
+
+	  -SB: Still needed ? Let's try to remove it...*/
+		/*while ((dst=dst->child))
+		  mtu=dst_mtu(dst);*/
+
+	icmpv6_send(skb, ICMPV6_PKT_TOOBIG, 0, mtu);
+	IP6_INC_STATS(net, ip6_dst_idev(skb_dst(skb)), IPSTATS_MIB_FRAGFAILS);
 	kfree_skb(skb);
 	return -EMSGSIZE;
 }
