/*
 *	TCP over IPv6
 *	Linux INET6 implementation
 *
 *	Authors:
 *	Pedro Roque		<roque@di.fc.ul.pt>
 *
 *	Based on:
 *	linux/net/ipv4/tcp.c
 *	linux/net/ipv4/tcp_input.c
 *	linux/net/ipv4/tcp_output.c
 *
 *	Fixes:
 *	Hideaki YOSHIFUJI	:	sin6_scope_id support
 *	YOSHIFUJI Hideaki @USAGI and:	Support IPV6_V6ONLY socket option, which
 *	Alexey Kuznetsov		allow both IPv4 and IPv6 sockets to bind
 *					a single port at the same time.
 *	YOSHIFUJI Hideaki @USAGI:	convert /proc/net/tcp6 to seq_file.
 *
 *	This program is free software; you can redistribute it and/or
 *      modify it under the terms of the GNU General Public License
 *      as published by the Free Software Foundation; either version
 *      2 of the License, or (at your option) any later version.
 */

#include <linux/bottom_half.h>
#include <linux/module.h>
#include <linux/errno.h>
#include <linux/types.h>
#include <linux/socket.h>
#include <linux/sockios.h>
#include <linux/net.h>
#include <linux/jiffies.h>
#include <linux/in.h>
#include <linux/in6.h>
#include <linux/netdevice.h>
#include <linux/init.h>
#include <linux/jhash.h>
#include <linux/ipsec.h>
#include <linux/times.h>
#include <linux/slab.h>
#include <linux/uaccess.h>
#include <linux/ipv6.h>
#include <linux/icmpv6.h>
#include <linux/random.h>

#include <net/tcp.h>
#include <net/ndisc.h>
#include <net/inet6_hashtables.h>
#include <net/inet6_connection_sock.h>
#include <net/ipv6.h>
#include <net/transp_v6.h>
#include <net/addrconf.h>
#include <net/ip6_route.h>
#include <net/ip6_checksum.h>
#include <net/inet_ecn.h>
#include <net/protocol.h>
#include <net/xfrm.h>
#include <net/snmp.h>
#include <net/dsfield.h>
#include <net/timewait_sock.h>
#include <net/inet_common.h>
#include <net/secure_seq.h>
#include <net/mptcp.h>
#include <net/mptcp_v6.h>
#include <net/busy_poll.h>

#include <linux/proc_fs.h>
#include <linux/seq_file.h>

#include <crypto/hash.h>
#include <linux/scatterlist.h>

<<<<<<< HEAD
=======
#include <trace/events/tcp.h>

static void	tcp_v6_send_reset(const struct sock *sk, struct sk_buff *skb);
static void	tcp_v6_reqsk_send_ack(const struct sock *sk, struct sk_buff *skb,
				      struct request_sock *req);

static int	tcp_v6_do_rcv(struct sock *sk, struct sk_buff *skb);

static const struct inet_connection_sock_af_ops ipv6_mapped;
static const struct inet_connection_sock_af_ops ipv6_specific;
>>>>>>> 50c4c4e2
#ifdef CONFIG_TCP_MD5SIG
static const struct tcp_sock_af_ops tcp_sock_ipv6_specific;
static const struct tcp_sock_af_ops tcp_sock_ipv6_mapped_specific;
#else
static struct tcp_md5sig_key *tcp_v6_md5_do_lookup(const struct sock *sk,
						   const struct in6_addr *addr)
{
	return NULL;
}
#endif

void inet6_sk_rx_dst_set(struct sock *sk, const struct sk_buff *skb)
{
	struct dst_entry *dst = skb_dst(skb);

	if (dst && dst_hold_safe(dst)) {
		const struct rt6_info *rt = (const struct rt6_info *)dst;

		sk->sk_rx_dst = dst;
		inet_sk(sk)->rx_dst_ifindex = skb->skb_iif;
		inet6_sk(sk)->rx_dst_cookie = rt6_get_cookie(rt);
	}
}

static u32 tcp_v6_init_seq(const struct sk_buff *skb)
{
	return secure_tcpv6_seq(ipv6_hdr(skb)->daddr.s6_addr32,
				ipv6_hdr(skb)->saddr.s6_addr32,
				tcp_hdr(skb)->dest,
				tcp_hdr(skb)->source);
}

static u32 tcp_v6_init_ts_off(const struct net *net, const struct sk_buff *skb)
{
	return secure_tcpv6_ts_off(net, ipv6_hdr(skb)->daddr.s6_addr32,
				   ipv6_hdr(skb)->saddr.s6_addr32);
}

int tcp_v6_connect(struct sock *sk, struct sockaddr *uaddr,
			  int addr_len)
{
	struct sockaddr_in6 *usin = (struct sockaddr_in6 *) uaddr;
	struct inet_sock *inet = inet_sk(sk);
	struct inet_connection_sock *icsk = inet_csk(sk);
	struct ipv6_pinfo *np = inet6_sk(sk);
	struct tcp_sock *tp = tcp_sk(sk);
	struct in6_addr *saddr = NULL, *final_p, final;
	struct ipv6_txoptions *opt;
	struct flowi6 fl6;
	struct dst_entry *dst;
	int addr_type;
	int err;
	struct inet_timewait_death_row *tcp_death_row = &sock_net(sk)->ipv4.tcp_death_row;

	if (addr_len < SIN6_LEN_RFC2133)
		return -EINVAL;

	if (usin->sin6_family != AF_INET6)
		return -EAFNOSUPPORT;

	memset(&fl6, 0, sizeof(fl6));

	if (np->sndflow) {
		fl6.flowlabel = usin->sin6_flowinfo&IPV6_FLOWINFO_MASK;
		IP6_ECN_flow_init(fl6.flowlabel);
		if (fl6.flowlabel&IPV6_FLOWLABEL_MASK) {
			struct ip6_flowlabel *flowlabel;
			flowlabel = fl6_sock_lookup(sk, fl6.flowlabel);
			if (!flowlabel)
				return -EINVAL;
			fl6_sock_release(flowlabel);
		}
	}

	/*
	 *	connect() to INADDR_ANY means loopback (BSD'ism).
	 */

	if (ipv6_addr_any(&usin->sin6_addr)) {
		if (ipv6_addr_v4mapped(&sk->sk_v6_rcv_saddr))
			ipv6_addr_set_v4mapped(htonl(INADDR_LOOPBACK),
					       &usin->sin6_addr);
		else
			usin->sin6_addr = in6addr_loopback;
	}

	addr_type = ipv6_addr_type(&usin->sin6_addr);

	if (addr_type & IPV6_ADDR_MULTICAST)
		return -ENETUNREACH;

	if (addr_type&IPV6_ADDR_LINKLOCAL) {
		if (addr_len >= sizeof(struct sockaddr_in6) &&
		    usin->sin6_scope_id) {
			/* If interface is set while binding, indices
			 * must coincide.
			 */
			if (sk->sk_bound_dev_if &&
			    sk->sk_bound_dev_if != usin->sin6_scope_id)
				return -EINVAL;

			sk->sk_bound_dev_if = usin->sin6_scope_id;
		}

		/* Connect to link-local address requires an interface */
		if (!sk->sk_bound_dev_if)
			return -EINVAL;
	}

	if (tp->rx_opt.ts_recent_stamp &&
	    !ipv6_addr_equal(&sk->sk_v6_daddr, &usin->sin6_addr)) {
		tp->rx_opt.ts_recent = 0;
		tp->rx_opt.ts_recent_stamp = 0;
		tp->write_seq = 0;
	}

	sk->sk_v6_daddr = usin->sin6_addr;
	np->flow_label = fl6.flowlabel;

	/*
	 *	TCP over IPv4
	 */

	if (addr_type & IPV6_ADDR_MAPPED) {
		u32 exthdrlen = icsk->icsk_ext_hdr_len;
		struct sockaddr_in sin;

		SOCK_DEBUG(sk, "connect: ipv4 mapped\n");

		if (__ipv6_only_sock(sk))
			return -ENETUNREACH;

		sin.sin_family = AF_INET;
		sin.sin_port = usin->sin6_port;
		sin.sin_addr.s_addr = usin->sin6_addr.s6_addr32[3];

#ifdef CONFIG_MPTCP
		if (sock_flag(sk, SOCK_MPTCP))
			icsk->icsk_af_ops = &mptcp_v6_mapped;
		else
#endif
			icsk->icsk_af_ops = &ipv6_mapped;
		sk->sk_backlog_rcv = tcp_v4_do_rcv;
#ifdef CONFIG_TCP_MD5SIG
		tp->af_specific = &tcp_sock_ipv6_mapped_specific;
#endif

		err = tcp_v4_connect(sk, (struct sockaddr *)&sin, sizeof(sin));

		if (err) {
			icsk->icsk_ext_hdr_len = exthdrlen;
#ifdef CONFIG_MPTCP
			if (sock_flag(sk, SOCK_MPTCP))
				icsk->icsk_af_ops = &mptcp_v6_specific;
			else
#endif
				icsk->icsk_af_ops = &ipv6_specific;
			sk->sk_backlog_rcv = tcp_v6_do_rcv;
#ifdef CONFIG_TCP_MD5SIG
			tp->af_specific = &tcp_sock_ipv6_specific;
#endif
			goto failure;
		}
		np->saddr = sk->sk_v6_rcv_saddr;

		return err;
	}

	if (!ipv6_addr_any(&sk->sk_v6_rcv_saddr))
		saddr = &sk->sk_v6_rcv_saddr;

	fl6.flowi6_proto = IPPROTO_TCP;
	fl6.daddr = sk->sk_v6_daddr;
	fl6.saddr = saddr ? *saddr : np->saddr;
	fl6.flowi6_oif = sk->sk_bound_dev_if;
	fl6.flowi6_mark = sk->sk_mark;
	fl6.fl6_dport = usin->sin6_port;
	fl6.fl6_sport = inet->inet_sport;
	fl6.flowi6_uid = sk->sk_uid;

	opt = rcu_dereference_protected(np->opt, lockdep_sock_is_held(sk));
	final_p = fl6_update_dst(&fl6, opt, &final);

	security_sk_classify_flow(sk, flowi6_to_flowi(&fl6));

	dst = ip6_dst_lookup_flow(sk, &fl6, final_p);
	if (IS_ERR(dst)) {
		err = PTR_ERR(dst);
		goto failure;
	}

	if (!saddr) {
		saddr = &fl6.saddr;
		sk->sk_v6_rcv_saddr = *saddr;
	}

	/* set the source address */
	np->saddr = *saddr;
	inet->inet_rcv_saddr = LOOPBACK4_IPV6;

	sk->sk_gso_type = SKB_GSO_TCPV6;
	ip6_dst_store(sk, dst, NULL, NULL);

	icsk->icsk_ext_hdr_len = 0;
	if (opt)
		icsk->icsk_ext_hdr_len = opt->opt_flen +
					 opt->opt_nflen;

	tp->rx_opt.mss_clamp = IPV6_MIN_MTU - sizeof(struct tcphdr) - sizeof(struct ipv6hdr);

	inet->inet_dport = usin->sin6_port;

	tcp_set_state(sk, TCP_SYN_SENT);
	err = inet6_hash_connect(tcp_death_row, sk);
	if (err)
		goto late_failure;

	sk_set_txhash(sk);

	if (likely(!tp->repair)) {
		if (!tp->write_seq)
			tp->write_seq = secure_tcpv6_seq(np->saddr.s6_addr32,
							 sk->sk_v6_daddr.s6_addr32,
							 inet->inet_sport,
							 inet->inet_dport);
		tp->tsoffset = secure_tcpv6_ts_off(sock_net(sk),
						   np->saddr.s6_addr32,
						   sk->sk_v6_daddr.s6_addr32);
	}

	if (tcp_fastopen_defer_connect(sk, &err))
		return err;
	if (err)
		goto late_failure;

	err = tcp_connect(sk);
	if (err)
		goto late_failure;

	return 0;

late_failure:
	tcp_set_state(sk, TCP_CLOSE);
failure:
	inet->inet_dport = 0;
	sk->sk_route_caps = 0;
	return err;
}

void tcp_v6_mtu_reduced(struct sock *sk)
{
	struct dst_entry *dst;

	if ((1 << sk->sk_state) & (TCPF_LISTEN | TCPF_CLOSE))
		return;

	dst = inet6_csk_update_pmtu(sk, tcp_sk(sk)->mtu_info);
	if (!dst)
		return;

	if (inet_csk(sk)->icsk_pmtu_cookie > dst_mtu(dst)) {
		tcp_sync_mss(sk, dst_mtu(dst));
		tcp_simple_retransmit(sk);
	}
}

static void tcp_v6_err(struct sk_buff *skb, struct inet6_skb_parm *opt,
		u8 type, u8 code, int offset, __be32 info)
{
	const struct ipv6hdr *hdr = (const struct ipv6hdr *)skb->data;
	const struct tcphdr *th = (struct tcphdr *)(skb->data+offset);
	struct net *net = dev_net(skb->dev);
	struct request_sock *fastopen;
	struct ipv6_pinfo *np;
	struct tcp_sock *tp;
	__u32 seq, snd_una;
	struct sock *sk, *meta_sk;
	bool fatal;
	int err;

	sk = __inet6_lookup_established(net, &tcp_hashinfo,
					&hdr->daddr, th->dest,
					&hdr->saddr, ntohs(th->source),
					skb->dev->ifindex, inet6_sdif(skb));

	if (!sk) {
		__ICMP6_INC_STATS(net, __in6_dev_get(skb->dev),
				  ICMP6_MIB_INERRORS);
		return;
	}

	if (sk->sk_state == TCP_TIME_WAIT) {
		inet_twsk_put(inet_twsk(sk));
		return;
	}
	seq = ntohl(th->seq);
	fatal = icmpv6_err_convert(type, code, &err);
	if (sk->sk_state == TCP_NEW_SYN_RECV)
		return tcp_req_err(sk, seq, fatal);

	tp = tcp_sk(sk);
	if (mptcp(tp))
		meta_sk = mptcp_meta_sk(sk);
	else
		meta_sk = sk;

	bh_lock_sock(meta_sk);
	if (sock_owned_by_user(meta_sk) && type != ICMPV6_PKT_TOOBIG)
		__NET_INC_STATS(net, LINUX_MIB_LOCKDROPPEDICMPS);

	if (sk->sk_state == TCP_CLOSE)
		goto out;

	if (ipv6_hdr(skb)->hop_limit < inet6_sk(sk)->min_hopcount) {
		__NET_INC_STATS(net, LINUX_MIB_TCPMINTTLDROP);
		goto out;
	}

	/* XXX (TFO) - tp->snd_una should be ISN (tcp_create_openreq_child() */
	fastopen = tp->fastopen_rsk;
	snd_una = fastopen ? tcp_rsk(fastopen)->snt_isn : tp->snd_una;
	if (sk->sk_state != TCP_LISTEN &&
	    !between(seq, snd_una, tp->snd_nxt)) {
		__NET_INC_STATS(net, LINUX_MIB_OUTOFWINDOWICMPS);
		goto out;
	}

	np = inet6_sk(sk);

	if (type == NDISC_REDIRECT) {
		if (!sock_owned_by_user(sk)) {
			struct dst_entry *dst = __sk_dst_check(sk, np->dst_cookie);

			if (dst)
				dst->ops->redirect(dst, sk, skb);
		}
		goto out;
	}

	if (type == ICMPV6_PKT_TOOBIG) {
		/* We are not interested in TCP_LISTEN and open_requests
		 * (SYN-ACKs send out by Linux are always <576bytes so
		 * they should go through unfragmented).
		 */
		if (sk->sk_state == TCP_LISTEN)
			goto out;

		if (!ip6_sk_accept_pmtu(sk))
			goto out;

		tp->mtu_info = ntohl(info);
		if (!sock_owned_by_user(meta_sk)) {
			tcp_v6_mtu_reduced(sk);
		} else {
			if (!test_and_set_bit(TCP_MTU_REDUCED_DEFERRED,
					      &sk->sk_tsq_flags))
				sock_hold(sk);
			if (mptcp(tp))
				mptcp_tsq_flags(sk);
		}
		goto out;
	}


	/* Might be for an request_sock */
	switch (sk->sk_state) {
	case TCP_SYN_SENT:
	case TCP_SYN_RECV:
		/* Only in fast or simultaneous open. If a fast open socket is
		 * is already accepted it is treated as a connected one below.
		 */
		if (fastopen && !fastopen->sk)
			break;

		if (!sock_owned_by_user(meta_sk)) {
			sk->sk_err = err;
			sk->sk_error_report(sk);		/* Wake people up to see the error (see connect in sock.c) */

			tcp_done(sk);
		} else
			sk->sk_err_soft = err;
		goto out;
	}

	if (!sock_owned_by_user(meta_sk) && np->recverr) {
		sk->sk_err = err;
		sk->sk_error_report(sk);
	} else
		sk->sk_err_soft = err;

out:
	bh_unlock_sock(meta_sk);
	sock_put(sk);
}


static int tcp_v6_send_synack(const struct sock *sk, struct dst_entry *dst,
			      struct flowi *fl,
			      struct request_sock *req,
			      struct tcp_fastopen_cookie *foc,
			      enum tcp_synack_type synack_type)
{
	struct inet_request_sock *ireq = inet_rsk(req);
	struct ipv6_pinfo *np = inet6_sk(sk);
	struct ipv6_txoptions *opt;
	struct flowi6 *fl6 = &fl->u.ip6;
	struct sk_buff *skb;
	int err = -ENOMEM;

	/* First, grab a route. */
	if (!dst && (dst = inet6_csk_route_req(sk, fl6, req,
					       IPPROTO_TCP)) == NULL)
		goto done;

	skb = tcp_make_synack(sk, dst, req, foc, synack_type);

	if (skb) {
		__tcp_v6_send_check(skb, &ireq->ir_v6_loc_addr,
				    &ireq->ir_v6_rmt_addr);

		fl6->daddr = ireq->ir_v6_rmt_addr;
		if (np->repflow && ireq->pktopts)
			fl6->flowlabel = ip6_flowlabel(ipv6_hdr(ireq->pktopts));

		rcu_read_lock();
		opt = ireq->ipv6_opt;
		if (!opt)
			opt = rcu_dereference(np->opt);
		err = ip6_xmit(sk, skb, fl6, sk->sk_mark, opt, np->tclass);
		rcu_read_unlock();
		err = net_xmit_eval(err);
	}

done:
	return err;
}

void tcp_v6_reqsk_destructor(struct request_sock *req)
{
	kfree(inet_rsk(req)->ipv6_opt);
	kfree_skb(inet_rsk(req)->pktopts);
}

#ifdef CONFIG_TCP_MD5SIG
static struct tcp_md5sig_key *tcp_v6_md5_do_lookup(const struct sock *sk,
						   const struct in6_addr *addr)
{
	return tcp_md5_do_lookup(sk, (union tcp_md5_addr *)addr, AF_INET6);
}

static struct tcp_md5sig_key *tcp_v6_md5_lookup(const struct sock *sk,
						const struct sock *addr_sk)
{
	return tcp_v6_md5_do_lookup(sk, &addr_sk->sk_v6_daddr);
}

static int tcp_v6_parse_md5_keys(struct sock *sk, int optname,
				 char __user *optval, int optlen)
{
	struct tcp_md5sig cmd;
	struct sockaddr_in6 *sin6 = (struct sockaddr_in6 *)&cmd.tcpm_addr;
	u8 prefixlen;

	if (optlen < sizeof(cmd))
		return -EINVAL;

	if (copy_from_user(&cmd, optval, sizeof(cmd)))
		return -EFAULT;

	if (sin6->sin6_family != AF_INET6)
		return -EINVAL;

	if (optname == TCP_MD5SIG_EXT &&
	    cmd.tcpm_flags & TCP_MD5SIG_FLAG_PREFIX) {
		prefixlen = cmd.tcpm_prefixlen;
		if (prefixlen > 128 || (ipv6_addr_v4mapped(&sin6->sin6_addr) &&
					prefixlen > 32))
			return -EINVAL;
	} else {
		prefixlen = ipv6_addr_v4mapped(&sin6->sin6_addr) ? 32 : 128;
	}

	if (!cmd.tcpm_keylen) {
		if (ipv6_addr_v4mapped(&sin6->sin6_addr))
			return tcp_md5_do_del(sk, (union tcp_md5_addr *)&sin6->sin6_addr.s6_addr32[3],
					      AF_INET, prefixlen);
		return tcp_md5_do_del(sk, (union tcp_md5_addr *)&sin6->sin6_addr,
				      AF_INET6, prefixlen);
	}

	if (cmd.tcpm_keylen > TCP_MD5SIG_MAXKEYLEN)
		return -EINVAL;

	if (ipv6_addr_v4mapped(&sin6->sin6_addr))
		return tcp_md5_do_add(sk, (union tcp_md5_addr *)&sin6->sin6_addr.s6_addr32[3],
				      AF_INET, prefixlen, cmd.tcpm_key,
				      cmd.tcpm_keylen, GFP_KERNEL);

	return tcp_md5_do_add(sk, (union tcp_md5_addr *)&sin6->sin6_addr,
			      AF_INET6, prefixlen, cmd.tcpm_key,
			      cmd.tcpm_keylen, GFP_KERNEL);
}

static int tcp_v6_md5_hash_headers(struct tcp_md5sig_pool *hp,
				   const struct in6_addr *daddr,
				   const struct in6_addr *saddr,
				   const struct tcphdr *th, int nbytes)
{
	struct tcp6_pseudohdr *bp;
	struct scatterlist sg;
	struct tcphdr *_th;

	bp = hp->scratch;
	/* 1. TCP pseudo-header (RFC2460) */
	bp->saddr = *saddr;
	bp->daddr = *daddr;
	bp->protocol = cpu_to_be32(IPPROTO_TCP);
	bp->len = cpu_to_be32(nbytes);

	_th = (struct tcphdr *)(bp + 1);
	memcpy(_th, th, sizeof(*th));
	_th->check = 0;

	sg_init_one(&sg, bp, sizeof(*bp) + sizeof(*th));
	ahash_request_set_crypt(hp->md5_req, &sg, NULL,
				sizeof(*bp) + sizeof(*th));
	return crypto_ahash_update(hp->md5_req);
}

static int tcp_v6_md5_hash_hdr(char *md5_hash, const struct tcp_md5sig_key *key,
			       const struct in6_addr *daddr, struct in6_addr *saddr,
			       const struct tcphdr *th)
{
	struct tcp_md5sig_pool *hp;
	struct ahash_request *req;

	hp = tcp_get_md5sig_pool();
	if (!hp)
		goto clear_hash_noput;
	req = hp->md5_req;

	if (crypto_ahash_init(req))
		goto clear_hash;
	if (tcp_v6_md5_hash_headers(hp, daddr, saddr, th, th->doff << 2))
		goto clear_hash;
	if (tcp_md5_hash_key(hp, key))
		goto clear_hash;
	ahash_request_set_crypt(req, NULL, md5_hash, 0);
	if (crypto_ahash_final(req))
		goto clear_hash;

	tcp_put_md5sig_pool();
	return 0;

clear_hash:
	tcp_put_md5sig_pool();
clear_hash_noput:
	memset(md5_hash, 0, 16);
	return 1;
}

static int tcp_v6_md5_hash_skb(char *md5_hash,
			       const struct tcp_md5sig_key *key,
			       const struct sock *sk,
			       const struct sk_buff *skb)
{
	const struct in6_addr *saddr, *daddr;
	struct tcp_md5sig_pool *hp;
	struct ahash_request *req;
	const struct tcphdr *th = tcp_hdr(skb);

	if (sk) { /* valid for establish/request sockets */
		saddr = &sk->sk_v6_rcv_saddr;
		daddr = &sk->sk_v6_daddr;
	} else {
		const struct ipv6hdr *ip6h = ipv6_hdr(skb);
		saddr = &ip6h->saddr;
		daddr = &ip6h->daddr;
	}

	hp = tcp_get_md5sig_pool();
	if (!hp)
		goto clear_hash_noput;
	req = hp->md5_req;

	if (crypto_ahash_init(req))
		goto clear_hash;

	if (tcp_v6_md5_hash_headers(hp, daddr, saddr, th, skb->len))
		goto clear_hash;
	if (tcp_md5_hash_skb_data(hp, skb, th->doff << 2))
		goto clear_hash;
	if (tcp_md5_hash_key(hp, key))
		goto clear_hash;
	ahash_request_set_crypt(req, NULL, md5_hash, 0);
	if (crypto_ahash_final(req))
		goto clear_hash;

	tcp_put_md5sig_pool();
	return 0;

clear_hash:
	tcp_put_md5sig_pool();
clear_hash_noput:
	memset(md5_hash, 0, 16);
	return 1;
}

#endif

static bool tcp_v6_inbound_md5_hash(const struct sock *sk,
				    const struct sk_buff *skb)
{
#ifdef CONFIG_TCP_MD5SIG
	const __u8 *hash_location = NULL;
	struct tcp_md5sig_key *hash_expected;
	const struct ipv6hdr *ip6h = ipv6_hdr(skb);
	const struct tcphdr *th = tcp_hdr(skb);
	int genhash;
	u8 newhash[16];

	hash_expected = tcp_v6_md5_do_lookup(sk, &ip6h->saddr);
	hash_location = tcp_parse_md5sig_option(th);

	/* We've parsed the options - do we have a hash? */
	if (!hash_expected && !hash_location)
		return false;

	if (hash_expected && !hash_location) {
		NET_INC_STATS(sock_net(sk), LINUX_MIB_TCPMD5NOTFOUND);
		return true;
	}

	if (!hash_expected && hash_location) {
		NET_INC_STATS(sock_net(sk), LINUX_MIB_TCPMD5UNEXPECTED);
		return true;
	}

	/* check the signature */
	genhash = tcp_v6_md5_hash_skb(newhash,
				      hash_expected,
				      NULL, skb);

	if (genhash || memcmp(hash_location, newhash, 16) != 0) {
		NET_INC_STATS(sock_net(sk), LINUX_MIB_TCPMD5FAILURE);
		net_info_ratelimited("MD5 Hash %s for [%pI6c]:%u->[%pI6c]:%u\n",
				     genhash ? "failed" : "mismatch",
				     &ip6h->saddr, ntohs(th->source),
				     &ip6h->daddr, ntohs(th->dest));
		return true;
	}
#endif
	return false;
}

static int tcp_v6_init_req(struct request_sock *req,
			   const struct sock *sk_listener,
			   struct sk_buff *skb,
			   bool want_cookie)
{
	struct inet_request_sock *ireq = inet_rsk(req);
	const struct ipv6_pinfo *np = inet6_sk(sk_listener);

	ireq->ir_v6_rmt_addr = ipv6_hdr(skb)->saddr;
	ireq->ir_v6_loc_addr = ipv6_hdr(skb)->daddr;

	/* So that link locals have meaning */
	if (!sk_listener->sk_bound_dev_if &&
	    ipv6_addr_type(&ireq->ir_v6_rmt_addr) & IPV6_ADDR_LINKLOCAL)
		ireq->ir_iif = tcp_v6_iif(skb);

	if (!TCP_SKB_CB(skb)->tcp_tw_isn &&
	    (ipv6_opt_accepted(sk_listener, skb, &TCP_SKB_CB(skb)->header.h6) ||
	     np->rxopt.bits.rxinfo ||
	     np->rxopt.bits.rxoinfo || np->rxopt.bits.rxhlim ||
	     np->rxopt.bits.rxohlim || np->repflow)) {
		refcount_inc(&skb->users);
		ireq->pktopts = skb;
	}

	return 0;
}

static struct dst_entry *tcp_v6_route_req(const struct sock *sk,
					  struct flowi *fl,
					  const struct request_sock *req)
{
	return inet6_csk_route_req(sk, &fl->u.ip6, req, IPPROTO_TCP);
}

struct request_sock_ops tcp6_request_sock_ops __read_mostly = {
	.family		=	AF_INET6,
	.obj_size	=	sizeof(struct tcp6_request_sock),
	.rtx_syn_ack	=	tcp_rtx_synack,
	.send_ack	=	tcp_v6_reqsk_send_ack,
	.destructor	=	tcp_v6_reqsk_destructor,
	.send_reset	=	tcp_v6_send_reset,
	.syn_ack_timeout =	tcp_syn_ack_timeout,
};

const struct tcp_request_sock_ops tcp_request_sock_ipv6_ops = {
	.mss_clamp	=	IPV6_MIN_MTU - sizeof(struct tcphdr) -
				sizeof(struct ipv6hdr),
#ifdef CONFIG_TCP_MD5SIG
	.req_md5_lookup	=	tcp_v6_md5_lookup,
	.calc_md5_hash	=	tcp_v6_md5_hash_skb,
#endif
	.init_req	=	tcp_v6_init_req,
#ifdef CONFIG_SYN_COOKIES
	.cookie_init_seq =	cookie_v6_init_sequence,
#endif
	.route_req	=	tcp_v6_route_req,
	.init_seq	=	tcp_v6_init_seq,
	.init_ts_off	=	tcp_v6_init_ts_off,
	.send_synack	=	tcp_v6_send_synack,
};

static void tcp_v6_send_response(const struct sock *sk, struct sk_buff *skb, u32 seq,
				 u32 ack, u32 data_ack, u32 win, u32 tsval, u32 tsecr,
				 int oif, struct tcp_md5sig_key *key, int rst,
				 u8 tclass, __be32 label, int mptcp)
{
	const struct tcphdr *th = tcp_hdr(skb);
	struct tcphdr *t1;
	struct sk_buff *buff;
	struct flowi6 fl6;
	struct net *net = sk ? sock_net(sk) : dev_net(skb_dst(skb)->dev);
	struct sock *ctl_sk = net->ipv6.tcp_sk;
	unsigned int tot_len = sizeof(struct tcphdr);
	struct dst_entry *dst;
	__be32 *topt;

	if (tsecr)
		tot_len += TCPOLEN_TSTAMP_ALIGNED;
#ifdef CONFIG_TCP_MD5SIG
	if (key)
		tot_len += TCPOLEN_MD5SIG_ALIGNED;
#endif
#ifdef CONFIG_MPTCP
	if (mptcp)
		tot_len += MPTCP_SUB_LEN_DSS + MPTCP_SUB_LEN_ACK;
#endif
	buff = alloc_skb(MAX_HEADER + sizeof(struct ipv6hdr) + tot_len,
			 GFP_ATOMIC);
	if (!buff)
		return;

	skb_reserve(buff, MAX_HEADER + sizeof(struct ipv6hdr) + tot_len);

	t1 = skb_push(buff, tot_len);
	skb_reset_transport_header(buff);

	/* Swap the send and the receive. */
	memset(t1, 0, sizeof(*t1));
	t1->dest = th->source;
	t1->source = th->dest;
	t1->doff = tot_len / 4;
	t1->seq = htonl(seq);
	t1->ack_seq = htonl(ack);
	t1->ack = !rst || !th->ack;
	t1->rst = rst;
	t1->window = htons(win);

	topt = (__be32 *)(t1 + 1);

	if (tsecr) {
		*topt++ = htonl((TCPOPT_NOP << 24) | (TCPOPT_NOP << 16) |
				(TCPOPT_TIMESTAMP << 8) | TCPOLEN_TIMESTAMP);
		*topt++ = htonl(tsval);
		*topt++ = htonl(tsecr);
	}

#ifdef CONFIG_TCP_MD5SIG
	if (key) {
		*topt++ = htonl((TCPOPT_NOP << 24) | (TCPOPT_NOP << 16) |
				(TCPOPT_MD5SIG << 8) | TCPOLEN_MD5SIG);
		tcp_v6_md5_hash_hdr((__u8 *)topt, key,
				    &ipv6_hdr(skb)->saddr,
				    &ipv6_hdr(skb)->daddr, t1);
		topt += 4;
	}
#endif
#ifdef CONFIG_MPTCP
	if (mptcp) {
		/* Construction of 32-bit data_ack */
		*topt++ = htonl((TCPOPT_MPTCP << 24) |
				((MPTCP_SUB_LEN_DSS + MPTCP_SUB_LEN_ACK) << 16) |
				(0x20 << 8) |
				(0x01));
		*topt++ = htonl(data_ack);
	}
#endif

	memset(&fl6, 0, sizeof(fl6));
	fl6.daddr = ipv6_hdr(skb)->saddr;
	fl6.saddr = ipv6_hdr(skb)->daddr;
	fl6.flowlabel = label;

	buff->ip_summed = CHECKSUM_PARTIAL;
	buff->csum = 0;

	__tcp_v6_send_check(buff, &fl6.saddr, &fl6.daddr);

	fl6.flowi6_proto = IPPROTO_TCP;
	if (rt6_need_strict(&fl6.daddr) && !oif)
		fl6.flowi6_oif = tcp_v6_iif(skb);
	else {
		if (!oif && netif_index_is_l3_master(net, skb->skb_iif))
			oif = skb->skb_iif;

		fl6.flowi6_oif = oif;
	}

	fl6.flowi6_mark = IP6_REPLY_MARK(net, skb->mark);
	fl6.fl6_dport = t1->dest;
	fl6.fl6_sport = t1->source;
	fl6.flowi6_uid = sock_net_uid(net, sk && sk_fullsock(sk) ? sk : NULL);
	security_skb_classify_flow(skb, flowi6_to_flowi(&fl6));

	/* Pass a socket to ip6_dst_lookup either it is for RST
	 * Underlying function will use this to retrieve the network
	 * namespace
	 */
	dst = ip6_dst_lookup_flow(ctl_sk, &fl6, NULL);
	if (!IS_ERR(dst)) {
		skb_dst_set(buff, dst);
		ip6_xmit(ctl_sk, buff, &fl6, fl6.flowi6_mark, NULL, tclass);
		TCP_INC_STATS(net, TCP_MIB_OUTSEGS);
		if (rst)
			TCP_INC_STATS(net, TCP_MIB_OUTRSTS);
		return;
	}

	kfree_skb(buff);
}

void tcp_v6_send_reset(const struct sock *sk, struct sk_buff *skb)
{
	const struct tcphdr *th = tcp_hdr(skb);
	u32 seq = 0, ack_seq = 0;
	struct tcp_md5sig_key *key = NULL;
#ifdef CONFIG_TCP_MD5SIG
	const __u8 *hash_location = NULL;
	struct ipv6hdr *ipv6h = ipv6_hdr(skb);
	unsigned char newhash[16];
	int genhash;
	struct sock *sk1 = NULL;
#endif
	int oif = 0;

	if (th->rst)
		return;

	/* If sk not NULL, it means we did a successful lookup and incoming
	 * route had to be correct. prequeue might have dropped our dst.
	 */
	if (!sk && !ipv6_unicast_destination(skb))
		return;

#ifdef CONFIG_TCP_MD5SIG
	rcu_read_lock();
	hash_location = tcp_parse_md5sig_option(th);
	if (sk && sk_fullsock(sk)) {
		key = tcp_v6_md5_do_lookup(sk, &ipv6h->saddr);
	} else if (hash_location) {
		/*
		 * active side is lost. Try to find listening socket through
		 * source port, and then find md5 key through listening socket.
		 * we are not loose security here:
		 * Incoming packet is checked with md5 hash with finding key,
		 * no RST generated if md5 hash doesn't match.
		 */
		sk1 = inet6_lookup_listener(dev_net(skb_dst(skb)->dev),
					   &tcp_hashinfo, NULL, 0,
					   &ipv6h->saddr,
					   th->source, &ipv6h->daddr,
					   ntohs(th->source), tcp_v6_iif(skb),
					   tcp_v6_sdif(skb));
		if (!sk1)
			goto out;

		key = tcp_v6_md5_do_lookup(sk1, &ipv6h->saddr);
		if (!key)
			goto out;

		genhash = tcp_v6_md5_hash_skb(newhash, key, NULL, skb);
		if (genhash || memcmp(hash_location, newhash, 16) != 0)
			goto out;
	}
#endif

	if (th->ack)
		seq = ntohl(th->ack_seq);
	else
		ack_seq = ntohl(th->seq) + th->syn + th->fin + skb->len -
			  (th->doff << 2);

<<<<<<< HEAD
	oif = sk ? sk->sk_bound_dev_if : 0;
	tcp_v6_send_response(sk, skb, seq, ack_seq, 0, 0, 0, 0, oif, key, 1, 0, 0, 0);
=======
	if (sk) {
		oif = sk->sk_bound_dev_if;
		trace_tcp_send_reset(sk, skb);
	}

	tcp_v6_send_response(sk, skb, seq, ack_seq, 0, 0, 0, oif, key, 1, 0, 0);
>>>>>>> 50c4c4e2

#ifdef CONFIG_TCP_MD5SIG
out:
	rcu_read_unlock();
#endif
}

static void tcp_v6_send_ack(const struct sock *sk, struct sk_buff *skb, u32 seq,
			    u32 ack, u32 data_ack, u32 win, u32 tsval, u32 tsecr, int oif,
			    struct tcp_md5sig_key *key, u8 tclass,
			    __be32 label, int mptcp)
{
	tcp_v6_send_response(sk, skb, seq, ack, data_ack, win, tsval, tsecr, oif,
			     key, 0, tclass, label, mptcp);
}

static void tcp_v6_timewait_ack(struct sock *sk, struct sk_buff *skb)
{
	struct inet_timewait_sock *tw = inet_twsk(sk);
	struct tcp_timewait_sock *tcptw = tcp_twsk(sk);
	u32 data_ack = 0;
	int mptcp = 0;

	if (tcptw->mptcp_tw) {
		data_ack = (u32)tcptw->mptcp_tw->rcv_nxt;
		mptcp = 1;
	}
	tcp_v6_send_ack(sk, skb, tcptw->tw_snd_nxt, tcptw->tw_rcv_nxt,
			data_ack,
			tcptw->tw_rcv_wnd >> tw->tw_rcv_wscale,
			tcp_time_stamp_raw() + tcptw->tw_ts_offset,
			tcptw->tw_ts_recent, tw->tw_bound_dev_if, tcp_twsk_md5_key(tcptw),
			tw->tw_tclass, cpu_to_be32(tw->tw_flowlabel), mptcp);

	inet_twsk_put(tw);
}

void tcp_v6_reqsk_send_ack(const struct sock *sk, struct sk_buff *skb,
			   struct request_sock *req)
{
	/* sk->sk_state == TCP_LISTEN -> for regular TCP_SYN_RECV
	 * sk->sk_state == TCP_SYN_RECV -> for Fast Open.
	 */
	/* RFC 7323 2.3
	 * The window field (SEG.WND) of every outgoing segment, with the
	 * exception of <SYN> segments, MUST be right-shifted by
	 * Rcv.Wind.Shift bits:
	 */
	tcp_v6_send_ack(sk, skb, (sk->sk_state == TCP_LISTEN || is_meta_sk(sk)) ?
			tcp_rsk(req)->snt_isn + 1 : tcp_sk(sk)->snd_nxt,
			tcp_rsk(req)->rcv_nxt, 0,
			req->rsk_rcv_wnd >> inet_rsk(req)->rcv_wscale,
			tcp_time_stamp_raw() + tcp_rsk(req)->ts_off,
			req->ts_recent, sk->sk_bound_dev_if,
			tcp_v6_md5_do_lookup(sk, &ipv6_hdr(skb)->daddr),
			0, 0, 0);
}


struct sock *tcp_v6_cookie_check(struct sock *sk, struct sk_buff *skb)
{
#ifdef CONFIG_SYN_COOKIES
	const struct tcphdr *th = tcp_hdr(skb);

	if (!th->syn)
		sk = cookie_v6_check(sk, skb);
#endif
	return sk;
}

int tcp_v6_conn_request(struct sock *sk, struct sk_buff *skb)
{
	if (skb->protocol == htons(ETH_P_IP))
		return tcp_v4_conn_request(sk, skb);

	if (!ipv6_unicast_destination(skb))
		goto drop;

	return tcp_conn_request(&tcp6_request_sock_ops,
				&tcp_request_sock_ipv6_ops, sk, skb);

drop:
	tcp_listendrop(sk);
	return 0; /* don't send reset */
}

static void tcp_v6_restore_cb(struct sk_buff *skb)
{
	/* We need to move header back to the beginning if xfrm6_policy_check()
	 * and tcp_v6_fill_cb() are going to be called again.
	 * ip6_datagram_recv_specific_ctl() also expects IP6CB to be there.
	 */
	memmove(IP6CB(skb), &TCP_SKB_CB(skb)->header.h6,
		sizeof(struct inet6_skb_parm));
}

struct sock *tcp_v6_syn_recv_sock(const struct sock *sk, struct sk_buff *skb,
				  struct request_sock *req,
				  struct dst_entry *dst,
				  struct request_sock *req_unhash,
				  bool *own_req)
{
	struct inet_request_sock *ireq;
	struct ipv6_pinfo *newnp;
	const struct ipv6_pinfo *np = inet6_sk(sk);
	struct ipv6_txoptions *opt;
	struct tcp6_sock *newtcp6sk;
	struct inet_sock *newinet;
	struct tcp_sock *newtp;
	struct sock *newsk;
#ifdef CONFIG_TCP_MD5SIG
	struct tcp_md5sig_key *key;
#endif
	struct flowi6 fl6;

	if (skb->protocol == htons(ETH_P_IP)) {
		/*
		 *	v6 mapped
		 */

		newsk = tcp_v4_syn_recv_sock(sk, skb, req, dst,
					     req_unhash, own_req);

		if (!newsk)
			return NULL;

		newtcp6sk = (struct tcp6_sock *)newsk;
		inet_sk(newsk)->pinet6 = &newtcp6sk->inet6;

		newinet = inet_sk(newsk);
		newnp = inet6_sk(newsk);
		newtp = tcp_sk(newsk);

		memcpy(newnp, np, sizeof(struct ipv6_pinfo));

		newnp->saddr = newsk->sk_v6_rcv_saddr;

#ifdef CONFIG_MPTCP
		/* We must check on the request-socket because the listener
		 * socket's flag may have been changed halfway through.
		 */
		if (!inet_rsk(req)->saw_mpc)
			inet_csk(newsk)->icsk_af_ops = &mptcp_v6_mapped;
		else
#endif
			inet_csk(newsk)->icsk_af_ops = &ipv6_mapped;
		newsk->sk_backlog_rcv = tcp_v4_do_rcv;
#ifdef CONFIG_TCP_MD5SIG
		newtp->af_specific = &tcp_sock_ipv6_mapped_specific;
#endif

		newnp->ipv6_mc_list = NULL;
		newnp->ipv6_ac_list = NULL;
		newnp->ipv6_fl_list = NULL;
		newnp->pktoptions  = NULL;
		newnp->opt	   = NULL;
		newnp->mcast_oif   = tcp_v6_iif(skb);
		newnp->mcast_hops  = ipv6_hdr(skb)->hop_limit;
		newnp->rcv_flowinfo = ip6_flowinfo(ipv6_hdr(skb));
		if (np->repflow)
			newnp->flow_label = ip6_flowlabel(ipv6_hdr(skb));

		/*
		 * No need to charge this sock to the relevant IPv6 refcnt debug socks count
		 * here, tcp_create_openreq_child now does this for us, see the comment in
		 * that function for the gory details. -acme
		 */

		/* It is tricky place. Until this moment IPv4 tcp
		   worked with IPv6 icsk.icsk_af_ops.
		   Sync it now.
		 */
		tcp_sync_mss(newsk, inet_csk(newsk)->icsk_pmtu_cookie);

		return newsk;
	}

	ireq = inet_rsk(req);

	if (sk_acceptq_is_full(sk))
		goto out_overflow;

	if (!dst) {
		dst = inet6_csk_route_req(sk, &fl6, req, IPPROTO_TCP);
		if (!dst)
			goto out;
	}

	newsk = tcp_create_openreq_child(sk, req, skb);
	if (!newsk)
		goto out_nonewsk;

#ifdef CONFIG_MPTCP
	/* If the meta_sk is v6-mapped we can end up here with the wrong af_ops.
	 * Just make sure that this subflow is v6.
	 */
	if (is_meta_sk(sk))
		inet_csk(newsk)->icsk_af_ops = &mptcp_v6_specific;
#endif

	/*
	 * No need to charge this sock to the relevant IPv6 refcnt debug socks
	 * count here, tcp_create_openreq_child now does this for us, see the
	 * comment in that function for the gory details. -acme
	 */

	newsk->sk_gso_type = SKB_GSO_TCPV6;
	ip6_dst_store(newsk, dst, NULL, NULL);
	inet6_sk_rx_dst_set(newsk, skb);

	newtcp6sk = (struct tcp6_sock *)newsk;
	inet_sk(newsk)->pinet6 = &newtcp6sk->inet6;

	newtp = tcp_sk(newsk);
	newinet = inet_sk(newsk);
	newnp = inet6_sk(newsk);

	memcpy(newnp, np, sizeof(struct ipv6_pinfo));

	newsk->sk_v6_daddr = ireq->ir_v6_rmt_addr;
	newnp->saddr = ireq->ir_v6_loc_addr;
	newsk->sk_v6_rcv_saddr = ireq->ir_v6_loc_addr;
	newsk->sk_bound_dev_if = ireq->ir_iif;

	/* Now IPv6 options...

	   First: no IPv4 options.
	 */
	newinet->inet_opt = NULL;
	newnp->ipv6_mc_list = NULL;
	newnp->ipv6_ac_list = NULL;
	newnp->ipv6_fl_list = NULL;

	/* Clone RX bits */
	newnp->rxopt.all = np->rxopt.all;

	newnp->pktoptions = NULL;
	newnp->opt	  = NULL;
	newnp->mcast_oif  = tcp_v6_iif(skb);
	newnp->mcast_hops = ipv6_hdr(skb)->hop_limit;
	newnp->rcv_flowinfo = ip6_flowinfo(ipv6_hdr(skb));
	if (np->repflow)
		newnp->flow_label = ip6_flowlabel(ipv6_hdr(skb));

	/* Clone native IPv6 options from listening socket (if any)

	   Yes, keeping reference count would be much more clever,
	   but we make one more one thing there: reattach optmem
	   to newsk.
	 */
	opt = ireq->ipv6_opt;
	if (!opt)
		opt = rcu_dereference(np->opt);
	if (opt) {
		opt = ipv6_dup_options(newsk, opt);
		RCU_INIT_POINTER(newnp->opt, opt);
	}
	inet_csk(newsk)->icsk_ext_hdr_len = 0;
	if (opt)
		inet_csk(newsk)->icsk_ext_hdr_len = opt->opt_nflen +
						    opt->opt_flen;

	tcp_ca_openreq_child(newsk, dst);

	tcp_sync_mss(newsk, dst_mtu(dst));
	newtp->advmss = tcp_mss_clamp(tcp_sk(sk), dst_metric_advmss(dst));

	tcp_initialize_rcv_mss(newsk);

	newinet->inet_daddr = newinet->inet_saddr = LOOPBACK4_IPV6;
	newinet->inet_rcv_saddr = LOOPBACK4_IPV6;

#ifdef CONFIG_TCP_MD5SIG
	/* Copy over the MD5 key from the original socket */
	key = tcp_v6_md5_do_lookup(sk, &newsk->sk_v6_daddr);
	if (key) {
		/* We're using one, so create a matching key
		 * on the newsk structure. If we fail to get
		 * memory, then we end up not copying the key
		 * across. Shucks.
		 */
		tcp_md5_do_add(newsk, (union tcp_md5_addr *)&newsk->sk_v6_daddr,
			       AF_INET6, 128, key->key, key->keylen,
			       sk_gfp_mask(sk, GFP_ATOMIC));
	}
#endif

	if (__inet_inherit_port(sk, newsk) < 0) {
		inet_csk_prepare_forced_close(newsk);
		tcp_done(newsk);
		goto out;
	}
	*own_req = inet_ehash_nolisten(newsk, req_to_sk(req_unhash));
	if (*own_req) {
		tcp_move_syn(newtp, req);

		/* Clone pktoptions received with SYN, if we own the req */
		if (ireq->pktopts) {
			newnp->pktoptions = skb_clone(ireq->pktopts,
						      sk_gfp_mask(sk, GFP_ATOMIC));
			consume_skb(ireq->pktopts);
			ireq->pktopts = NULL;
			if (newnp->pktoptions) {
				tcp_v6_restore_cb(newnp->pktoptions);
				skb_set_owner_r(newnp->pktoptions, newsk);
			}
		}
	}

	return newsk;

out_overflow:
	__NET_INC_STATS(sock_net(sk), LINUX_MIB_LISTENOVERFLOWS);
out_nonewsk:
	dst_release(dst);
out:
	tcp_listendrop(sk);
	return NULL;
}

/* The socket must have it's spinlock held when we get
 * here, unless it is a TCP_LISTEN socket.
 *
 * We have a potential double-lock case here, so even when
 * doing backlog processing we use the BH locking scheme.
 * This is because we cannot sleep with the original spinlock
 * held.
 */
int tcp_v6_do_rcv(struct sock *sk, struct sk_buff *skb)
{
	struct ipv6_pinfo *np = inet6_sk(sk);
	struct tcp_sock *tp;
	struct sk_buff *opt_skb = NULL;

	/* Imagine: socket is IPv6. IPv4 packet arrives,
	   goes to IPv4 receive handler and backlogged.
	   From backlog it always goes here. Kerboom...
	   Fortunately, tcp_rcv_established and rcv_established
	   handle them correctly, but it is not case with
	   tcp_v6_hnd_req and tcp_v6_send_reset().   --ANK
	 */

	if (skb->protocol == htons(ETH_P_IP))
		return tcp_v4_do_rcv(sk, skb);

	if (is_meta_sk(sk))
		return mptcp_v6_do_rcv(sk, skb);

	/*
	 *	socket locking is here for SMP purposes as backlog rcv
	 *	is currently called with bh processing disabled.
	 */

	/* Do Stevens' IPV6_PKTOPTIONS.

	   Yes, guys, it is the only place in our code, where we
	   may make it not affecting IPv4.
	   The rest of code is protocol independent,
	   and I do not like idea to uglify IPv4.

	   Actually, all the idea behind IPV6_PKTOPTIONS
	   looks not very well thought. For now we latch
	   options, received in the last packet, enqueued
	   by tcp. Feel free to propose better solution.
					       --ANK (980728)
	 */
	if (np->rxopt.all)
		opt_skb = skb_clone(skb, sk_gfp_mask(sk, GFP_ATOMIC));

	if (sk->sk_state == TCP_ESTABLISHED) { /* Fast path */
		struct dst_entry *dst = sk->sk_rx_dst;

		sock_rps_save_rxhash(sk, skb);
		sk_mark_napi_id(sk, skb);
		if (dst) {
			if (inet_sk(sk)->rx_dst_ifindex != skb->skb_iif ||
			    dst->ops->check(dst, np->rx_dst_cookie) == NULL) {
				dst_release(dst);
				sk->sk_rx_dst = NULL;
			}
		}

		tcp_rcv_established(sk, skb, tcp_hdr(skb));
		if (opt_skb)
			goto ipv6_pktoptions;
		return 0;
	}

	if (tcp_checksum_complete(skb))
		goto csum_err;

	if (sk->sk_state == TCP_LISTEN) {
		struct sock *nsk = tcp_v6_cookie_check(sk, skb);

		if (!nsk)
			goto discard;

		if (nsk != sk) {
			if (tcp_child_process(sk, nsk, skb))
				goto reset;
			if (opt_skb)
				__kfree_skb(opt_skb);
			return 0;
		}
	} else
		sock_rps_save_rxhash(sk, skb);

	if (tcp_rcv_state_process(sk, skb))
		goto reset;
	if (opt_skb)
		goto ipv6_pktoptions;
	return 0;

reset:
	tcp_v6_send_reset(sk, skb);
discard:
	if (opt_skb)
		__kfree_skb(opt_skb);
	kfree_skb(skb);
	return 0;
csum_err:
	TCP_INC_STATS(sock_net(sk), TCP_MIB_CSUMERRORS);
	TCP_INC_STATS(sock_net(sk), TCP_MIB_INERRS);
	goto discard;


ipv6_pktoptions:
	/* Do you ask, what is it?

	   1. skb was enqueued by tcp.
	   2. skb is added to tail of read queue, rather than out of order.
	   3. socket is not in passive state.
	   4. Finally, it really contains options, which user wants to receive.
	 */
	tp = tcp_sk(sk);
	if (TCP_SKB_CB(opt_skb)->end_seq == tp->rcv_nxt &&
	    !((1 << sk->sk_state) & (TCPF_CLOSE | TCPF_LISTEN))) {
		if (np->rxopt.bits.rxinfo || np->rxopt.bits.rxoinfo)
			np->mcast_oif = tcp_v6_iif(opt_skb);
		if (np->rxopt.bits.rxhlim || np->rxopt.bits.rxohlim)
			np->mcast_hops = ipv6_hdr(opt_skb)->hop_limit;
		if (np->rxopt.bits.rxflow || np->rxopt.bits.rxtclass)
			np->rcv_flowinfo = ip6_flowinfo(ipv6_hdr(opt_skb));
		if (np->repflow)
			np->flow_label = ip6_flowlabel(ipv6_hdr(opt_skb));
		if (ipv6_opt_accepted(sk, opt_skb, &TCP_SKB_CB(opt_skb)->header.h6)) {
			skb_set_owner_r(opt_skb, sk);
			tcp_v6_restore_cb(opt_skb);
			opt_skb = xchg(&np->pktoptions, opt_skb);
		} else {
			__kfree_skb(opt_skb);
			opt_skb = xchg(&np->pktoptions, NULL);
		}
	}

	kfree_skb(opt_skb);
	return 0;
}

static void tcp_v6_fill_cb(struct sk_buff *skb, const struct ipv6hdr *hdr,
			   const struct tcphdr *th)
{
	/* This is tricky: we move IP6CB at its correct location into
	 * TCP_SKB_CB(). It must be done after xfrm6_policy_check(), because
	 * _decode_session6() uses IP6CB().
	 * barrier() makes sure compiler won't play aliasing games.
	 */
	memmove(&TCP_SKB_CB(skb)->header.h6, IP6CB(skb),
		sizeof(struct inet6_skb_parm));
	barrier();

	TCP_SKB_CB(skb)->seq = ntohl(th->seq);
	TCP_SKB_CB(skb)->end_seq = (TCP_SKB_CB(skb)->seq + th->syn + th->fin +
				    skb->len - th->doff*4);
	TCP_SKB_CB(skb)->ack_seq = ntohl(th->ack_seq);
#ifdef CONFIG_MPTCP
	TCP_SKB_CB(skb)->mptcp_flags = 0;
	TCP_SKB_CB(skb)->dss_off = 0;
#endif
	TCP_SKB_CB(skb)->tcp_flags = tcp_flag_byte(th);
	TCP_SKB_CB(skb)->tcp_tw_isn = 0;
	TCP_SKB_CB(skb)->ip_dsfield = ipv6_get_dsfield(hdr);
	TCP_SKB_CB(skb)->sacked = 0;
	TCP_SKB_CB(skb)->has_rxtstamp =
			skb->tstamp || skb_hwtstamps(skb)->hwtstamp;
}

static int tcp_v6_rcv(struct sk_buff *skb)
{
	int sdif = inet6_sdif(skb);
	const struct tcphdr *th;
	const struct ipv6hdr *hdr;
	struct sock *sk, *meta_sk = NULL;
	bool refcounted;
	int ret;
	struct net *net = dev_net(skb->dev);

	if (skb->pkt_type != PACKET_HOST)
		goto discard_it;

	/*
	 *	Count it even if it's bad.
	 */
	__TCP_INC_STATS(net, TCP_MIB_INSEGS);

	if (!pskb_may_pull(skb, sizeof(struct tcphdr)))
		goto discard_it;

	th = (const struct tcphdr *)skb->data;

	if (unlikely(th->doff < sizeof(struct tcphdr)/4))
		goto bad_packet;
	if (!pskb_may_pull(skb, th->doff*4))
		goto discard_it;

	if (skb_checksum_init(skb, IPPROTO_TCP, ip6_compute_pseudo))
		goto csum_error;

	th = (const struct tcphdr *)skb->data;
	hdr = ipv6_hdr(skb);

lookup:
	sk = __inet6_lookup_skb(&tcp_hashinfo, skb, __tcp_hdrlen(th),
				th->source, th->dest, inet6_iif(skb), sdif,
				&refcounted);
	if (!sk)
		goto no_tcp_socket;

process:
	if (sk->sk_state == TCP_TIME_WAIT)
		goto do_time_wait;

	if (sk->sk_state == TCP_NEW_SYN_RECV) {
		struct request_sock *req = inet_reqsk(sk);
		struct sock *nsk;

		sk = req->rsk_listener;
		if (tcp_v6_inbound_md5_hash(sk, skb)) {
			sk_drops_add(sk, skb);
			reqsk_put(req);
			goto discard_it;
		}
		if (unlikely(sk->sk_state != TCP_LISTEN && !is_meta_sk(sk))) {
			inet_csk_reqsk_queue_drop_and_put(sk, req);
			goto lookup;
		}
		sock_hold(sk);
		refcounted = true;

		if (is_meta_sk(sk)) {
			bh_lock_sock(sk);

			if (sock_owned_by_user(sk)) {
				skb->sk = sk;
				if (unlikely(sk_add_backlog(sk, skb,
							    sk->sk_rcvbuf + sk->sk_sndbuf))) {
					reqsk_put(req);

					bh_unlock_sock(sk);
					__NET_INC_STATS(net, LINUX_MIB_TCPBACKLOGDROP);
					goto discard_and_relse;
				}

				reqsk_put(req);
				bh_unlock_sock(sk);
				sock_put(sk);

				return 0;
			}
		}

		nsk = NULL;
		if (!tcp_filter(sk, skb)) {
			th = (const struct tcphdr *)skb->data;
			hdr = ipv6_hdr(skb);
			tcp_v6_fill_cb(skb, hdr, th);
			nsk = tcp_check_req(sk, skb, req, false);
		}
		if (!nsk) {
			reqsk_put(req);
			if (is_meta_sk(sk))
				bh_unlock_sock(sk);
			goto discard_and_relse;
		}
		if (nsk == sk) {
			reqsk_put(req);
			if (is_meta_sk(sk))
				bh_unlock_sock(sk);
			tcp_v6_restore_cb(skb);
		} else if (tcp_child_process(sk, nsk, skb)) {
			tcp_v6_send_reset(nsk, skb);
			goto discard_and_relse;
		} else {
			sock_put(sk);
			return 0;
		}
	}

	if (hdr->hop_limit < inet6_sk(sk)->min_hopcount) {
		__NET_INC_STATS(net, LINUX_MIB_TCPMINTTLDROP);
		goto discard_and_relse;
	}

	if (!xfrm6_policy_check(sk, XFRM_POLICY_IN, skb))
		goto discard_and_relse;

	if (tcp_v6_inbound_md5_hash(sk, skb))
		goto discard_and_relse;

	if (tcp_filter(sk, skb))
		goto discard_and_relse;
	th = (const struct tcphdr *)skb->data;
	hdr = ipv6_hdr(skb);
	tcp_v6_fill_cb(skb, hdr, th);

	skb->dev = NULL;

	if (sk->sk_state == TCP_LISTEN) {
		ret = tcp_v6_do_rcv(sk, skb);
		goto put_and_return;
	}

	sk_incoming_cpu_update(sk);

	if (mptcp(tcp_sk(sk))) {
		meta_sk = mptcp_meta_sk(sk);

		bh_lock_sock_nested(meta_sk);
		if (sock_owned_by_user(meta_sk))
			skb->sk = sk;
	} else {
		meta_sk = sk;
		bh_lock_sock_nested(sk);
	}
	tcp_segs_in(tcp_sk(sk), skb);
	ret = 0;
	if (!sock_owned_by_user(meta_sk)) {
		ret = tcp_v6_do_rcv(sk, skb);
	} else if (tcp_add_backlog(meta_sk, skb)) {
		goto discard_and_relse;
	}

	bh_unlock_sock(meta_sk);

put_and_return:
	if (refcounted)
		sock_put(sk);
	return ret ? -1 : 0;

no_tcp_socket:
	if (!xfrm6_policy_check(NULL, XFRM_POLICY_IN, skb))
		goto discard_it;

	tcp_v6_fill_cb(skb, hdr, th);

#ifdef CONFIG_MPTCP
	if (!sk && th->syn && !th->ack) {
		int ret = mptcp_lookup_join(skb, NULL);

		if (ret < 0) {
			tcp_v6_send_reset(NULL, skb);
			goto discard_it;
		} else if (ret > 0) {
			return 0;
		}
	}
#endif

	if (tcp_checksum_complete(skb)) {
csum_error:
		__TCP_INC_STATS(net, TCP_MIB_CSUMERRORS);
bad_packet:
		__TCP_INC_STATS(net, TCP_MIB_INERRS);
	} else {
		tcp_v6_send_reset(NULL, skb);
	}

discard_it:
	kfree_skb(skb);
	return 0;

discard_and_relse:
	sk_drops_add(sk, skb);
	if (refcounted)
		sock_put(sk);
	goto discard_it;

do_time_wait:
	if (!xfrm6_policy_check(NULL, XFRM_POLICY_IN, skb)) {
		inet_twsk_put(inet_twsk(sk));
		goto discard_it;
	}

	tcp_v6_fill_cb(skb, hdr, th);

	if (tcp_checksum_complete(skb)) {
		inet_twsk_put(inet_twsk(sk));
		goto csum_error;
	}

	switch (tcp_timewait_state_process(inet_twsk(sk), skb, th)) {
	case TCP_TW_SYN:
	{
		struct sock *sk2;

		sk2 = inet6_lookup_listener(dev_net(skb->dev), &tcp_hashinfo,
					    skb, __tcp_hdrlen(th),
					    &ipv6_hdr(skb)->saddr, th->source,
					    &ipv6_hdr(skb)->daddr,
					    ntohs(th->dest), tcp_v6_iif(skb),
					    sdif);
		if (sk2) {
			struct inet_timewait_sock *tw = inet_twsk(sk);
			inet_twsk_deschedule_put(tw);
			sk = sk2;
			tcp_v6_restore_cb(skb);
			refcounted = false;
			goto process;
		}
<<<<<<< HEAD
#ifdef CONFIG_MPTCP
		if (th->syn && !th->ack) {
			int ret = mptcp_lookup_join(skb, inet_twsk(sk));

			if (ret < 0) {
				tcp_v6_send_reset(NULL, skb);
				goto discard_it;
			} else if (ret > 0) {
				return 0;
			}
		}
#endif
		/* Fall through to ACK */
=======
>>>>>>> 50c4c4e2
	}
		/* to ACK */
		/* fall through */
	case TCP_TW_ACK:
		tcp_v6_timewait_ack(sk, skb);
		break;
	case TCP_TW_RST:
		tcp_v6_send_reset(sk, skb);
		inet_twsk_deschedule_put(inet_twsk(sk));
		goto discard_it;
	case TCP_TW_SUCCESS:
		;
	}
	goto discard_it;
}

static void tcp_v6_early_demux(struct sk_buff *skb)
{
	const struct ipv6hdr *hdr;
	const struct tcphdr *th;
	struct sock *sk;

	if (skb->pkt_type != PACKET_HOST)
		return;

	if (!pskb_may_pull(skb, skb_transport_offset(skb) + sizeof(struct tcphdr)))
		return;

	hdr = ipv6_hdr(skb);
	th = tcp_hdr(skb);

	if (th->doff < sizeof(struct tcphdr) / 4)
		return;

	/* Note : We use inet6_iif() here, not tcp_v6_iif() */
	sk = __inet6_lookup_established(dev_net(skb->dev), &tcp_hashinfo,
					&hdr->saddr, th->source,
					&hdr->daddr, ntohs(th->dest),
					inet6_iif(skb), inet6_sdif(skb));
	if (sk) {
		skb->sk = sk;
		skb->destructor = sock_edemux;
		if (sk_fullsock(sk)) {
			struct dst_entry *dst = READ_ONCE(sk->sk_rx_dst);

			if (dst)
				dst = dst_check(dst, inet6_sk(sk)->rx_dst_cookie);
			if (dst &&
			    inet_sk(sk)->rx_dst_ifindex == skb->skb_iif)
				skb_dst_set_noref(skb, dst);
		}
	}
}

struct timewait_sock_ops tcp6_timewait_sock_ops = {
	.twsk_obj_size	= sizeof(struct tcp6_timewait_sock),
	.twsk_unique	= tcp_twsk_unique,
	.twsk_destructor = tcp_twsk_destructor,
};

const struct inet_connection_sock_af_ops ipv6_specific = {
	.queue_xmit	   = inet6_csk_xmit,
	.send_check	   = tcp_v6_send_check,
	.rebuild_header	   = inet6_sk_rebuild_header,
	.sk_rx_dst_set	   = inet6_sk_rx_dst_set,
	.conn_request	   = tcp_v6_conn_request,
	.syn_recv_sock	   = tcp_v6_syn_recv_sock,
	.net_header_len	   = sizeof(struct ipv6hdr),
	.net_frag_header_len = sizeof(struct frag_hdr),
	.setsockopt	   = ipv6_setsockopt,
	.getsockopt	   = ipv6_getsockopt,
	.addr2sockaddr	   = inet6_csk_addr2sockaddr,
	.sockaddr_len	   = sizeof(struct sockaddr_in6),
#ifdef CONFIG_COMPAT
	.compat_setsockopt = compat_ipv6_setsockopt,
	.compat_getsockopt = compat_ipv6_getsockopt,
#endif
	.mtu_reduced	   = tcp_v6_mtu_reduced,
};

#ifdef CONFIG_TCP_MD5SIG
static const struct tcp_sock_af_ops tcp_sock_ipv6_specific = {
	.md5_lookup	=	tcp_v6_md5_lookup,
	.calc_md5_hash	=	tcp_v6_md5_hash_skb,
	.md5_parse	=	tcp_v6_parse_md5_keys,
};
#endif

/*
 *	TCP over IPv4 via INET6 API
 */
const struct inet_connection_sock_af_ops ipv6_mapped = {
	.queue_xmit	   = ip_queue_xmit,
	.send_check	   = tcp_v4_send_check,
	.rebuild_header	   = inet_sk_rebuild_header,
	.sk_rx_dst_set	   = inet_sk_rx_dst_set,
	.conn_request	   = tcp_v6_conn_request,
	.syn_recv_sock	   = tcp_v6_syn_recv_sock,
	.net_header_len	   = sizeof(struct iphdr),
	.setsockopt	   = ipv6_setsockopt,
	.getsockopt	   = ipv6_getsockopt,
	.addr2sockaddr	   = inet6_csk_addr2sockaddr,
	.sockaddr_len	   = sizeof(struct sockaddr_in6),
#ifdef CONFIG_COMPAT
	.compat_setsockopt = compat_ipv6_setsockopt,
	.compat_getsockopt = compat_ipv6_getsockopt,
#endif
	.mtu_reduced	   = tcp_v4_mtu_reduced,
};

#ifdef CONFIG_TCP_MD5SIG
static const struct tcp_sock_af_ops tcp_sock_ipv6_mapped_specific = {
	.md5_lookup	=	tcp_v4_md5_lookup,
	.calc_md5_hash	=	tcp_v4_md5_hash_skb,
	.md5_parse	=	tcp_v6_parse_md5_keys,
};
#endif

/* NOTE: A lot of things set to zero explicitly by call to
 *       sk_alloc() so need not be done here.
 */
static int tcp_v6_init_sock(struct sock *sk)
{
	struct inet_connection_sock *icsk = inet_csk(sk);

	tcp_init_sock(sk);

#ifdef CONFIG_MPTCP
	if (sock_flag(sk, SOCK_MPTCP))
		icsk->icsk_af_ops = &mptcp_v6_specific;
	else
#endif
		icsk->icsk_af_ops = &ipv6_specific;

#ifdef CONFIG_TCP_MD5SIG
	tcp_sk(sk)->af_specific = &tcp_sock_ipv6_specific;
#endif

	return 0;
}

void tcp_v6_destroy_sock(struct sock *sk)
{
	tcp_v4_destroy_sock(sk);
	inet6_destroy_sock(sk);
}

#ifdef CONFIG_PROC_FS
/* Proc filesystem TCPv6 sock list dumping. */
static void get_openreq6(struct seq_file *seq,
			 const struct request_sock *req, int i)
{
	long ttd = req->rsk_timer.expires - jiffies;
	const struct in6_addr *src = &inet_rsk(req)->ir_v6_loc_addr;
	const struct in6_addr *dest = &inet_rsk(req)->ir_v6_rmt_addr;

	if (ttd < 0)
		ttd = 0;

	seq_printf(seq,
		   "%4d: %08X%08X%08X%08X:%04X %08X%08X%08X%08X:%04X "
		   "%02X %08X:%08X %02X:%08lX %08X %5u %8d %d %d %pK\n",
		   i,
		   src->s6_addr32[0], src->s6_addr32[1],
		   src->s6_addr32[2], src->s6_addr32[3],
		   inet_rsk(req)->ir_num,
		   dest->s6_addr32[0], dest->s6_addr32[1],
		   dest->s6_addr32[2], dest->s6_addr32[3],
		   ntohs(inet_rsk(req)->ir_rmt_port),
		   TCP_SYN_RECV,
		   0, 0, /* could print option size, but that is af dependent. */
		   1,   /* timers active (only the expire timer) */
		   jiffies_to_clock_t(ttd),
		   req->num_timeout,
		   from_kuid_munged(seq_user_ns(seq),
				    sock_i_uid(req->rsk_listener)),
		   0,  /* non standard timer */
		   0, /* open_requests have no inode */
		   0, req);
}

static void get_tcp6_sock(struct seq_file *seq, struct sock *sp, int i)
{
	const struct in6_addr *dest, *src;
	__u16 destp, srcp;
	int timer_active;
	unsigned long timer_expires;
	const struct inet_sock *inet = inet_sk(sp);
	const struct tcp_sock *tp = tcp_sk(sp);
	const struct inet_connection_sock *icsk = inet_csk(sp);
	const struct fastopen_queue *fastopenq = &icsk->icsk_accept_queue.fastopenq;
	int rx_queue;
	int state;

	dest  = &sp->sk_v6_daddr;
	src   = &sp->sk_v6_rcv_saddr;
	destp = ntohs(inet->inet_dport);
	srcp  = ntohs(inet->inet_sport);

	if (icsk->icsk_pending == ICSK_TIME_RETRANS ||
	    icsk->icsk_pending == ICSK_TIME_REO_TIMEOUT ||
	    icsk->icsk_pending == ICSK_TIME_LOSS_PROBE) {
		timer_active	= 1;
		timer_expires	= icsk->icsk_timeout;
	} else if (icsk->icsk_pending == ICSK_TIME_PROBE0) {
		timer_active	= 4;
		timer_expires	= icsk->icsk_timeout;
	} else if (timer_pending(&sp->sk_timer)) {
		timer_active	= 2;
		timer_expires	= sp->sk_timer.expires;
	} else {
		timer_active	= 0;
		timer_expires = jiffies;
	}

	state = sk_state_load(sp);
	if (state == TCP_LISTEN)
		rx_queue = sp->sk_ack_backlog;
	else
		/* Because we don't lock the socket,
		 * we might find a transient negative value.
		 */
		rx_queue = max_t(int, tp->rcv_nxt - tp->copied_seq, 0);

	seq_printf(seq,
		   "%4d: %08X%08X%08X%08X:%04X %08X%08X%08X%08X:%04X "
		   "%02X %08X:%08X %02X:%08lX %08X %5u %8d %lu %d %pK %lu %lu %u %u %d\n",
		   i,
		   src->s6_addr32[0], src->s6_addr32[1],
		   src->s6_addr32[2], src->s6_addr32[3], srcp,
		   dest->s6_addr32[0], dest->s6_addr32[1],
		   dest->s6_addr32[2], dest->s6_addr32[3], destp,
		   state,
		   tp->write_seq - tp->snd_una,
		   rx_queue,
		   timer_active,
		   jiffies_delta_to_clock_t(timer_expires - jiffies),
		   icsk->icsk_retransmits,
		   from_kuid_munged(seq_user_ns(seq), sock_i_uid(sp)),
		   icsk->icsk_probes_out,
		   sock_i_ino(sp),
		   refcount_read(&sp->sk_refcnt), sp,
		   jiffies_to_clock_t(icsk->icsk_rto),
		   jiffies_to_clock_t(icsk->icsk_ack.ato),
		   (icsk->icsk_ack.quick << 1) | icsk->icsk_ack.pingpong,
		   tp->snd_cwnd,
		   state == TCP_LISTEN ?
			fastopenq->max_qlen :
			(tcp_in_initial_slowstart(tp) ? -1 : tp->snd_ssthresh)
		   );
}

static void get_timewait6_sock(struct seq_file *seq,
			       struct inet_timewait_sock *tw, int i)
{
	long delta = tw->tw_timer.expires - jiffies;
	const struct in6_addr *dest, *src;
	__u16 destp, srcp;

	dest = &tw->tw_v6_daddr;
	src  = &tw->tw_v6_rcv_saddr;
	destp = ntohs(tw->tw_dport);
	srcp  = ntohs(tw->tw_sport);

	seq_printf(seq,
		   "%4d: %08X%08X%08X%08X:%04X %08X%08X%08X%08X:%04X "
		   "%02X %08X:%08X %02X:%08lX %08X %5d %8d %d %d %pK\n",
		   i,
		   src->s6_addr32[0], src->s6_addr32[1],
		   src->s6_addr32[2], src->s6_addr32[3], srcp,
		   dest->s6_addr32[0], dest->s6_addr32[1],
		   dest->s6_addr32[2], dest->s6_addr32[3], destp,
		   tw->tw_substate, 0, 0,
		   3, jiffies_delta_to_clock_t(delta), 0, 0, 0, 0,
		   refcount_read(&tw->tw_refcnt), tw);
}

static int tcp6_seq_show(struct seq_file *seq, void *v)
{
	struct tcp_iter_state *st;
	struct sock *sk = v;

	if (v == SEQ_START_TOKEN) {
		seq_puts(seq,
			 "  sl  "
			 "local_address                         "
			 "remote_address                        "
			 "st tx_queue rx_queue tr tm->when retrnsmt"
			 "   uid  timeout inode\n");
		goto out;
	}
	st = seq->private;

	if (sk->sk_state == TCP_TIME_WAIT)
		get_timewait6_sock(seq, v, st->num);
	else if (sk->sk_state == TCP_NEW_SYN_RECV)
		get_openreq6(seq, v, st->num);
	else
		get_tcp6_sock(seq, v, st->num);
out:
	return 0;
}

static const struct file_operations tcp6_afinfo_seq_fops = {
	.owner   = THIS_MODULE,
	.open    = tcp_seq_open,
	.read    = seq_read,
	.llseek  = seq_lseek,
	.release = seq_release_net
};

static struct tcp_seq_afinfo tcp6_seq_afinfo = {
	.name		= "tcp6",
	.family		= AF_INET6,
	.seq_fops	= &tcp6_afinfo_seq_fops,
	.seq_ops	= {
		.show		= tcp6_seq_show,
	},
};

int __net_init tcp6_proc_init(struct net *net)
{
	return tcp_proc_register(net, &tcp6_seq_afinfo);
}

void tcp6_proc_exit(struct net *net)
{
	tcp_proc_unregister(net, &tcp6_seq_afinfo);
}
#endif

struct proto tcpv6_prot = {
	.name			= "TCPv6",
	.owner			= THIS_MODULE,
	.close			= tcp_close,
	.connect		= tcp_v6_connect,
	.disconnect		= tcp_disconnect,
	.accept			= inet_csk_accept,
	.ioctl			= tcp_ioctl,
	.init			= tcp_v6_init_sock,
	.destroy		= tcp_v6_destroy_sock,
	.shutdown		= tcp_shutdown,
	.setsockopt		= tcp_setsockopt,
	.getsockopt		= tcp_getsockopt,
	.keepalive		= tcp_set_keepalive,
	.recvmsg		= tcp_recvmsg,
	.sendmsg		= tcp_sendmsg,
	.sendpage		= tcp_sendpage,
	.backlog_rcv		= tcp_v6_do_rcv,
	.release_cb		= tcp_release_cb,
	.hash			= inet6_hash,
	.unhash			= inet_unhash,
	.get_port		= inet_csk_get_port,
	.enter_memory_pressure	= tcp_enter_memory_pressure,
	.leave_memory_pressure	= tcp_leave_memory_pressure,
	.stream_memory_free	= tcp_stream_memory_free,
	.sockets_allocated	= &tcp_sockets_allocated,
	.memory_allocated	= &tcp_memory_allocated,
	.memory_pressure	= &tcp_memory_pressure,
	.orphan_count		= &tcp_orphan_count,
	.sysctl_mem		= sysctl_tcp_mem,
	.sysctl_wmem_offset	= offsetof(struct net, ipv4.sysctl_tcp_wmem),
	.sysctl_rmem_offset	= offsetof(struct net, ipv4.sysctl_tcp_rmem),
	.max_header		= MAX_TCP_HEADER,
	.obj_size		= sizeof(struct tcp6_sock),
	.slab_flags		= SLAB_TYPESAFE_BY_RCU,
	.twsk_prot		= &tcp6_timewait_sock_ops,
	.rsk_prot		= &tcp6_request_sock_ops,
	.h.hashinfo		= &tcp_hashinfo,
	.no_autobind		= true,
#ifdef CONFIG_COMPAT
	.compat_setsockopt	= compat_tcp_setsockopt,
	.compat_getsockopt	= compat_tcp_getsockopt,
#endif
	.diag_destroy		= tcp_abort,
#ifdef CONFIG_MPTCP
	.clear_sk		= mptcp_clear_sk,
#endif
};

/* thinking of making this const? Don't.
 * early_demux can change based on sysctl.
 */
static struct inet6_protocol tcpv6_protocol = {
	.early_demux	=	tcp_v6_early_demux,
	.early_demux_handler =  tcp_v6_early_demux,
	.handler	=	tcp_v6_rcv,
	.err_handler	=	tcp_v6_err,
	.flags		=	INET6_PROTO_NOPOLICY|INET6_PROTO_FINAL,
};

static struct inet_protosw tcpv6_protosw = {
	.type		=	SOCK_STREAM,
	.protocol	=	IPPROTO_TCP,
	.prot		=	&tcpv6_prot,
	.ops		=	&inet6_stream_ops,
	.flags		=	INET_PROTOSW_PERMANENT |
				INET_PROTOSW_ICSK,
};

static int __net_init tcpv6_net_init(struct net *net)
{
	return inet_ctl_sock_create(&net->ipv6.tcp_sk, PF_INET6,
				    SOCK_RAW, IPPROTO_TCP, net);
}

static void __net_exit tcpv6_net_exit(struct net *net)
{
	inet_ctl_sock_destroy(net->ipv6.tcp_sk);
}

static void __net_exit tcpv6_net_exit_batch(struct list_head *net_exit_list)
{
	inet_twsk_purge(&tcp_hashinfo, AF_INET6);
}

static struct pernet_operations tcpv6_net_ops = {
	.init	    = tcpv6_net_init,
	.exit	    = tcpv6_net_exit,
	.exit_batch = tcpv6_net_exit_batch,
};

int __init tcpv6_init(void)
{
	int ret;

	ret = inet6_add_protocol(&tcpv6_protocol, IPPROTO_TCP);
	if (ret)
		goto out;

	/* register inet6 protocol */
	ret = inet6_register_protosw(&tcpv6_protosw);
	if (ret)
		goto out_tcpv6_protocol;

	ret = register_pernet_subsys(&tcpv6_net_ops);
	if (ret)
		goto out_tcpv6_protosw;
out:
	return ret;

out_tcpv6_protosw:
	inet6_unregister_protosw(&tcpv6_protosw);
out_tcpv6_protocol:
	inet6_del_protocol(&tcpv6_protocol, IPPROTO_TCP);
	goto out;
}

void tcpv6_exit(void)
{
	unregister_pernet_subsys(&tcpv6_net_ops);
	inet6_unregister_protosw(&tcpv6_protosw);
	inet6_del_protocol(&tcpv6_protocol, IPPROTO_TCP);
}<|MERGE_RESOLUTION|>--- conflicted
+++ resolved
@@ -71,19 +71,7 @@
 #include <crypto/hash.h>
 #include <linux/scatterlist.h>
 
-<<<<<<< HEAD
-=======
 #include <trace/events/tcp.h>
-
-static void	tcp_v6_send_reset(const struct sock *sk, struct sk_buff *skb);
-static void	tcp_v6_reqsk_send_ack(const struct sock *sk, struct sk_buff *skb,
-				      struct request_sock *req);
-
-static int	tcp_v6_do_rcv(struct sock *sk, struct sk_buff *skb);
-
-static const struct inet_connection_sock_af_ops ipv6_mapped;
-static const struct inet_connection_sock_af_ops ipv6_specific;
->>>>>>> 50c4c4e2
 #ifdef CONFIG_TCP_MD5SIG
 static const struct tcp_sock_af_ops tcp_sock_ipv6_specific;
 static const struct tcp_sock_af_ops tcp_sock_ipv6_mapped_specific;
@@ -981,17 +969,12 @@
 		ack_seq = ntohl(th->seq) + th->syn + th->fin + skb->len -
 			  (th->doff << 2);
 
-<<<<<<< HEAD
-	oif = sk ? sk->sk_bound_dev_if : 0;
-	tcp_v6_send_response(sk, skb, seq, ack_seq, 0, 0, 0, 0, oif, key, 1, 0, 0, 0);
-=======
 	if (sk) {
 		oif = sk->sk_bound_dev_if;
 		trace_tcp_send_reset(sk, skb);
 	}
 
-	tcp_v6_send_response(sk, skb, seq, ack_seq, 0, 0, 0, oif, key, 1, 0, 0);
->>>>>>> 50c4c4e2
+	tcp_v6_send_response(sk, skb, seq, ack_seq, 0, 0, 0, 0, oif, key, 1, 0, 0, 0);
 
 #ifdef CONFIG_TCP_MD5SIG
 out:
@@ -1711,7 +1694,6 @@
 			refcounted = false;
 			goto process;
 		}
-<<<<<<< HEAD
 #ifdef CONFIG_MPTCP
 		if (th->syn && !th->ack) {
 			int ret = mptcp_lookup_join(skb, inet_twsk(sk));
@@ -1724,9 +1706,6 @@
 			}
 		}
 #endif
-		/* Fall through to ACK */
-=======
->>>>>>> 50c4c4e2
 	}
 		/* to ACK */
 		/* fall through */
