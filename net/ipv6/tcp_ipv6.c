/*
 *	TCP over IPv6
 *	Linux INET6 implementation
 *
 *	Authors:
 *	Pedro Roque		<roque@di.fc.ul.pt>
 *
 *	Based on:
 *	linux/net/ipv4/tcp.c
 *	linux/net/ipv4/tcp_input.c
 *	linux/net/ipv4/tcp_output.c
 *
 *	Fixes:
 *	Hideaki YOSHIFUJI	:	sin6_scope_id support
 *	YOSHIFUJI Hideaki @USAGI and:	Support IPV6_V6ONLY socket option, which
 *	Alexey Kuznetsov		allow both IPv4 and IPv6 sockets to bind
 *					a single port at the same time.
 *	YOSHIFUJI Hideaki @USAGI:	convert /proc/net/tcp6 to seq_file.
 *
 *	This program is free software; you can redistribute it and/or
 *      modify it under the terms of the GNU General Public License
 *      as published by the Free Software Foundation; either version
 *      2 of the License, or (at your option) any later version.
 */

#include <linux/bottom_half.h>
#include <linux/module.h>
#include <linux/errno.h>
#include <linux/types.h>
#include <linux/socket.h>
#include <linux/sockios.h>
#include <linux/net.h>
#include <linux/jiffies.h>
#include <linux/in.h>
#include <linux/in6.h>
#include <linux/netdevice.h>
#include <linux/init.h>
#include <linux/jhash.h>
#include <linux/ipsec.h>
#include <linux/times.h>
#include <linux/slab.h>
#include <linux/uaccess.h>
#include <linux/ipv6.h>
#include <linux/icmpv6.h>
#include <linux/random.h>

#include <net/tcp.h>
#include <net/ndisc.h>
#include <net/inet6_hashtables.h>
#include <net/inet6_connection_sock.h>
#include <net/ipv6.h>
#include <net/transp_v6.h>
#include <net/addrconf.h>
#include <net/ip6_route.h>
#include <net/ip6_checksum.h>
#include <net/inet_ecn.h>
#include <net/protocol.h>
#include <net/xfrm.h>
#include <net/snmp.h>
#include <net/dsfield.h>
#include <net/timewait_sock.h>
#include <net/inet_common.h>
#include <net/secure_seq.h>
#include <net/mptcp.h>
#include <net/mptcp_v6.h>
#include <net/busy_poll.h>

#include <linux/proc_fs.h>
#include <linux/seq_file.h>

#include <crypto/hash.h>
#include <linux/scatterlist.h>

#include <trace/events/tcp.h>
#ifdef CONFIG_TCP_MD5SIG
static const struct tcp_sock_af_ops tcp_sock_ipv6_specific;
static const struct tcp_sock_af_ops tcp_sock_ipv6_mapped_specific;
#else
static struct tcp_md5sig_key *tcp_v6_md5_do_lookup(const struct sock *sk,
						   const struct in6_addr *addr)
{
	return NULL;
}
#endif

void inet6_sk_rx_dst_set(struct sock *sk, const struct sk_buff *skb)
{
	struct dst_entry *dst = skb_dst(skb);

	if (dst && dst_hold_safe(dst)) {
		const struct rt6_info *rt = (const struct rt6_info *)dst;

		rcu_assign_pointer(sk->sk_rx_dst, dst);
		inet_sk(sk)->rx_dst_ifindex = skb->skb_iif;
		inet6_sk(sk)->rx_dst_cookie = rt6_get_cookie(rt);
	}
}

static u32 tcp_v6_init_seq(const struct sk_buff *skb)
{
	return secure_tcpv6_seq(ipv6_hdr(skb)->daddr.s6_addr32,
				ipv6_hdr(skb)->saddr.s6_addr32,
				tcp_hdr(skb)->dest,
				tcp_hdr(skb)->source);
}

static u32 tcp_v6_init_ts_off(const struct net *net, const struct sk_buff *skb)
{
	return secure_tcpv6_ts_off(net, ipv6_hdr(skb)->daddr.s6_addr32,
				   ipv6_hdr(skb)->saddr.s6_addr32);
}

static int tcp_v6_pre_connect(struct sock *sk, struct sockaddr *uaddr,
			      int addr_len)
{
	/* This check is replicated from tcp_v6_connect() and intended to
	 * prevent BPF program called below from accessing bytes that are out
	 * of the bound specified by user in addr_len.
	 */
	if (addr_len < SIN6_LEN_RFC2133)
		return -EINVAL;

	sock_owned_by_me(sk);

	return BPF_CGROUP_RUN_PROG_INET6_CONNECT(sk, uaddr);
}

int tcp_v6_connect(struct sock *sk, struct sockaddr *uaddr,
			  int addr_len)
{
	struct sockaddr_in6 *usin = (struct sockaddr_in6 *) uaddr;
	struct inet_sock *inet = inet_sk(sk);
	struct inet_connection_sock *icsk = inet_csk(sk);
	struct ipv6_pinfo *np = inet6_sk(sk);
	struct tcp_sock *tp = tcp_sk(sk);
	struct in6_addr *saddr = NULL, *final_p, final;
	struct ipv6_txoptions *opt;
	struct flowi6 fl6;
	struct dst_entry *dst;
	int addr_type;
	int err;
	struct inet_timewait_death_row *tcp_death_row = &sock_net(sk)->ipv4.tcp_death_row;

	if (addr_len < SIN6_LEN_RFC2133)
		return -EINVAL;

	if (usin->sin6_family != AF_INET6)
		return -EAFNOSUPPORT;

	memset(&fl6, 0, sizeof(fl6));

	if (np->sndflow) {
		fl6.flowlabel = usin->sin6_flowinfo&IPV6_FLOWINFO_MASK;
		IP6_ECN_flow_init(fl6.flowlabel);
		if (fl6.flowlabel&IPV6_FLOWLABEL_MASK) {
			struct ip6_flowlabel *flowlabel;
			flowlabel = fl6_sock_lookup(sk, fl6.flowlabel);
			if (!flowlabel)
				return -EINVAL;
			fl6_sock_release(flowlabel);
		}
	}

	/*
	 *	connect() to INADDR_ANY means loopback (BSD'ism).
	 */

	if (ipv6_addr_any(&usin->sin6_addr)) {
		if (ipv6_addr_v4mapped(&sk->sk_v6_rcv_saddr))
			ipv6_addr_set_v4mapped(htonl(INADDR_LOOPBACK),
					       &usin->sin6_addr);
		else
			usin->sin6_addr = in6addr_loopback;
	}

	addr_type = ipv6_addr_type(&usin->sin6_addr);

	if (addr_type & IPV6_ADDR_MULTICAST)
		return -ENETUNREACH;

	if (addr_type&IPV6_ADDR_LINKLOCAL) {
		if (addr_len >= sizeof(struct sockaddr_in6) &&
		    usin->sin6_scope_id) {
			/* If interface is set while binding, indices
			 * must coincide.
			 */
			if (!sk_dev_equal_l3scope(sk, usin->sin6_scope_id))
				return -EINVAL;

			sk->sk_bound_dev_if = usin->sin6_scope_id;
		}

		/* Connect to link-local address requires an interface */
		if (!sk->sk_bound_dev_if)
			return -EINVAL;
	}

	if (tp->rx_opt.ts_recent_stamp &&
	    !ipv6_addr_equal(&sk->sk_v6_daddr, &usin->sin6_addr)) {
		tp->rx_opt.ts_recent = 0;
		tp->rx_opt.ts_recent_stamp = 0;
		WRITE_ONCE(tp->write_seq, 0);
	}

	sk->sk_v6_daddr = usin->sin6_addr;
	np->flow_label = fl6.flowlabel;

	/*
	 *	TCP over IPv4
	 */

	if (addr_type & IPV6_ADDR_MAPPED) {
		u32 exthdrlen = icsk->icsk_ext_hdr_len;
		struct sockaddr_in sin;

		SOCK_DEBUG(sk, "connect: ipv4 mapped\n");

		if (__ipv6_only_sock(sk))
			return -ENETUNREACH;

		sin.sin_family = AF_INET;
		sin.sin_port = usin->sin6_port;
		sin.sin_addr.s_addr = usin->sin6_addr.s6_addr32[3];

#ifdef CONFIG_MPTCP
		if (sock_flag(sk, SOCK_MPTCP))
			icsk->icsk_af_ops = &mptcp_v6_mapped;
		else
#endif
			icsk->icsk_af_ops = &ipv6_mapped;
		sk->sk_backlog_rcv = tcp_v4_do_rcv;
#ifdef CONFIG_TCP_MD5SIG
		tp->af_specific = &tcp_sock_ipv6_mapped_specific;
#endif

		err = tcp_v4_connect(sk, (struct sockaddr *)&sin, sizeof(sin));

		if (err) {
			icsk->icsk_ext_hdr_len = exthdrlen;
#ifdef CONFIG_MPTCP
			if (sock_flag(sk, SOCK_MPTCP))
				icsk->icsk_af_ops = &mptcp_v6_specific;
			else
#endif
				icsk->icsk_af_ops = &ipv6_specific;
			sk->sk_backlog_rcv = tcp_v6_do_rcv;
#ifdef CONFIG_TCP_MD5SIG
			tp->af_specific = &tcp_sock_ipv6_specific;
#endif
			goto failure;
		}
		np->saddr = sk->sk_v6_rcv_saddr;

		return err;
	}

	if (!ipv6_addr_any(&sk->sk_v6_rcv_saddr))
		saddr = &sk->sk_v6_rcv_saddr;

	fl6.flowi6_proto = IPPROTO_TCP;
	fl6.daddr = sk->sk_v6_daddr;
	fl6.saddr = saddr ? *saddr : np->saddr;
	fl6.flowlabel = ip6_make_flowinfo(np->tclass, np->flow_label);
	fl6.flowi6_oif = sk->sk_bound_dev_if;
	fl6.flowi6_mark = sk->sk_mark;
	fl6.fl6_dport = usin->sin6_port;
	fl6.fl6_sport = inet->inet_sport;
	fl6.flowi6_uid = sk->sk_uid;

	opt = rcu_dereference_protected(np->opt, lockdep_sock_is_held(sk));
	final_p = fl6_update_dst(&fl6, opt, &final);

	security_sk_classify_flow(sk, flowi6_to_flowi(&fl6));

	dst = ip6_dst_lookup_flow(sock_net(sk), sk, &fl6, final_p);
	if (IS_ERR(dst)) {
		err = PTR_ERR(dst);
		goto failure;
	}

	if (!saddr) {
		saddr = &fl6.saddr;
		sk->sk_v6_rcv_saddr = *saddr;
	}

	/* set the source address */
	np->saddr = *saddr;
	inet->inet_rcv_saddr = LOOPBACK4_IPV6;

	sk->sk_gso_type = SKB_GSO_TCPV6;
	ip6_dst_store(sk, dst, NULL, NULL);

	icsk->icsk_ext_hdr_len = 0;
	if (opt)
		icsk->icsk_ext_hdr_len = opt->opt_flen +
					 opt->opt_nflen;

	tp->rx_opt.mss_clamp = IPV6_MIN_MTU - sizeof(struct tcphdr) - sizeof(struct ipv6hdr);

	inet->inet_dport = usin->sin6_port;

	tcp_set_state(sk, TCP_SYN_SENT);
	err = inet6_hash_connect(tcp_death_row, sk);
	if (err)
		goto late_failure;

	sk_set_txhash(sk);

	if (likely(!tp->repair)) {
		if (!tp->write_seq)
			WRITE_ONCE(tp->write_seq,
				   secure_tcpv6_seq(np->saddr.s6_addr32,
						    sk->sk_v6_daddr.s6_addr32,
						    inet->inet_sport,
						    inet->inet_dport));
		tp->tsoffset = secure_tcpv6_ts_off(sock_net(sk),
						   np->saddr.s6_addr32,
						   sk->sk_v6_daddr.s6_addr32);
	}

	if (tcp_fastopen_defer_connect(sk, &err))
		return err;
	if (err)
		goto late_failure;

	err = tcp_connect(sk);
	if (err)
		goto late_failure;

	return 0;

late_failure:
	tcp_set_state(sk, TCP_CLOSE);
	if (!(sk->sk_userlocks & SOCK_BINDADDR_LOCK))
		inet_reset_saddr(sk);
failure:
	inet->inet_dport = 0;
	sk->sk_route_caps = 0;
	return err;
}

void tcp_v6_mtu_reduced(struct sock *sk)
{
	struct dst_entry *dst;
	u32 mtu;

	if ((1 << sk->sk_state) & (TCPF_LISTEN | TCPF_CLOSE))
		return;

	mtu = READ_ONCE(tcp_sk(sk)->mtu_info);

	/* Drop requests trying to increase our current mss.
	 * Check done in __ip6_rt_update_pmtu() is too late.
	 */
	if (tcp_mtu_to_mss(sk, mtu) >= tcp_sk(sk)->mss_cache)
		return;

	dst = inet6_csk_update_pmtu(sk, mtu);
	if (!dst)
		return;

	if (inet_csk(sk)->icsk_pmtu_cookie > dst_mtu(dst)) {
		tcp_sync_mss(sk, dst_mtu(dst));
		tcp_simple_retransmit(sk);
	}
}

static void tcp_v6_err(struct sk_buff *skb, struct inet6_skb_parm *opt,
		u8 type, u8 code, int offset, __be32 info)
{
	const struct ipv6hdr *hdr = (const struct ipv6hdr *)skb->data;
	const struct tcphdr *th = (struct tcphdr *)(skb->data+offset);
	struct net *net = dev_net(skb->dev);
	struct request_sock *fastopen;
	struct ipv6_pinfo *np;
	struct tcp_sock *tp;
	__u32 seq, snd_una;
	struct sock *sk, *meta_sk;
	bool fatal;
	int err;

	sk = __inet6_lookup_established(net, &tcp_hashinfo,
					&hdr->daddr, th->dest,
					&hdr->saddr, ntohs(th->source),
					skb->dev->ifindex, inet6_sdif(skb));

	if (!sk) {
		__ICMP6_INC_STATS(net, __in6_dev_get(skb->dev),
				  ICMP6_MIB_INERRORS);
		return;
	}

	if (sk->sk_state == TCP_TIME_WAIT) {
		inet_twsk_put(inet_twsk(sk));
		return;
	}
	seq = ntohl(th->seq);
	fatal = icmpv6_err_convert(type, code, &err);
	if (sk->sk_state == TCP_NEW_SYN_RECV)
		return tcp_req_err(sk, seq, fatal);

	tp = tcp_sk(sk);
	if (mptcp(tp))
		meta_sk = mptcp_meta_sk(sk);
	else
		meta_sk = sk;

	bh_lock_sock(meta_sk);
	if (sock_owned_by_user(meta_sk) && type != ICMPV6_PKT_TOOBIG)
		__NET_INC_STATS(net, LINUX_MIB_LOCKDROPPEDICMPS);

	if (sk->sk_state == TCP_CLOSE)
		goto out;

	if (ipv6_hdr(skb)->hop_limit < inet6_sk(sk)->min_hopcount) {
		__NET_INC_STATS(net, LINUX_MIB_TCPMINTTLDROP);
		goto out;
	}

	/* XXX (TFO) - tp->snd_una should be ISN (tcp_create_openreq_child() */
	fastopen = tp->fastopen_rsk;
	snd_una = fastopen ? tcp_rsk(fastopen)->snt_isn : tp->snd_una;
	if (sk->sk_state != TCP_LISTEN &&
	    !between(seq, snd_una, tp->snd_nxt)) {
		__NET_INC_STATS(net, LINUX_MIB_OUTOFWINDOWICMPS);
		goto out;
	}

	np = inet6_sk(sk);

	if (type == NDISC_REDIRECT) {
		if (!sock_owned_by_user(meta_sk)) {
			struct dst_entry *dst = __sk_dst_check(sk, np->dst_cookie);

			if (dst)
				dst->ops->redirect(dst, sk, skb);
		}
		goto out;
	}

	if (type == ICMPV6_PKT_TOOBIG) {
		u32 mtu = ntohl(info);

		/* We are not interested in TCP_LISTEN and open_requests
		 * (SYN-ACKs send out by Linux are always <576bytes so
		 * they should go through unfragmented).
		 */
		if (sk->sk_state == TCP_LISTEN)
			goto out;

		if (!ip6_sk_accept_pmtu(sk))
			goto out;

		if (mtu < IPV6_MIN_MTU)
			goto out;

		WRITE_ONCE(tp->mtu_info, mtu);

		if (!sock_owned_by_user(meta_sk)) {
			tcp_v6_mtu_reduced(sk);
		} else {
			if (!test_and_set_bit(TCP_MTU_REDUCED_DEFERRED,
					      &sk->sk_tsq_flags))
				sock_hold(sk);
			if (mptcp(tp))
				mptcp_tsq_flags(sk);
		}
		goto out;
	}


	/* Might be for an request_sock */
	switch (sk->sk_state) {
	case TCP_SYN_SENT:
	case TCP_SYN_RECV:
		/* Only in fast or simultaneous open. If a fast open socket is
		 * is already accepted it is treated as a connected one below.
		 */
		if (fastopen && !fastopen->sk)
			break;

		if (!sock_owned_by_user(meta_sk)) {
			sk->sk_err = err;
			sk->sk_error_report(sk);		/* Wake people up to see the error (see connect in sock.c) */

			tcp_done(sk);
		} else
			sk->sk_err_soft = err;
		goto out;
	}

	if (!sock_owned_by_user(meta_sk) && np->recverr) {
		sk->sk_err = err;
		sk->sk_error_report(sk);
	} else
		sk->sk_err_soft = err;

out:
	bh_unlock_sock(meta_sk);
	sock_put(sk);
}


static int tcp_v6_send_synack(const struct sock *sk, struct dst_entry *dst,
			      struct flowi *fl,
			      struct request_sock *req,
			      struct tcp_fastopen_cookie *foc,
			      enum tcp_synack_type synack_type)
{
	struct inet_request_sock *ireq = inet_rsk(req);
	struct ipv6_pinfo *np = inet6_sk(sk);
	struct ipv6_txoptions *opt;
	struct flowi6 *fl6 = &fl->u.ip6;
	struct sk_buff *skb;
	int err = -ENOMEM;

	/* First, grab a route. */
	if (!dst && (dst = inet6_csk_route_req(sk, fl6, req,
					       IPPROTO_TCP)) == NULL)
		goto done;

	skb = tcp_make_synack(sk, dst, req, foc, synack_type);

	if (skb) {
		__tcp_v6_send_check(skb, &ireq->ir_v6_loc_addr,
				    &ireq->ir_v6_rmt_addr);

		fl6->daddr = ireq->ir_v6_rmt_addr;
		if (np->repflow && ireq->pktopts)
			fl6->flowlabel = ip6_flowlabel(ipv6_hdr(ireq->pktopts));

		rcu_read_lock();
		opt = ireq->ipv6_opt;
		if (!opt)
			opt = rcu_dereference(np->opt);
		err = ip6_xmit(sk, skb, fl6, skb->mark ? : sk->sk_mark, opt,
			       np->tclass);
		rcu_read_unlock();
		err = net_xmit_eval(err);
	}

done:
	return err;
}

void tcp_v6_reqsk_destructor(struct request_sock *req)
{
	kfree(inet_rsk(req)->ipv6_opt);
	kfree_skb(inet_rsk(req)->pktopts);
}

#ifdef CONFIG_TCP_MD5SIG
static struct tcp_md5sig_key *tcp_v6_md5_do_lookup(const struct sock *sk,
						   const struct in6_addr *addr)
{
	return tcp_md5_do_lookup(sk, (union tcp_md5_addr *)addr, AF_INET6);
}

static struct tcp_md5sig_key *tcp_v6_md5_lookup(const struct sock *sk,
						const struct sock *addr_sk)
{
	return tcp_v6_md5_do_lookup(sk, &addr_sk->sk_v6_daddr);
}

static int tcp_v6_parse_md5_keys(struct sock *sk, int optname,
				 char __user *optval, int optlen)
{
	struct tcp_md5sig cmd;
	struct sockaddr_in6 *sin6 = (struct sockaddr_in6 *)&cmd.tcpm_addr;
	u8 prefixlen;

	if (optlen < sizeof(cmd))
		return -EINVAL;

	if (copy_from_user(&cmd, optval, sizeof(cmd)))
		return -EFAULT;

	if (sin6->sin6_family != AF_INET6)
		return -EINVAL;

	if (optname == TCP_MD5SIG_EXT &&
	    cmd.tcpm_flags & TCP_MD5SIG_FLAG_PREFIX) {
		prefixlen = cmd.tcpm_prefixlen;
		if (prefixlen > 128 || (ipv6_addr_v4mapped(&sin6->sin6_addr) &&
					prefixlen > 32))
			return -EINVAL;
	} else {
		prefixlen = ipv6_addr_v4mapped(&sin6->sin6_addr) ? 32 : 128;
	}

	if (!cmd.tcpm_keylen) {
		if (ipv6_addr_v4mapped(&sin6->sin6_addr))
			return tcp_md5_do_del(sk, (union tcp_md5_addr *)&sin6->sin6_addr.s6_addr32[3],
					      AF_INET, prefixlen);
		return tcp_md5_do_del(sk, (union tcp_md5_addr *)&sin6->sin6_addr,
				      AF_INET6, prefixlen);
	}

	if (cmd.tcpm_keylen > TCP_MD5SIG_MAXKEYLEN)
		return -EINVAL;

	if (ipv6_addr_v4mapped(&sin6->sin6_addr))
		return tcp_md5_do_add(sk, (union tcp_md5_addr *)&sin6->sin6_addr.s6_addr32[3],
				      AF_INET, prefixlen, cmd.tcpm_key,
				      cmd.tcpm_keylen, GFP_KERNEL);

	return tcp_md5_do_add(sk, (union tcp_md5_addr *)&sin6->sin6_addr,
			      AF_INET6, prefixlen, cmd.tcpm_key,
			      cmd.tcpm_keylen, GFP_KERNEL);
}

static int tcp_v6_md5_hash_headers(struct tcp_md5sig_pool *hp,
				   const struct in6_addr *daddr,
				   const struct in6_addr *saddr,
				   const struct tcphdr *th, int nbytes)
{
	struct tcp6_pseudohdr *bp;
	struct scatterlist sg;
	struct tcphdr *_th;

	bp = hp->scratch;
	/* 1. TCP pseudo-header (RFC2460) */
	bp->saddr = *saddr;
	bp->daddr = *daddr;
	bp->protocol = cpu_to_be32(IPPROTO_TCP);
	bp->len = cpu_to_be32(nbytes);

	_th = (struct tcphdr *)(bp + 1);
	memcpy(_th, th, sizeof(*th));
	_th->check = 0;

	sg_init_one(&sg, bp, sizeof(*bp) + sizeof(*th));
	ahash_request_set_crypt(hp->md5_req, &sg, NULL,
				sizeof(*bp) + sizeof(*th));
	return crypto_ahash_update(hp->md5_req);
}

static int tcp_v6_md5_hash_hdr(char *md5_hash, const struct tcp_md5sig_key *key,
			       const struct in6_addr *daddr, struct in6_addr *saddr,
			       const struct tcphdr *th)
{
	struct tcp_md5sig_pool *hp;
	struct ahash_request *req;

	hp = tcp_get_md5sig_pool();
	if (!hp)
		goto clear_hash_noput;
	req = hp->md5_req;

	if (crypto_ahash_init(req))
		goto clear_hash;
	if (tcp_v6_md5_hash_headers(hp, daddr, saddr, th, th->doff << 2))
		goto clear_hash;
	if (tcp_md5_hash_key(hp, key))
		goto clear_hash;
	ahash_request_set_crypt(req, NULL, md5_hash, 0);
	if (crypto_ahash_final(req))
		goto clear_hash;

	tcp_put_md5sig_pool();
	return 0;

clear_hash:
	tcp_put_md5sig_pool();
clear_hash_noput:
	memset(md5_hash, 0, 16);
	return 1;
}

static int tcp_v6_md5_hash_skb(char *md5_hash,
			       const struct tcp_md5sig_key *key,
			       const struct sock *sk,
			       const struct sk_buff *skb)
{
	const struct in6_addr *saddr, *daddr;
	struct tcp_md5sig_pool *hp;
	struct ahash_request *req;
	const struct tcphdr *th = tcp_hdr(skb);

	if (sk) { /* valid for establish/request sockets */
		saddr = &sk->sk_v6_rcv_saddr;
		daddr = &sk->sk_v6_daddr;
	} else {
		const struct ipv6hdr *ip6h = ipv6_hdr(skb);
		saddr = &ip6h->saddr;
		daddr = &ip6h->daddr;
	}

	hp = tcp_get_md5sig_pool();
	if (!hp)
		goto clear_hash_noput;
	req = hp->md5_req;

	if (crypto_ahash_init(req))
		goto clear_hash;

	if (tcp_v6_md5_hash_headers(hp, daddr, saddr, th, skb->len))
		goto clear_hash;
	if (tcp_md5_hash_skb_data(hp, skb, th->doff << 2))
		goto clear_hash;
	if (tcp_md5_hash_key(hp, key))
		goto clear_hash;
	ahash_request_set_crypt(req, NULL, md5_hash, 0);
	if (crypto_ahash_final(req))
		goto clear_hash;

	tcp_put_md5sig_pool();
	return 0;

clear_hash:
	tcp_put_md5sig_pool();
clear_hash_noput:
	memset(md5_hash, 0, 16);
	return 1;
}

#endif

static bool tcp_v6_inbound_md5_hash(const struct sock *sk,
				    const struct sk_buff *skb)
{
#ifdef CONFIG_TCP_MD5SIG
	const __u8 *hash_location = NULL;
	struct tcp_md5sig_key *hash_expected;
	const struct ipv6hdr *ip6h = ipv6_hdr(skb);
	const struct tcphdr *th = tcp_hdr(skb);
	int genhash;
	u8 newhash[16];

	hash_expected = tcp_v6_md5_do_lookup(sk, &ip6h->saddr);
	hash_location = tcp_parse_md5sig_option(th);

	/* We've parsed the options - do we have a hash? */
	if (!hash_expected && !hash_location)
		return false;

	if (hash_expected && !hash_location) {
		NET_INC_STATS(sock_net(sk), LINUX_MIB_TCPMD5NOTFOUND);
		return true;
	}

	if (!hash_expected && hash_location) {
		NET_INC_STATS(sock_net(sk), LINUX_MIB_TCPMD5UNEXPECTED);
		return true;
	}

	/* check the signature */
	genhash = tcp_v6_md5_hash_skb(newhash,
				      hash_expected,
				      NULL, skb);

	if (genhash || memcmp(hash_location, newhash, 16) != 0) {
		NET_INC_STATS(sock_net(sk), LINUX_MIB_TCPMD5FAILURE);
		net_info_ratelimited("MD5 Hash %s for [%pI6c]:%u->[%pI6c]:%u\n",
				     genhash ? "failed" : "mismatch",
				     &ip6h->saddr, ntohs(th->source),
				     &ip6h->daddr, ntohs(th->dest));
		return true;
	}
#endif
	return false;
}

static int tcp_v6_init_req(struct request_sock *req,
			   const struct sock *sk_listener,
			   struct sk_buff *skb,
			   bool want_cookie)
{
	struct inet_request_sock *ireq = inet_rsk(req);
	const struct ipv6_pinfo *np = inet6_sk(sk_listener);

	ireq->ir_v6_rmt_addr = ipv6_hdr(skb)->saddr;
	ireq->ir_v6_loc_addr = ipv6_hdr(skb)->daddr;

	/* So that link locals have meaning */
	if (!sk_listener->sk_bound_dev_if &&
	    ipv6_addr_type(&ireq->ir_v6_rmt_addr) & IPV6_ADDR_LINKLOCAL)
		ireq->ir_iif = tcp_v6_iif(skb);

	if (!TCP_SKB_CB(skb)->tcp_tw_isn &&
	    (ipv6_opt_accepted(sk_listener, skb, &TCP_SKB_CB(skb)->header.h6) ||
	     np->rxopt.bits.rxinfo ||
	     np->rxopt.bits.rxoinfo || np->rxopt.bits.rxhlim ||
	     np->rxopt.bits.rxohlim || np->repflow)) {
		refcount_inc(&skb->users);
		ireq->pktopts = skb;
	}

	return 0;
}

static struct dst_entry *tcp_v6_route_req(const struct sock *sk,
					  struct flowi *fl,
					  const struct request_sock *req)
{
	return inet6_csk_route_req(sk, &fl->u.ip6, req, IPPROTO_TCP);
}

struct request_sock_ops tcp6_request_sock_ops __read_mostly = {
	.family		=	AF_INET6,
	.obj_size	=	sizeof(struct tcp6_request_sock),
	.rtx_syn_ack	=	tcp_rtx_synack,
	.send_ack	=	tcp_v6_reqsk_send_ack,
	.destructor	=	tcp_v6_reqsk_destructor,
	.send_reset	=	tcp_v6_send_reset,
	.syn_ack_timeout =	tcp_syn_ack_timeout,
};

const struct tcp_request_sock_ops tcp_request_sock_ipv6_ops = {
	.mss_clamp	=	IPV6_MIN_MTU - sizeof(struct tcphdr) -
				sizeof(struct ipv6hdr),
#ifdef CONFIG_TCP_MD5SIG
	.req_md5_lookup	=	tcp_v6_md5_lookup,
	.calc_md5_hash	=	tcp_v6_md5_hash_skb,
#endif
	.init_req	=	tcp_v6_init_req,
#ifdef CONFIG_SYN_COOKIES
	.cookie_init_seq =	cookie_v6_init_sequence,
#endif
	.route_req	=	tcp_v6_route_req,
	.init_seq	=	tcp_v6_init_seq,
	.init_ts_off	=	tcp_v6_init_ts_off,
	.send_synack	=	tcp_v6_send_synack,
};

static void tcp_v6_send_response(const struct sock *sk, struct sk_buff *skb, u32 seq,
				 u32 ack, u32 data_ack, u32 win, u32 tsval, u32 tsecr,
				 int oif, struct tcp_md5sig_key *key, int rst,
				 u8 tclass, __be32 label, int mptcp)
{
	const struct tcphdr *th = tcp_hdr(skb);
	struct tcphdr *t1;
	struct sk_buff *buff;
	struct flowi6 fl6;
	struct net *net = sk ? sock_net(sk) : dev_net(skb_dst(skb)->dev);
	struct sock *ctl_sk = net->ipv6.tcp_sk;
	unsigned int tot_len = sizeof(struct tcphdr);
	struct dst_entry *dst;
	__be32 *topt;
	__u32 mark = 0;

	if (tsecr)
		tot_len += TCPOLEN_TSTAMP_ALIGNED;
#ifdef CONFIG_TCP_MD5SIG
	if (key)
		tot_len += TCPOLEN_MD5SIG_ALIGNED;
#endif
#ifdef CONFIG_MPTCP
	if (mptcp)
		tot_len += MPTCP_SUB_LEN_DSS + MPTCP_SUB_LEN_ACK;
#endif
	buff = alloc_skb(MAX_HEADER + sizeof(struct ipv6hdr) + tot_len,
			 GFP_ATOMIC);
	if (!buff)
		return;

	skb_reserve(buff, MAX_HEADER + sizeof(struct ipv6hdr) + tot_len);

	t1 = skb_push(buff, tot_len);
	skb_reset_transport_header(buff);

	/* Swap the send and the receive. */
	memset(t1, 0, sizeof(*t1));
	t1->dest = th->source;
	t1->source = th->dest;
	t1->doff = tot_len / 4;
	t1->seq = htonl(seq);
	t1->ack_seq = htonl(ack);
	t1->ack = !rst || !th->ack;
	t1->rst = rst;
	t1->window = htons(win);

	topt = (__be32 *)(t1 + 1);

	if (tsecr) {
		*topt++ = htonl((TCPOPT_NOP << 24) | (TCPOPT_NOP << 16) |
				(TCPOPT_TIMESTAMP << 8) | TCPOLEN_TIMESTAMP);
		*topt++ = htonl(tsval);
		*topt++ = htonl(tsecr);
	}

#ifdef CONFIG_TCP_MD5SIG
	if (key) {
		*topt++ = htonl((TCPOPT_NOP << 24) | (TCPOPT_NOP << 16) |
				(TCPOPT_MD5SIG << 8) | TCPOLEN_MD5SIG);
		tcp_v6_md5_hash_hdr((__u8 *)topt, key,
				    &ipv6_hdr(skb)->saddr,
				    &ipv6_hdr(skb)->daddr, t1);
		topt += 4;
	}
#endif
#ifdef CONFIG_MPTCP
	if (mptcp) {
		/* Construction of 32-bit data_ack */
		*topt++ = htonl((TCPOPT_MPTCP << 24) |
				((MPTCP_SUB_LEN_DSS + MPTCP_SUB_LEN_ACK) << 16) |
				(0x20 << 8) |
				(0x01));
		*topt++ = htonl(data_ack);
	}
#endif

	memset(&fl6, 0, sizeof(fl6));
	fl6.daddr = ipv6_hdr(skb)->saddr;
	fl6.saddr = ipv6_hdr(skb)->daddr;
	fl6.flowlabel = label;

	buff->ip_summed = CHECKSUM_PARTIAL;
	buff->csum = 0;

	__tcp_v6_send_check(buff, &fl6.saddr, &fl6.daddr);

	fl6.flowi6_proto = IPPROTO_TCP;
	if (rt6_need_strict(&fl6.daddr) && !oif)
		fl6.flowi6_oif = tcp_v6_iif(skb);
	else {
		if (!oif && netif_index_is_l3_master(net, skb->skb_iif))
			oif = skb->skb_iif;

		fl6.flowi6_oif = oif;
	}

	if (sk)
		mark = (sk->sk_state == TCP_TIME_WAIT) ?
			inet_twsk(sk)->tw_mark : sk->sk_mark;
	fl6.flowi6_mark = IP6_REPLY_MARK(net, skb->mark) ?: mark;
	fl6.fl6_dport = t1->dest;
	fl6.fl6_sport = t1->source;
	fl6.flowi6_uid = sock_net_uid(net, sk && sk_fullsock(sk) ? sk : NULL);
	security_skb_classify_flow(skb, flowi6_to_flowi(&fl6));

	/* Pass a socket to ip6_dst_lookup either it is for RST
	 * Underlying function will use this to retrieve the network
	 * namespace
	 */
	dst = ip6_dst_lookup_flow(sock_net(ctl_sk), ctl_sk, &fl6, NULL);
	if (!IS_ERR(dst)) {
		skb_dst_set(buff, dst);
		ip6_xmit(ctl_sk, buff, &fl6, fl6.flowi6_mark, NULL, tclass);
		TCP_INC_STATS(net, TCP_MIB_OUTSEGS);
		if (rst)
			TCP_INC_STATS(net, TCP_MIB_OUTRSTS);
		return;
	}

	kfree_skb(buff);
}

void tcp_v6_send_reset(const struct sock *sk, struct sk_buff *skb)
{
	const struct tcphdr *th = tcp_hdr(skb);
	u32 seq = 0, ack_seq = 0;
	struct tcp_md5sig_key *key = NULL;
#ifdef CONFIG_TCP_MD5SIG
	const __u8 *hash_location = NULL;
	struct ipv6hdr *ipv6h = ipv6_hdr(skb);
	unsigned char newhash[16];
	int genhash;
	struct sock *sk1 = NULL;
#endif
	int oif = 0;

	if (th->rst)
		return;

	/* If sk not NULL, it means we did a successful lookup and incoming
	 * route had to be correct. prequeue might have dropped our dst.
	 */
	if (!sk && !ipv6_unicast_destination(skb))
		return;

#ifdef CONFIG_TCP_MD5SIG
	rcu_read_lock();
	hash_location = tcp_parse_md5sig_option(th);
	if (sk && sk_fullsock(sk)) {
		key = tcp_v6_md5_do_lookup(sk, &ipv6h->saddr);
	} else if (hash_location) {
		/*
		 * active side is lost. Try to find listening socket through
		 * source port, and then find md5 key through listening socket.
		 * we are not loose security here:
		 * Incoming packet is checked with md5 hash with finding key,
		 * no RST generated if md5 hash doesn't match.
		 */
		sk1 = inet6_lookup_listener(dev_net(skb_dst(skb)->dev),
					   &tcp_hashinfo, NULL, 0,
					   &ipv6h->saddr,
					   th->source, &ipv6h->daddr,
					   ntohs(th->source),
					   tcp_v6_iif_l3_slave(skb),
					   tcp_v6_sdif(skb));
		if (!sk1)
			goto out;

		key = tcp_v6_md5_do_lookup(sk1, &ipv6h->saddr);
		if (!key)
			goto out;

		genhash = tcp_v6_md5_hash_skb(newhash, key, NULL, skb);
		if (genhash || memcmp(hash_location, newhash, 16) != 0)
			goto out;
	}
#endif

	if (th->ack)
		seq = ntohl(th->ack_seq);
	else
		ack_seq = ntohl(th->seq) + th->syn + th->fin + skb->len -
			  (th->doff << 2);

	if (sk) {
		oif = sk->sk_bound_dev_if;
		if (sk_fullsock(sk))
			trace_tcp_send_reset(sk, skb);
	}

	tcp_v6_send_response(sk, skb, seq, ack_seq, 0, 0, 0, 0, oif, key, 1, 0, 0, 0);

#ifdef CONFIG_TCP_MD5SIG
out:
	rcu_read_unlock();
#endif
}

static void tcp_v6_send_ack(const struct sock *sk, struct sk_buff *skb, u32 seq,
			    u32 ack, u32 data_ack, u32 win, u32 tsval, u32 tsecr, int oif,
			    struct tcp_md5sig_key *key, u8 tclass,
			    __be32 label, int mptcp)
{
	tcp_v6_send_response(sk, skb, seq, ack, data_ack, win, tsval, tsecr, oif,
			     key, 0, tclass, label, mptcp);
}

static void tcp_v6_timewait_ack(struct sock *sk, struct sk_buff *skb)
{
	struct inet_timewait_sock *tw = inet_twsk(sk);
	struct tcp_timewait_sock *tcptw = tcp_twsk(sk);
	u32 data_ack = 0;
	int mptcp = 0;

	if (tcptw->mptcp_tw) {
		data_ack = (u32)tcptw->mptcp_tw->rcv_nxt;
		mptcp = 1;
	}
	tcp_v6_send_ack(sk, skb, tcptw->tw_snd_nxt, tcptw->tw_rcv_nxt,
			data_ack,
			tcptw->tw_rcv_wnd >> tw->tw_rcv_wscale,
			tcp_time_stamp_raw() + tcptw->tw_ts_offset,
			tcptw->tw_ts_recent, tw->tw_bound_dev_if, tcp_twsk_md5_key(tcptw),
			tw->tw_tclass, cpu_to_be32(tw->tw_flowlabel), mptcp);

	inet_twsk_put(tw);
}

void tcp_v6_reqsk_send_ack(const struct sock *sk, struct sk_buff *skb,
			   struct request_sock *req)
{
	/* sk->sk_state == TCP_LISTEN -> for regular TCP_SYN_RECV
	 * sk->sk_state == TCP_SYN_RECV -> for Fast Open.
	 */
	/* RFC 7323 2.3
	 * The window field (SEG.WND) of every outgoing segment, with the
	 * exception of <SYN> segments, MUST be right-shifted by
	 * Rcv.Wind.Shift bits:
	 */
	tcp_v6_send_ack(sk, skb, (sk->sk_state == TCP_LISTEN || is_meta_sk(sk)) ?
			tcp_rsk(req)->snt_isn + 1 : tcp_sk(sk)->snd_nxt,
			tcp_rsk(req)->rcv_nxt, 0,
			req->rsk_rcv_wnd >> inet_rsk(req)->rcv_wscale,
			tcp_time_stamp_raw() + tcp_rsk(req)->ts_off,
			req->ts_recent, sk->sk_bound_dev_if,
			tcp_v6_md5_do_lookup(sk, &ipv6_hdr(skb)->saddr),
			0, 0, 0);
}


struct sock *tcp_v6_cookie_check(struct sock *sk, struct sk_buff *skb)
{
#ifdef CONFIG_SYN_COOKIES
	const struct tcphdr *th = tcp_hdr(skb);

	if (!th->syn)
		sk = cookie_v6_check(sk, skb);
#endif
	return sk;
}

int tcp_v6_conn_request(struct sock *sk, struct sk_buff *skb)
{
	if (skb->protocol == htons(ETH_P_IP))
		return tcp_v4_conn_request(sk, skb);

	if (!ipv6_unicast_destination(skb))
		goto drop;

	if (ipv6_addr_v4mapped(&ipv6_hdr(skb)->saddr)) {
		__IP6_INC_STATS(sock_net(sk), NULL, IPSTATS_MIB_INHDRERRORS);
		return 0;
	}

	return tcp_conn_request(&tcp6_request_sock_ops,
				&tcp_request_sock_ipv6_ops, sk, skb);

drop:
	tcp_listendrop(sk);
	return 0; /* don't send reset */
}

static void tcp_v6_restore_cb(struct sk_buff *skb)
{
	/* We need to move header back to the beginning if xfrm6_policy_check()
	 * and tcp_v6_fill_cb() are going to be called again.
	 * ip6_datagram_recv_specific_ctl() also expects IP6CB to be there.
	 */
	memmove(IP6CB(skb), &TCP_SKB_CB(skb)->header.h6,
		sizeof(struct inet6_skb_parm));
}

struct sock *tcp_v6_syn_recv_sock(const struct sock *sk, struct sk_buff *skb,
				  struct request_sock *req,
				  struct dst_entry *dst,
				  struct request_sock *req_unhash,
				  bool *own_req)
{
	struct inet_request_sock *ireq;
	struct ipv6_pinfo *newnp;
	const struct ipv6_pinfo *np = inet6_sk(sk);
	struct ipv6_txoptions *opt;
	struct tcp6_sock *newtcp6sk;
	struct inet_sock *newinet;
	bool found_dup_sk = false;
	struct tcp_sock *newtp;
	struct sock *newsk;
#ifdef CONFIG_TCP_MD5SIG
	struct tcp_md5sig_key *key;
#endif
	struct flowi6 fl6;

	if (skb->protocol == htons(ETH_P_IP)) {
		/*
		 *	v6 mapped
		 */

		newsk = tcp_v4_syn_recv_sock(sk, skb, req, dst,
					     req_unhash, own_req);

		if (!newsk)
			return NULL;

		newtcp6sk = (struct tcp6_sock *)newsk;
		inet_sk(newsk)->pinet6 = &newtcp6sk->inet6;

		newinet = inet_sk(newsk);
		newnp = inet6_sk(newsk);
		newtp = tcp_sk(newsk);

		memcpy(newnp, np, sizeof(struct ipv6_pinfo));

		newnp->saddr = newsk->sk_v6_rcv_saddr;

#ifdef CONFIG_MPTCP
		/* We must check on the request-socket because the listener
		 * socket's flag may have been changed halfway through.
		 */
		if (inet_rsk(req)->saw_mpc)
			inet_csk(newsk)->icsk_af_ops = &mptcp_v6_mapped;
		else
#endif
			inet_csk(newsk)->icsk_af_ops = &ipv6_mapped;
		newsk->sk_backlog_rcv = tcp_v4_do_rcv;
#ifdef CONFIG_TCP_MD5SIG
		newtp->af_specific = &tcp_sock_ipv6_mapped_specific;
#endif

		newnp->ipv6_mc_list = NULL;
		newnp->ipv6_ac_list = NULL;
		newnp->ipv6_fl_list = NULL;
		newnp->pktoptions  = NULL;
		newnp->opt	   = NULL;
		newnp->mcast_oif   = inet_iif(skb);
		newnp->mcast_hops  = ip_hdr(skb)->ttl;
		newnp->rcv_flowinfo = 0;
		if (np->repflow)
			newnp->flow_label = 0;

		/*
		 * No need to charge this sock to the relevant IPv6 refcnt debug socks count
		 * here, tcp_create_openreq_child now does this for us, see the comment in
		 * that function for the gory details. -acme
		 */

		/* It is tricky place. Until this moment IPv4 tcp
		   worked with IPv6 icsk.icsk_af_ops.
		   Sync it now.
		 */
		tcp_sync_mss(newsk, inet_csk(newsk)->icsk_pmtu_cookie);

		return newsk;
	}

	ireq = inet_rsk(req);

	if (sk_acceptq_is_full(sk))
		goto out_overflow;

	if (!dst) {
		dst = inet6_csk_route_req(sk, &fl6, req, IPPROTO_TCP);
		if (!dst)
			goto out;
	}

	newsk = tcp_create_openreq_child(sk, req, skb);
	if (!newsk)
		goto out_nonewsk;

#ifdef CONFIG_MPTCP
	/* If the meta_sk is v6-mapped we can end up here with the wrong af_ops.
	 * Just make sure that this subflow is v6.
	 */
	if (is_meta_sk(sk))
		inet_csk(newsk)->icsk_af_ops = &mptcp_v6_specific;
#endif

	/*
	 * No need to charge this sock to the relevant IPv6 refcnt debug socks
	 * count here, tcp_create_openreq_child now does this for us, see the
	 * comment in that function for the gory details. -acme
	 */

	newsk->sk_gso_type = SKB_GSO_TCPV6;
	ip6_dst_store(newsk, dst, NULL, NULL);
	inet6_sk_rx_dst_set(newsk, skb);

	newtcp6sk = (struct tcp6_sock *)newsk;
	inet_sk(newsk)->pinet6 = &newtcp6sk->inet6;

	newtp = tcp_sk(newsk);
	newinet = inet_sk(newsk);
	newnp = inet6_sk(newsk);

	memcpy(newnp, np, sizeof(struct ipv6_pinfo));

	newsk->sk_v6_daddr = ireq->ir_v6_rmt_addr;
	newnp->saddr = ireq->ir_v6_loc_addr;
	newsk->sk_v6_rcv_saddr = ireq->ir_v6_loc_addr;
	newsk->sk_bound_dev_if = ireq->ir_iif;

	/* Now IPv6 options...

	   First: no IPv4 options.
	 */
	newinet->inet_opt = NULL;
	newnp->ipv6_mc_list = NULL;
	newnp->ipv6_ac_list = NULL;
	newnp->ipv6_fl_list = NULL;

	/* Clone RX bits */
	newnp->rxopt.all = np->rxopt.all;

	newnp->pktoptions = NULL;
	newnp->opt	  = NULL;
	newnp->mcast_oif  = tcp_v6_iif(skb);
	newnp->mcast_hops = ipv6_hdr(skb)->hop_limit;
	newnp->rcv_flowinfo = ip6_flowinfo(ipv6_hdr(skb));
	if (np->repflow)
		newnp->flow_label = ip6_flowlabel(ipv6_hdr(skb));

	/* Clone native IPv6 options from listening socket (if any)

	   Yes, keeping reference count would be much more clever,
	   but we make one more one thing there: reattach optmem
	   to newsk.
	 */
	opt = ireq->ipv6_opt;
	if (!opt)
		opt = rcu_dereference(np->opt);
	if (opt) {
		opt = ipv6_dup_options(newsk, opt);
		RCU_INIT_POINTER(newnp->opt, opt);
	}
	inet_csk(newsk)->icsk_ext_hdr_len = 0;
	if (opt)
		inet_csk(newsk)->icsk_ext_hdr_len = opt->opt_nflen +
						    opt->opt_flen;

	tcp_ca_openreq_child(newsk, dst);

	tcp_sync_mss(newsk, dst_mtu(dst));
	newtp->advmss = tcp_mss_clamp(tcp_sk(sk), dst_metric_advmss(dst));

	tcp_initialize_rcv_mss(newsk);

	newinet->inet_daddr = newinet->inet_saddr = LOOPBACK4_IPV6;
	newinet->inet_rcv_saddr = LOOPBACK4_IPV6;

#ifdef CONFIG_TCP_MD5SIG
	/* Copy over the MD5 key from the original socket */
	key = tcp_v6_md5_do_lookup(sk, &newsk->sk_v6_daddr);
	if (key) {
		/* We're using one, so create a matching key
		 * on the newsk structure. If we fail to get
		 * memory, then we end up not copying the key
		 * across. Shucks.
		 */
		tcp_md5_do_add(newsk, (union tcp_md5_addr *)&newsk->sk_v6_daddr,
			       AF_INET6, 128, key->key, key->keylen,
			       sk_gfp_mask(sk, GFP_ATOMIC));
	}
#endif

	if (__inet_inherit_port(sk, newsk) < 0) {
		inet_csk_prepare_forced_close(newsk);
		tcp_done(newsk);
		goto out;
	}
	*own_req = inet_ehash_nolisten(newsk, req_to_sk(req_unhash),
				       &found_dup_sk);
	if (*own_req) {
		tcp_move_syn(newtp, req);

		/* Clone pktoptions received with SYN, if we own the req */
		if (ireq->pktopts) {
			newnp->pktoptions = skb_clone_and_charge_r(ireq->pktopts, newsk);
			consume_skb(ireq->pktopts);
			ireq->pktopts = NULL;
			if (newnp->pktoptions)
				tcp_v6_restore_cb(newnp->pktoptions);
		}
	} else {
		if (!req_unhash && found_dup_sk) {
			/* This code path should only be executed in the
			 * syncookie case only
			 */
			bh_unlock_sock(newsk);
			sock_put(newsk);
			newsk = NULL;
		}
	}

	return newsk;

out_overflow:
	__NET_INC_STATS(sock_net(sk), LINUX_MIB_LISTENOVERFLOWS);
out_nonewsk:
	dst_release(dst);
out:
	tcp_listendrop(sk);
	return NULL;
}

/* The socket must have it's spinlock held when we get
 * here, unless it is a TCP_LISTEN socket.
 *
 * We have a potential double-lock case here, so even when
 * doing backlog processing we use the BH locking scheme.
 * This is because we cannot sleep with the original spinlock
 * held.
 */
int tcp_v6_do_rcv(struct sock *sk, struct sk_buff *skb)
{
	struct ipv6_pinfo *np = inet6_sk(sk);
	struct tcp_sock *tp;
	struct sk_buff *opt_skb = NULL;

	/* Imagine: socket is IPv6. IPv4 packet arrives,
	   goes to IPv4 receive handler and backlogged.
	   From backlog it always goes here. Kerboom...
	   Fortunately, tcp_rcv_established and rcv_established
	   handle them correctly, but it is not case with
	   tcp_v6_hnd_req and tcp_v6_send_reset().   --ANK
	 */

	if (skb->protocol == htons(ETH_P_IP))
		return tcp_v4_do_rcv(sk, skb);

	if (is_meta_sk(sk))
		return mptcp_v6_do_rcv(sk, skb);

	/*
	 *	socket locking is here for SMP purposes as backlog rcv
	 *	is currently called with bh processing disabled.
	 */

	/* Do Stevens' IPV6_PKTOPTIONS.

	   Yes, guys, it is the only place in our code, where we
	   may make it not affecting IPv4.
	   The rest of code is protocol independent,
	   and I do not like idea to uglify IPv4.

	   Actually, all the idea behind IPV6_PKTOPTIONS
	   looks not very well thought. For now we latch
	   options, received in the last packet, enqueued
	   by tcp. Feel free to propose better solution.
					       --ANK (980728)
	 */
	if (np->rxopt.all)
		opt_skb = skb_clone_and_charge_r(skb, sk);

	if (sk->sk_state == TCP_ESTABLISHED) { /* Fast path */
		struct dst_entry *dst;

		dst = rcu_dereference_protected(sk->sk_rx_dst,
						lockdep_sock_is_held(sk));

		sock_rps_save_rxhash(sk, skb);
		sk_mark_napi_id(sk, skb);
		if (dst) {
			if (inet_sk(sk)->rx_dst_ifindex != skb->skb_iif ||
			    dst->ops->check(dst, np->rx_dst_cookie) == NULL) {
				RCU_INIT_POINTER(sk->sk_rx_dst, NULL);
				dst_release(dst);
			}
		}

		tcp_rcv_established(sk, skb);
		if (opt_skb)
			goto ipv6_pktoptions;
		return 0;
	}

	if (tcp_checksum_complete(skb))
		goto csum_err;

	if (sk->sk_state == TCP_LISTEN) {
		struct sock *nsk = tcp_v6_cookie_check(sk, skb);

		if (!nsk)
			goto discard;

		if (nsk != sk) {
			if (tcp_child_process(sk, nsk, skb))
				goto reset;
			if (opt_skb)
				__kfree_skb(opt_skb);
			return 0;
		}
	} else
		sock_rps_save_rxhash(sk, skb);

	if (tcp_rcv_state_process(sk, skb))
		goto reset;
	if (opt_skb)
		goto ipv6_pktoptions;
	return 0;

reset:
	tcp_v6_send_reset(sk, skb);
discard:
	if (opt_skb)
		__kfree_skb(opt_skb);
	kfree_skb(skb);
	return 0;
csum_err:
	TCP_INC_STATS(sock_net(sk), TCP_MIB_CSUMERRORS);
	TCP_INC_STATS(sock_net(sk), TCP_MIB_INERRS);
	goto discard;


ipv6_pktoptions:
	/* Do you ask, what is it?

	   1. skb was enqueued by tcp.
	   2. skb is added to tail of read queue, rather than out of order.
	   3. socket is not in passive state.
	   4. Finally, it really contains options, which user wants to receive.
	 */
	tp = tcp_sk(sk);
	if (TCP_SKB_CB(opt_skb)->end_seq == tp->rcv_nxt &&
	    !((1 << sk->sk_state) & (TCPF_CLOSE | TCPF_LISTEN))) {
		if (np->rxopt.bits.rxinfo || np->rxopt.bits.rxoinfo)
			np->mcast_oif = tcp_v6_iif(opt_skb);
		if (np->rxopt.bits.rxhlim || np->rxopt.bits.rxohlim)
			np->mcast_hops = ipv6_hdr(opt_skb)->hop_limit;
		if (np->rxopt.bits.rxflow || np->rxopt.bits.rxtclass)
			np->rcv_flowinfo = ip6_flowinfo(ipv6_hdr(opt_skb));
		if (np->repflow)
			np->flow_label = ip6_flowlabel(ipv6_hdr(opt_skb));
		if (ipv6_opt_accepted(sk, opt_skb, &TCP_SKB_CB(opt_skb)->header.h6)) {
			tcp_v6_restore_cb(opt_skb);
			opt_skb = xchg(&np->pktoptions, opt_skb);
		} else {
			__kfree_skb(opt_skb);
			opt_skb = xchg(&np->pktoptions, NULL);
		}
	}

	kfree_skb(opt_skb);
	return 0;
}

static void tcp_v6_fill_cb(struct sk_buff *skb, const struct ipv6hdr *hdr,
			   const struct tcphdr *th)
{
	/* This is tricky: we move IP6CB at its correct location into
	 * TCP_SKB_CB(). It must be done after xfrm6_policy_check(), because
	 * _decode_session6() uses IP6CB().
	 * barrier() makes sure compiler won't play aliasing games.
	 */
	memmove(&TCP_SKB_CB(skb)->header.h6, IP6CB(skb),
		sizeof(struct inet6_skb_parm));
	barrier();

	TCP_SKB_CB(skb)->seq = ntohl(th->seq);
	TCP_SKB_CB(skb)->end_seq = (TCP_SKB_CB(skb)->seq + th->syn + th->fin +
				    skb->len - th->doff*4);
	TCP_SKB_CB(skb)->ack_seq = ntohl(th->ack_seq);
#ifdef CONFIG_MPTCP
	TCP_SKB_CB(skb)->mptcp_flags = 0;
	TCP_SKB_CB(skb)->dss_off = 0;
#endif
	TCP_SKB_CB(skb)->tcp_flags = tcp_flag_byte(th);
	TCP_SKB_CB(skb)->tcp_tw_isn = 0;
	TCP_SKB_CB(skb)->ip_dsfield = ipv6_get_dsfield(hdr);
	TCP_SKB_CB(skb)->sacked = 0;
	TCP_SKB_CB(skb)->has_rxtstamp =
			skb->tstamp || skb_hwtstamps(skb)->hwtstamp;
}

static int tcp_v6_rcv(struct sk_buff *skb)
{
	int sdif = inet6_sdif(skb);
	const struct tcphdr *th;
	const struct ipv6hdr *hdr;
	struct sock *sk, *meta_sk = NULL;
	bool refcounted;
	int ret;
	struct net *net = dev_net(skb->dev);

	if (skb->pkt_type != PACKET_HOST)
		goto discard_it;

	/*
	 *	Count it even if it's bad.
	 */
	__TCP_INC_STATS(net, TCP_MIB_INSEGS);

	if (!pskb_may_pull(skb, sizeof(struct tcphdr)))
		goto discard_it;

	th = (const struct tcphdr *)skb->data;

	if (unlikely(th->doff < sizeof(struct tcphdr)/4))
		goto bad_packet;
	if (!pskb_may_pull(skb, th->doff*4))
		goto discard_it;

	if (skb_checksum_init(skb, IPPROTO_TCP, ip6_compute_pseudo))
		goto csum_error;

	th = (const struct tcphdr *)skb->data;
	hdr = ipv6_hdr(skb);

lookup:
	sk = __inet6_lookup_skb(&tcp_hashinfo, skb, __tcp_hdrlen(th),
				th->source, th->dest, inet6_iif(skb), sdif,
				&refcounted);
	if (!sk)
		goto no_tcp_socket;

process:
	if (sk->sk_state == TCP_TIME_WAIT)
		goto do_time_wait;

	if (sk->sk_state == TCP_NEW_SYN_RECV) {
		struct request_sock *req = inet_reqsk(sk);
		bool req_stolen = false;
		struct sock *nsk;

		sk = req->rsk_listener;
		if (tcp_v6_inbound_md5_hash(sk, skb)) {
			sk_drops_add(sk, skb);
			reqsk_put(req);
			goto discard_it;
		}
		if (tcp_checksum_complete(skb)) {
			reqsk_put(req);
			goto csum_error;
		}
		if (unlikely(sk->sk_state != TCP_LISTEN && !is_meta_sk(sk))) {
			inet_csk_reqsk_queue_drop_and_put(sk, req);
			goto lookup;
		}
		if (unlikely(is_meta_sk(sk) && !mptcp_can_new_subflow(sk))) {
			inet_csk_reqsk_queue_drop_and_put(sk, req);
			goto lookup;
		}
		sock_hold(sk);
		refcounted = true;

		nsk = NULL;
		if (!tcp_filter(sk, skb)) {
			th = (const struct tcphdr *)skb->data;
			hdr = ipv6_hdr(skb);
			tcp_v6_fill_cb(skb, hdr, th);
			nsk = tcp_check_req(sk, skb, req, false, &req_stolen);
		}
		if (!nsk) {
			reqsk_put(req);
			if (req_stolen) {
				/* Another cpu got exclusive access to req
				 * and created a full blown socket.
				 * Try to feed this packet to this socket
				 * instead of discarding it.
				 */
				tcp_v6_restore_cb(skb);
				sock_put(sk);
				goto lookup;
			}
			goto discard_and_relse;
		}
		if (nsk == sk) {
			reqsk_put(req);
			tcp_v6_restore_cb(skb);
		} else if (tcp_child_process(sk, nsk, skb)) {
			tcp_v6_send_reset(nsk, skb);
			goto discard_and_relse;
		} else {
			sock_put(sk);
			return 0;
		}
	}

	if (hdr->hop_limit < inet6_sk(sk)->min_hopcount) {
		__NET_INC_STATS(net, LINUX_MIB_TCPMINTTLDROP);
		goto discard_and_relse;
	}

	if (!xfrm6_policy_check(sk, XFRM_POLICY_IN, skb))
		goto discard_and_relse;

	if (tcp_v6_inbound_md5_hash(sk, skb))
		goto discard_and_relse;

	if (tcp_filter(sk, skb))
		goto discard_and_relse;
	th = (const struct tcphdr *)skb->data;
	hdr = ipv6_hdr(skb);
	tcp_v6_fill_cb(skb, hdr, th);

	skb->dev = NULL;

	if (sk->sk_state == TCP_LISTEN) {
		ret = tcp_v6_do_rcv(sk, skb);
		goto put_and_return;
	}

	sk_incoming_cpu_update(sk);

	if (mptcp(tcp_sk(sk))) {
		meta_sk = mptcp_meta_sk(sk);

		bh_lock_sock_nested(meta_sk);
		if (sock_owned_by_user(meta_sk))
			mptcp_prepare_for_backlog(sk, skb);
	} else {
		meta_sk = sk;
		bh_lock_sock_nested(sk);
	}
	tcp_segs_in(tcp_sk(sk), skb);
	ret = 0;
	if (!sock_owned_by_user(meta_sk)) {
		ret = tcp_v6_do_rcv(sk, skb);
	} else if (tcp_add_backlog(meta_sk, skb)) {
		goto discard_and_relse;
	}

	bh_unlock_sock(meta_sk);

put_and_return:
	if (refcounted)
		sock_put(sk);
	return ret ? -1 : 0;

no_tcp_socket:
	if (!xfrm6_policy_check(NULL, XFRM_POLICY_IN, skb))
		goto discard_it;

	tcp_v6_fill_cb(skb, hdr, th);

#ifdef CONFIG_MPTCP
	if (!sk && th->syn && !th->ack) {
		int ret = mptcp_lookup_join(skb, NULL);

		if (ret < 0) {
			tcp_v6_send_reset(NULL, skb);
			goto discard_it;
		} else if (ret > 0) {
			return 0;
		}
	}
#endif

	if (tcp_checksum_complete(skb)) {
csum_error:
		__TCP_INC_STATS(net, TCP_MIB_CSUMERRORS);
bad_packet:
		__TCP_INC_STATS(net, TCP_MIB_INERRS);
	} else {
		tcp_v6_send_reset(NULL, skb);
	}

discard_it:
	kfree_skb(skb);
	return 0;

discard_and_relse:
	sk_drops_add(sk, skb);
	if (refcounted)
		sock_put(sk);
	goto discard_it;

do_time_wait:
	if (!xfrm6_policy_check(NULL, XFRM_POLICY_IN, skb)) {
		inet_twsk_put(inet_twsk(sk));
		goto discard_it;
	}

	tcp_v6_fill_cb(skb, hdr, th);

	if (tcp_checksum_complete(skb)) {
		inet_twsk_put(inet_twsk(sk));
		goto csum_error;
	}

	switch (tcp_timewait_state_process(inet_twsk(sk), skb, th)) {
	case TCP_TW_SYN:
	{
		struct sock *sk2;

		sk2 = inet6_lookup_listener(dev_net(skb->dev), &tcp_hashinfo,
					    skb, __tcp_hdrlen(th),
					    &ipv6_hdr(skb)->saddr, th->source,
					    &ipv6_hdr(skb)->daddr,
					    ntohs(th->dest),
					    tcp_v6_iif_l3_slave(skb),
					    sdif);
		if (sk2) {
			struct inet_timewait_sock *tw = inet_twsk(sk);
			inet_twsk_deschedule_put(tw);
			sk = sk2;
			tcp_v6_restore_cb(skb);
			refcounted = false;
			goto process;
		}
#ifdef CONFIG_MPTCP
		if (th->syn && !th->ack) {
			int ret = mptcp_lookup_join(skb, inet_twsk(sk));

			if (ret < 0) {
				tcp_v6_send_reset(NULL, skb);
				goto discard_it;
			} else if (ret > 0) {
				return 0;
			}
		}
#endif
	}
		/* to ACK */
		/* fall through */
	case TCP_TW_ACK:
		tcp_v6_timewait_ack(sk, skb);
		break;
	case TCP_TW_RST:
		tcp_v6_send_reset(sk, skb);
		inet_twsk_deschedule_put(inet_twsk(sk));
		goto discard_it;
	case TCP_TW_SUCCESS:
		;
	}
	goto discard_it;
}

void tcp_v6_early_demux(struct sk_buff *skb)
{
	const struct ipv6hdr *hdr;
	const struct tcphdr *th;
	struct sock *sk;

	if (skb->pkt_type != PACKET_HOST)
		return;

	if (!pskb_may_pull(skb, skb_transport_offset(skb) + sizeof(struct tcphdr)))
		return;

	hdr = ipv6_hdr(skb);
	th = tcp_hdr(skb);

	if (th->doff < sizeof(struct tcphdr) / 4)
		return;

	/* Note : We use inet6_iif() here, not tcp_v6_iif() */
	sk = __inet6_lookup_established(dev_net(skb->dev), &tcp_hashinfo,
					&hdr->saddr, th->source,
					&hdr->daddr, ntohs(th->dest),
					inet6_iif(skb), inet6_sdif(skb));
	if (sk) {
		skb->sk = sk;
		skb->destructor = sock_edemux;
		if (sk_fullsock(sk)) {
			struct dst_entry *dst = rcu_dereference(sk->sk_rx_dst);

			if (dst)
				dst = dst_check(dst, inet6_sk(sk)->rx_dst_cookie);
			if (dst &&
			    inet_sk(sk)->rx_dst_ifindex == skb->skb_iif)
				skb_dst_set_noref(skb, dst);
		}
	}
}

struct timewait_sock_ops tcp6_timewait_sock_ops = {
	.twsk_obj_size	= sizeof(struct tcp6_timewait_sock),
	.twsk_unique	= tcp_twsk_unique,
	.twsk_destructor = tcp_twsk_destructor,
};

const struct inet_connection_sock_af_ops ipv6_specific = {
	.queue_xmit	   = inet6_csk_xmit,
	.send_check	   = tcp_v6_send_check,
	.rebuild_header	   = inet6_sk_rebuild_header,
	.sk_rx_dst_set	   = inet6_sk_rx_dst_set,
	.conn_request	   = tcp_v6_conn_request,
	.syn_recv_sock	   = tcp_v6_syn_recv_sock,
	.net_header_len	   = sizeof(struct ipv6hdr),
	.net_frag_header_len = sizeof(struct frag_hdr),
	.setsockopt	   = ipv6_setsockopt,
	.getsockopt	   = ipv6_getsockopt,
	.addr2sockaddr	   = inet6_csk_addr2sockaddr,
	.sockaddr_len	   = sizeof(struct sockaddr_in6),
#ifdef CONFIG_COMPAT
	.compat_setsockopt = compat_ipv6_setsockopt,
	.compat_getsockopt = compat_ipv6_getsockopt,
#endif
	.mtu_reduced	   = tcp_v6_mtu_reduced,
};

#ifdef CONFIG_TCP_MD5SIG
static const struct tcp_sock_af_ops tcp_sock_ipv6_specific = {
	.md5_lookup	=	tcp_v6_md5_lookup,
	.calc_md5_hash	=	tcp_v6_md5_hash_skb,
	.md5_parse	=	tcp_v6_parse_md5_keys,
};
#endif

/*
 *	TCP over IPv4 via INET6 API
 */
const struct inet_connection_sock_af_ops ipv6_mapped = {
	.queue_xmit	   = ip_queue_xmit,
	.send_check	   = tcp_v4_send_check,
	.rebuild_header	   = inet_sk_rebuild_header,
	.sk_rx_dst_set	   = inet_sk_rx_dst_set,
	.conn_request	   = tcp_v6_conn_request,
	.syn_recv_sock	   = tcp_v6_syn_recv_sock,
	.net_header_len	   = sizeof(struct iphdr),
	.setsockopt	   = ipv6_setsockopt,
	.getsockopt	   = ipv6_getsockopt,
	.addr2sockaddr	   = inet6_csk_addr2sockaddr,
	.sockaddr_len	   = sizeof(struct sockaddr_in6),
#ifdef CONFIG_COMPAT
	.compat_setsockopt = compat_ipv6_setsockopt,
	.compat_getsockopt = compat_ipv6_getsockopt,
#endif
	.mtu_reduced	   = tcp_v4_mtu_reduced,
};

#ifdef CONFIG_TCP_MD5SIG
static const struct tcp_sock_af_ops tcp_sock_ipv6_mapped_specific = {
	.md5_lookup	=	tcp_v4_md5_lookup,
	.calc_md5_hash	=	tcp_v4_md5_hash_skb,
	.md5_parse	=	tcp_v6_parse_md5_keys,
};
#endif

/* NOTE: A lot of things set to zero explicitly by call to
 *       sk_alloc() so need not be done here.
 */
static int tcp_v6_init_sock(struct sock *sk)
{
	struct inet_connection_sock *icsk = inet_csk(sk);

	tcp_init_sock(sk);

#ifdef CONFIG_MPTCP
	if (sock_flag(sk, SOCK_MPTCP))
		icsk->icsk_af_ops = &mptcp_v6_specific;
	else
#endif
		icsk->icsk_af_ops = &ipv6_specific;

#ifdef CONFIG_TCP_MD5SIG
	tcp_sk(sk)->af_specific = &tcp_sock_ipv6_specific;
#endif

	return 0;
}

<<<<<<< HEAD
void tcp_v6_destroy_sock(struct sock *sk)
{
	tcp_v4_destroy_sock(sk);
	inet6_destroy_sock(sk);
}

=======
>>>>>>> 3f57fb8b
#ifdef CONFIG_PROC_FS
/* Proc filesystem TCPv6 sock list dumping. */
static void get_openreq6(struct seq_file *seq,
			 const struct request_sock *req, int i)
{
	long ttd = req->rsk_timer.expires - jiffies;
	const struct in6_addr *src = &inet_rsk(req)->ir_v6_loc_addr;
	const struct in6_addr *dest = &inet_rsk(req)->ir_v6_rmt_addr;

	if (ttd < 0)
		ttd = 0;

	seq_printf(seq,
		   "%4d: %08X%08X%08X%08X:%04X %08X%08X%08X%08X:%04X "
		   "%02X %08X:%08X %02X:%08lX %08X %5u %8d %d %d %pK\n",
		   i,
		   src->s6_addr32[0], src->s6_addr32[1],
		   src->s6_addr32[2], src->s6_addr32[3],
		   inet_rsk(req)->ir_num,
		   dest->s6_addr32[0], dest->s6_addr32[1],
		   dest->s6_addr32[2], dest->s6_addr32[3],
		   ntohs(inet_rsk(req)->ir_rmt_port),
		   TCP_SYN_RECV,
		   0, 0, /* could print option size, but that is af dependent. */
		   1,   /* timers active (only the expire timer) */
		   jiffies_to_clock_t(ttd),
		   req->num_timeout,
		   from_kuid_munged(seq_user_ns(seq),
				    sock_i_uid(req->rsk_listener)),
		   0,  /* non standard timer */
		   0, /* open_requests have no inode */
		   0, req);
}

static void get_tcp6_sock(struct seq_file *seq, struct sock *sp, int i)
{
	const struct in6_addr *dest, *src;
	__u16 destp, srcp;
	int timer_active;
	unsigned long timer_expires;
	const struct inet_sock *inet = inet_sk(sp);
	const struct tcp_sock *tp = tcp_sk(sp);
	const struct inet_connection_sock *icsk = inet_csk(sp);
	const struct fastopen_queue *fastopenq = &icsk->icsk_accept_queue.fastopenq;
	int rx_queue;
	int state;

	dest  = &sp->sk_v6_daddr;
	src   = &sp->sk_v6_rcv_saddr;
	destp = ntohs(inet->inet_dport);
	srcp  = ntohs(inet->inet_sport);

	if (icsk->icsk_pending == ICSK_TIME_RETRANS ||
	    icsk->icsk_pending == ICSK_TIME_REO_TIMEOUT ||
	    icsk->icsk_pending == ICSK_TIME_LOSS_PROBE) {
		timer_active	= 1;
		timer_expires	= icsk->icsk_timeout;
	} else if (icsk->icsk_pending == ICSK_TIME_PROBE0) {
		timer_active	= 4;
		timer_expires	= icsk->icsk_timeout;
	} else if (timer_pending(&sp->sk_timer)) {
		timer_active	= 2;
		timer_expires	= sp->sk_timer.expires;
	} else {
		timer_active	= 0;
		timer_expires = jiffies;
	}

	state = inet_sk_state_load(sp);
	if (state == TCP_LISTEN)
		rx_queue = sp->sk_ack_backlog;
	else
		/* Because we don't lock the socket,
		 * we might find a transient negative value.
		 */
		rx_queue = max_t(int, READ_ONCE(tp->rcv_nxt) -
				      READ_ONCE(tp->copied_seq), 0);

	seq_printf(seq,
		   "%4d: %08X%08X%08X%08X:%04X %08X%08X%08X%08X:%04X "
		   "%02X %08X:%08X %02X:%08lX %08X %5u %8d %lu %d %pK %lu %lu %u %u %d\n",
		   i,
		   src->s6_addr32[0], src->s6_addr32[1],
		   src->s6_addr32[2], src->s6_addr32[3], srcp,
		   dest->s6_addr32[0], dest->s6_addr32[1],
		   dest->s6_addr32[2], dest->s6_addr32[3], destp,
		   state,
		   READ_ONCE(tp->write_seq) - tp->snd_una,
		   rx_queue,
		   timer_active,
		   jiffies_delta_to_clock_t(timer_expires - jiffies),
		   icsk->icsk_retransmits,
		   from_kuid_munged(seq_user_ns(seq), sock_i_uid(sp)),
		   icsk->icsk_probes_out,
		   sock_i_ino(sp),
		   refcount_read(&sp->sk_refcnt), sp,
		   jiffies_to_clock_t(icsk->icsk_rto),
		   jiffies_to_clock_t(icsk->icsk_ack.ato),
		   (icsk->icsk_ack.quick << 1) | icsk->icsk_ack.pingpong,
		   tp->snd_cwnd,
		   state == TCP_LISTEN ?
			fastopenq->max_qlen :
			(tcp_in_initial_slowstart(tp) ? -1 : tp->snd_ssthresh)
		   );
}

static void get_timewait6_sock(struct seq_file *seq,
			       struct inet_timewait_sock *tw, int i)
{
	long delta = tw->tw_timer.expires - jiffies;
	const struct in6_addr *dest, *src;
	__u16 destp, srcp;

	dest = &tw->tw_v6_daddr;
	src  = &tw->tw_v6_rcv_saddr;
	destp = ntohs(tw->tw_dport);
	srcp  = ntohs(tw->tw_sport);

	seq_printf(seq,
		   "%4d: %08X%08X%08X%08X:%04X %08X%08X%08X%08X:%04X "
		   "%02X %08X:%08X %02X:%08lX %08X %5d %8d %d %d %pK\n",
		   i,
		   src->s6_addr32[0], src->s6_addr32[1],
		   src->s6_addr32[2], src->s6_addr32[3], srcp,
		   dest->s6_addr32[0], dest->s6_addr32[1],
		   dest->s6_addr32[2], dest->s6_addr32[3], destp,
		   tw->tw_substate, 0, 0,
		   3, jiffies_delta_to_clock_t(delta), 0, 0, 0, 0,
		   refcount_read(&tw->tw_refcnt), tw);
}

static int tcp6_seq_show(struct seq_file *seq, void *v)
{
	struct tcp_iter_state *st;
	struct sock *sk = v;

	if (v == SEQ_START_TOKEN) {
		seq_puts(seq,
			 "  sl  "
			 "local_address                         "
			 "remote_address                        "
			 "st tx_queue rx_queue tr tm->when retrnsmt"
			 "   uid  timeout inode\n");
		goto out;
	}
	st = seq->private;

	if (sk->sk_state == TCP_TIME_WAIT)
		get_timewait6_sock(seq, v, st->num);
	else if (sk->sk_state == TCP_NEW_SYN_RECV)
		get_openreq6(seq, v, st->num);
	else
		get_tcp6_sock(seq, v, st->num);
out:
	return 0;
}

static const struct seq_operations tcp6_seq_ops = {
	.show		= tcp6_seq_show,
	.start		= tcp_seq_start,
	.next		= tcp_seq_next,
	.stop		= tcp_seq_stop,
};

static struct tcp_seq_afinfo tcp6_seq_afinfo = {
	.family		= AF_INET6,
};

int __net_init tcp6_proc_init(struct net *net)
{
	if (!proc_create_net_data("tcp6", 0444, net->proc_net, &tcp6_seq_ops,
			sizeof(struct tcp_iter_state), &tcp6_seq_afinfo))
		return -ENOMEM;
	return 0;
}

void tcp6_proc_exit(struct net *net)
{
	remove_proc_entry("tcp6", net->proc_net);
}
#endif

struct proto tcpv6_prot = {
	.name			= "TCPv6",
	.owner			= THIS_MODULE,
	.close			= tcp_close,
	.pre_connect		= tcp_v6_pre_connect,
	.connect		= tcp_v6_connect,
	.disconnect		= tcp_disconnect,
	.accept			= inet_csk_accept,
	.ioctl			= tcp_ioctl,
	.init			= tcp_v6_init_sock,
	.destroy		= tcp_v4_destroy_sock,
	.shutdown		= tcp_shutdown,
	.setsockopt		= tcp_setsockopt,
	.getsockopt		= tcp_getsockopt,
	.keepalive		= tcp_set_keepalive,
	.recvmsg		= tcp_recvmsg,
	.sendmsg		= tcp_sendmsg,
	.sendpage		= tcp_sendpage,
	.backlog_rcv		= tcp_v6_do_rcv,
	.release_cb		= tcp_release_cb,
	.hash			= inet6_hash,
	.unhash			= inet_unhash,
	.get_port		= inet_csk_get_port,
	.enter_memory_pressure	= tcp_enter_memory_pressure,
	.leave_memory_pressure	= tcp_leave_memory_pressure,
	.stream_memory_free	= tcp_stream_memory_free,
	.sockets_allocated	= &tcp_sockets_allocated,
	.memory_allocated	= &tcp_memory_allocated,
	.memory_pressure	= &tcp_memory_pressure,
	.orphan_count		= &tcp_orphan_count,
	.sysctl_mem		= sysctl_tcp_mem,
	.sysctl_wmem_offset	= offsetof(struct net, ipv4.sysctl_tcp_wmem),
	.sysctl_rmem_offset	= offsetof(struct net, ipv4.sysctl_tcp_rmem),
	.max_header		= MAX_TCP_HEADER,
	.obj_size		= sizeof(struct tcp6_sock),
#ifdef CONFIG_MPTCP
	.useroffset		= offsetof(struct tcp_sock, mptcp_sched_name),
	.usersize		= sizeof_field(struct tcp_sock, mptcp_sched_name) +
				  sizeof_field(struct tcp_sock, mptcp_pm_name),
#endif
	.slab_flags		= SLAB_TYPESAFE_BY_RCU,
	.twsk_prot		= &tcp6_timewait_sock_ops,
	.rsk_prot		= &tcp6_request_sock_ops,
	.h.hashinfo		= &tcp_hashinfo,
	.no_autobind		= true,
#ifdef CONFIG_COMPAT
	.compat_setsockopt	= compat_tcp_setsockopt,
	.compat_getsockopt	= compat_tcp_getsockopt,
#endif
	.diag_destroy		= tcp_abort,
#ifdef CONFIG_MPTCP
	.clear_sk		= mptcp_clear_sk,
#endif
};

static const struct inet6_protocol tcpv6_protocol = {
	.handler	=	tcp_v6_rcv,
	.err_handler	=	tcp_v6_err,
	.flags		=	INET6_PROTO_NOPOLICY|INET6_PROTO_FINAL,
};

static struct inet_protosw tcpv6_protosw = {
	.type		=	SOCK_STREAM,
	.protocol	=	IPPROTO_TCP,
	.prot		=	&tcpv6_prot,
	.ops		=	&inet6_stream_ops,
	.flags		=	INET_PROTOSW_PERMANENT |
				INET_PROTOSW_ICSK,
};

static int __net_init tcpv6_net_init(struct net *net)
{
	return inet_ctl_sock_create(&net->ipv6.tcp_sk, PF_INET6,
				    SOCK_RAW, IPPROTO_TCP, net);
}

static void __net_exit tcpv6_net_exit(struct net *net)
{
	inet_ctl_sock_destroy(net->ipv6.tcp_sk);
}

static void __net_exit tcpv6_net_exit_batch(struct list_head *net_exit_list)
{
	inet_twsk_purge(&tcp_hashinfo, AF_INET6);
}

static struct pernet_operations tcpv6_net_ops = {
	.init	    = tcpv6_net_init,
	.exit	    = tcpv6_net_exit,
	.exit_batch = tcpv6_net_exit_batch,
};

int __init tcpv6_init(void)
{
	int ret;

	ret = inet6_add_protocol(&tcpv6_protocol, IPPROTO_TCP);
	if (ret)
		goto out;

	/* register inet6 protocol */
	ret = inet6_register_protosw(&tcpv6_protosw);
	if (ret)
		goto out_tcpv6_protocol;

	ret = register_pernet_subsys(&tcpv6_net_ops);
	if (ret)
		goto out_tcpv6_protosw;
out:
	return ret;

out_tcpv6_protosw:
	inet6_unregister_protosw(&tcpv6_protosw);
out_tcpv6_protocol:
	inet6_del_protocol(&tcpv6_protocol, IPPROTO_TCP);
	goto out;
}

void tcpv6_exit(void)
{
	unregister_pernet_subsys(&tcpv6_net_ops);
	inet6_unregister_protosw(&tcpv6_protosw);
	inet6_del_protocol(&tcpv6_protocol, IPPROTO_TCP);
}<|MERGE_RESOLUTION|>--- conflicted
+++ resolved
@@ -1896,15 +1896,6 @@
 	return 0;
 }
 
-<<<<<<< HEAD
-void tcp_v6_destroy_sock(struct sock *sk)
-{
-	tcp_v4_destroy_sock(sk);
-	inet6_destroy_sock(sk);
-}
-
-=======
->>>>>>> 3f57fb8b
 #ifdef CONFIG_PROC_FS
 /* Proc filesystem TCPv6 sock list dumping. */
 static void get_openreq6(struct seq_file *seq,
