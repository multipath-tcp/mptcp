--- conflicted
+++ resolved
@@ -1030,13 +1030,6 @@
 	return 0; /* don't send reset */
 }
 
-<<<<<<< HEAD
-struct sock *tcp_v6_syn_recv_sock(const struct sock *sk, struct sk_buff *skb,
-				  struct request_sock *req,
-				  struct dst_entry *dst,
-				  struct request_sock *req_unhash,
-				  bool *own_req)
-=======
 static void tcp_v6_restore_cb(struct sk_buff *skb)
 {
 	/* We need to move header back to the beginning if xfrm6_policy_check()
@@ -1047,12 +1040,11 @@
 		sizeof(struct inet6_skb_parm));
 }
 
-static struct sock *tcp_v6_syn_recv_sock(const struct sock *sk, struct sk_buff *skb,
-					 struct request_sock *req,
-					 struct dst_entry *dst,
-					 struct request_sock *req_unhash,
-					 bool *own_req)
->>>>>>> a97a16f1
+struct sock *tcp_v6_syn_recv_sock(const struct sock *sk, struct sk_buff *skb,
+				  struct request_sock *req,
+				  struct dst_entry *dst,
+				  struct request_sock *req_unhash,
+				  bool *own_req)
 {
 	struct inet_request_sock *ireq;
 	struct ipv6_pinfo *newnp;
