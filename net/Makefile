# SPDX-License-Identifier: GPL-2.0
#
# Makefile for the linux networking.
#
# 2 Sep 2000, Christoph Hellwig <hch@infradead.org>
# Rewritten to use lists instead of if-statements.
#

obj-$(CONFIG_NET)		:= socket.o core/

tmp-$(CONFIG_COMPAT) 		:= compat.o
obj-$(CONFIG_NET)		+= $(tmp-y)

# LLC has to be linked before the files in net/802/
obj-$(CONFIG_LLC)		+= llc/
obj-$(CONFIG_NET)		+= ethernet/ 802/ sched/ netlink/ bpf/
obj-$(CONFIG_NETFILTER)		+= netfilter/
obj-$(CONFIG_INET)		+= ipv4/
obj-$(CONFIG_TLS)		+= tls/
obj-$(CONFIG_XFRM)		+= xfrm/
obj-$(CONFIG_UNIX)		+= unix/
obj-$(CONFIG_NET)		+= ipv6/
<<<<<<< HEAD
obj-$(CONFIG_MPTCP)		+= mptcp/
=======
obj-$(CONFIG_BPFILTER)		+= bpfilter/
>>>>>>> 94710cac
obj-$(CONFIG_PACKET)		+= packet/
obj-$(CONFIG_NET_KEY)		+= key/
obj-$(CONFIG_BRIDGE)		+= bridge/
obj-$(CONFIG_NET_DSA)		+= dsa/
obj-$(CONFIG_ATALK)		+= appletalk/
obj-$(CONFIG_X25)		+= x25/
obj-$(CONFIG_LAPB)		+= lapb/
obj-$(CONFIG_NETROM)		+= netrom/
obj-$(CONFIG_ROSE)		+= rose/
obj-$(CONFIG_AX25)		+= ax25/
obj-$(CONFIG_CAN)		+= can/
obj-$(CONFIG_BT)		+= bluetooth/
obj-$(CONFIG_SUNRPC)		+= sunrpc/
obj-$(CONFIG_AF_RXRPC)		+= rxrpc/
obj-$(CONFIG_AF_KCM)		+= kcm/
obj-$(CONFIG_STREAM_PARSER)	+= strparser/
obj-$(CONFIG_ATM)		+= atm/
obj-$(CONFIG_L2TP)		+= l2tp/
obj-$(CONFIG_DECNET)		+= decnet/
obj-$(CONFIG_PHONET)		+= phonet/
ifneq ($(CONFIG_VLAN_8021Q),)
obj-y				+= 8021q/
endif
obj-$(CONFIG_IP_DCCP)		+= dccp/
obj-$(CONFIG_IP_SCTP)		+= sctp/
obj-$(CONFIG_RDS)		+= rds/
obj-$(CONFIG_WIRELESS)		+= wireless/
obj-$(CONFIG_MAC80211)		+= mac80211/
obj-$(CONFIG_TIPC)		+= tipc/
obj-$(CONFIG_NETLABEL)		+= netlabel/
obj-$(CONFIG_IUCV)		+= iucv/
obj-$(CONFIG_SMC)		+= smc/
obj-$(CONFIG_RFKILL)		+= rfkill/
obj-$(CONFIG_NET_9P)		+= 9p/
obj-$(CONFIG_CAIF)		+= caif/
ifneq ($(CONFIG_DCB),)
obj-y				+= dcb/
endif
obj-$(CONFIG_6LOWPAN)		+= 6lowpan/
obj-$(CONFIG_IEEE802154)	+= ieee802154/
obj-$(CONFIG_MAC802154)		+= mac802154/

ifeq ($(CONFIG_NET),y)
obj-$(CONFIG_SYSCTL)		+= sysctl_net.o
endif
obj-$(CONFIG_WIMAX)		+= wimax/
obj-$(CONFIG_DNS_RESOLVER)	+= dns_resolver/
obj-$(CONFIG_CEPH_LIB)		+= ceph/
obj-$(CONFIG_BATMAN_ADV)	+= batman-adv/
obj-$(CONFIG_NFC)		+= nfc/
obj-$(CONFIG_PSAMPLE)		+= psample/
obj-$(CONFIG_NET_IFE)		+= ife/
obj-$(CONFIG_OPENVSWITCH)	+= openvswitch/
obj-$(CONFIG_VSOCKETS)	+= vmw_vsock/
obj-$(CONFIG_MPLS)		+= mpls/
obj-$(CONFIG_NET_NSH)		+= nsh/
obj-$(CONFIG_HSR)		+= hsr/
ifneq ($(CONFIG_NET_SWITCHDEV),)
obj-y				+= switchdev/
endif
ifneq ($(CONFIG_NET_L3_MASTER_DEV),)
obj-y				+= l3mdev/
endif
obj-$(CONFIG_QRTR)		+= qrtr/
obj-$(CONFIG_NET_NCSI)		+= ncsi/
obj-$(CONFIG_XDP_SOCKETS)	+= xdp/<|MERGE_RESOLUTION|>--- conflicted
+++ resolved
@@ -20,11 +20,8 @@
 obj-$(CONFIG_XFRM)		+= xfrm/
 obj-$(CONFIG_UNIX)		+= unix/
 obj-$(CONFIG_NET)		+= ipv6/
-<<<<<<< HEAD
 obj-$(CONFIG_MPTCP)		+= mptcp/
-=======
 obj-$(CONFIG_BPFILTER)		+= bpfilter/
->>>>>>> 94710cac
 obj-$(CONFIG_PACKET)		+= packet/
 obj-$(CONFIG_NET_KEY)		+= key/
 obj-$(CONFIG_BRIDGE)		+= bridge/
