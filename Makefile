VERSION = 2
PATCHLEVEL = 6
SUBLEVEL = 35
EXTRAVERSION =
NAME = Sheep on Meth

# *DOCUMENTATION*
# To see a list of typical targets execute "make help"
# More info can be located in ./README
# Comments in this file are targeted only to the developer, do not
# expect to learn how to build the kernel reading this file.

# Do not:
# o  use make's built-in rules and variables
#    (this increases performance and avoids hard-to-debug behaviour);
# o  print "Entering directory ...";
MAKEFLAGS += -rR --no-print-directory

# Avoid funny character set dependencies
unexport LC_ALL
LC_COLLATE=C
LC_NUMERIC=C
export LC_COLLATE LC_NUMERIC

# We are using a recursive build, so we need to do a little thinking
# to get the ordering right.
#
# Most importantly: sub-Makefiles should only ever modify files in
# their own directory. If in some directory we have a dependency on
# a file in another dir (which doesn't happen often, but it's often
# unavoidable when linking the built-in.o targets which finally
# turn into vmlinux), we will call a sub make in that other dir, and
# after that we are sure that everything which is in that other dir
# is now up to date.
#
# The only cases where we need to modify files which have global
# effects are thus separated out and done before the recursive
# descending is started. They are now explicitly listed as the
# prepare rule.

# To put more focus on warnings, be less verbose as default
# Use 'make V=1' to see the full commands

ifeq ("$(origin V)", "command line")
  KBUILD_VERBOSE = $(V)
endif
ifndef KBUILD_VERBOSE
  KBUILD_VERBOSE = 0
endif

# Call a source code checker (by default, "sparse") as part of the
# C compilation.
#
# Use 'make C=1' to enable checking of only re-compiled files.
# Use 'make C=2' to enable checking of *all* source files, regardless
# of whether they are re-compiled or not.
#
# See the file "Documentation/sparse.txt" for more details, including
# where to get the "sparse" utility.

ifeq ("$(origin C)", "command line")
  KBUILD_CHECKSRC = $(C)
endif
ifndef KBUILD_CHECKSRC
  KBUILD_CHECKSRC = 0
endif

# Use make M=dir to specify directory of external module to build
# Old syntax make ... SUBDIRS=$PWD is still supported
# Setting the environment variable KBUILD_EXTMOD take precedence
ifdef SUBDIRS
  KBUILD_EXTMOD ?= $(SUBDIRS)
endif

ifeq ("$(origin M)", "command line")
  KBUILD_EXTMOD := $(M)
endif

# kbuild supports saving output files in a separate directory.
# To locate output files in a separate directory two syntaxes are supported.
# In both cases the working directory must be the root of the kernel src.
# 1) O=
# Use "make O=dir/to/store/output/files/"
#
# 2) Set KBUILD_OUTPUT
# Set the environment variable KBUILD_OUTPUT to point to the directory
# where the output files shall be placed.
# export KBUILD_OUTPUT=dir/to/store/output/files/
# make
#
# The O= assignment takes precedence over the KBUILD_OUTPUT environment
# variable.


# KBUILD_SRC is set on invocation of make in OBJ directory
# KBUILD_SRC is not intended to be used by the regular user (for now)
ifeq ($(KBUILD_SRC),)

# OK, Make called in directory where kernel src resides
# Do we want to locate output files in a separate directory?
ifeq ("$(origin O)", "command line")
  KBUILD_OUTPUT := $(O)
endif

# That's our default target when none is given on the command line
PHONY := _all
_all:

# Cancel implicit rules on top Makefile
$(CURDIR)/Makefile Makefile: ;

ifneq ($(KBUILD_OUTPUT),)
# Invoke a second make in the output directory, passing relevant variables
# check that the output directory actually exists
saved-output := $(KBUILD_OUTPUT)
KBUILD_OUTPUT := $(shell cd $(KBUILD_OUTPUT) && /bin/pwd)
$(if $(KBUILD_OUTPUT),, \
     $(error output directory "$(saved-output)" does not exist))

PHONY += $(MAKECMDGOALS) sub-make

$(filter-out _all sub-make $(CURDIR)/Makefile, $(MAKECMDGOALS)) _all: sub-make
	$(Q)@:

sub-make: FORCE
	$(if $(KBUILD_VERBOSE:1=),@)$(MAKE) -C $(KBUILD_OUTPUT) \
	KBUILD_SRC=$(CURDIR) \
	KBUILD_EXTMOD="$(KBUILD_EXTMOD)" -f $(CURDIR)/Makefile \
	$(filter-out _all sub-make,$(MAKECMDGOALS))

# Leave processing to above invocation of make
skip-makefile := 1
endif # ifneq ($(KBUILD_OUTPUT),)
endif # ifeq ($(KBUILD_SRC),)

# We process the rest of the Makefile if this is the final invocation of make
ifeq ($(skip-makefile),)

# If building an external module we do not care about the all: rule
# but instead _all depend on modules
PHONY += all
ifeq ($(KBUILD_EXTMOD),)
_all: all
else
_all: modules
endif

srctree		:= $(if $(KBUILD_SRC),$(KBUILD_SRC),$(CURDIR))
objtree		:= $(CURDIR)
src		:= $(srctree)
obj		:= $(objtree)

VPATH		:= $(srctree)$(if $(KBUILD_EXTMOD),:$(KBUILD_EXTMOD))

export srctree objtree VPATH


# SUBARCH tells the usermode build what the underlying arch is.  That is set
# first, and if a usermode build is happening, the "ARCH=um" on the command
# line overrides the setting of ARCH below.  If a native build is happening,
# then ARCH is assigned, getting whatever value it gets normally, and 
# SUBARCH is subsequently ignored.

SUBARCH := $(shell uname -m | sed -e s/i.86/i386/ -e s/sun4u/sparc64/ \
				  -e s/arm.*/arm/ -e s/sa110/arm/ \
				  -e s/s390x/s390/ -e s/parisc64/parisc/ \
				  -e s/ppc.*/powerpc/ -e s/mips.*/mips/ \
				  -e s/sh[234].*/sh/ )

# Cross compiling and selecting different set of gcc/bin-utils
# ---------------------------------------------------------------------------
#
# When performing cross compilation for other architectures ARCH shall be set
# to the target architecture. (See arch/* for the possibilities).
# ARCH can be set during invocation of make:
# make ARCH=ia64
# Another way is to have ARCH set in the environment.
# The default ARCH is the host where make is executed.

# CROSS_COMPILE specify the prefix used for all executables used
# during compilation. Only gcc and related bin-utils executables
# are prefixed with $(CROSS_COMPILE).
# CROSS_COMPILE can be set on the command line
# make CROSS_COMPILE=ia64-linux-
# Alternatively CROSS_COMPILE can be set in the environment.
# A third alternative is to store a setting in .config so that plain
# "make" in the configured kernel build directory always uses that.
# Default value for CROSS_COMPILE is not to prefix executables
# Note: Some architectures assign CROSS_COMPILE in their arch/*/Makefile
export KBUILD_BUILDHOST := $(SUBARCH)
ARCH		?= $(SUBARCH)
CROSS_COMPILE	?=
CROSS_COMPILE	?= $(CONFIG_CROSS_COMPILE:"%"=%)

# Architecture as present in compile.h
UTS_MACHINE 	:= $(ARCH)
SRCARCH 	:= $(ARCH)

# Additional ARCH settings for x86
ifeq ($(ARCH),i386)
        SRCARCH := x86
endif
ifeq ($(ARCH),x86_64)
        SRCARCH := x86
endif

# Additional ARCH settings for sparc
ifeq ($(ARCH),sparc64)
       SRCARCH := sparc
endif

# Additional ARCH settings for sh
ifeq ($(ARCH),sh64)
       SRCARCH := sh
endif

# Where to locate arch specific headers
hdr-arch  := $(SRCARCH)

ifeq ($(ARCH),m68knommu)
       hdr-arch  := m68k
endif

KCONFIG_CONFIG	?= .config

# SHELL used by kbuild
CONFIG_SHELL := $(shell if [ -x "$$BASH" ]; then echo $$BASH; \
	  else if [ -x /bin/bash ]; then echo /bin/bash; \
	  else echo sh; fi ; fi)

HOSTCC       = gcc
HOSTCXX      = g++
HOSTCFLAGS   = -Wall -Wmissing-prototypes -Wstrict-prototypes -O2 -fomit-frame-pointer
HOSTCXXFLAGS = -O2

# Decide whether to build built-in, modular, or both.
# Normally, just do built-in.

KBUILD_MODULES :=
KBUILD_BUILTIN := 1

#	If we have only "make modules", don't compile built-in objects.
#	When we're building modules with modversions, we need to consider
#	the built-in objects during the descend as well, in order to
#	make sure the checksums are up to date before we record them.

ifeq ($(MAKECMDGOALS),modules)
  KBUILD_BUILTIN := $(if $(CONFIG_MODVERSIONS),1)
endif

#	If we have "make <whatever> modules", compile modules
#	in addition to whatever we do anyway.
#	Just "make" or "make all" shall build modules as well

ifneq ($(filter all _all modules,$(MAKECMDGOALS)),)
  KBUILD_MODULES := 1
endif

ifeq ($(MAKECMDGOALS),)
  KBUILD_MODULES := 1
endif

export KBUILD_MODULES KBUILD_BUILTIN
export KBUILD_CHECKSRC KBUILD_SRC KBUILD_EXTMOD

# Beautify output
# ---------------------------------------------------------------------------
#
# Normally, we echo the whole command before executing it. By making
# that echo $($(quiet)$(cmd)), we now have the possibility to set
# $(quiet) to choose other forms of output instead, e.g.
#
#         quiet_cmd_cc_o_c = Compiling $(RELDIR)/$@
#         cmd_cc_o_c       = $(CC) $(c_flags) -c -o $@ $<
#
# If $(quiet) is empty, the whole command will be printed.
# If it is set to "quiet_", only the short version will be printed. 
# If it is set to "silent_", nothing will be printed at all, since
# the variable $(silent_cmd_cc_o_c) doesn't exist.
#
# A simple variant is to prefix commands with $(Q) - that's useful
# for commands that shall be hidden in non-verbose mode.
#
#	$(Q)ln $@ :<
#
# If KBUILD_VERBOSE equals 0 then the above command will be hidden.
# If KBUILD_VERBOSE equals 1 then the above command is displayed.

ifeq ($(KBUILD_VERBOSE),1)
  quiet =
  Q =
else
  quiet=quiet_
  Q = @
endif

# If the user is running make -s (silent mode), suppress echoing of
# commands

ifneq ($(findstring s,$(MAKEFLAGS)),)
  quiet=silent_
endif

export quiet Q KBUILD_VERBOSE


# Look for make include files relative to root of kernel src
MAKEFLAGS += --include-dir=$(srctree)

# We need some generic definitions (do not try to remake the file).
$(srctree)/scripts/Kbuild.include: ;
include $(srctree)/scripts/Kbuild.include

# Make variables (CC, etc...)

AS		= $(CROSS_COMPILE)as
LD		= $(CROSS_COMPILE)ld
CC		= $(CROSS_COMPILE)gcc
CPP		= $(CC) -E
AR		= $(CROSS_COMPILE)ar
NM		= $(CROSS_COMPILE)nm
STRIP		= $(CROSS_COMPILE)strip
OBJCOPY		= $(CROSS_COMPILE)objcopy
OBJDUMP		= $(CROSS_COMPILE)objdump
AWK		= awk
GENKSYMS	= scripts/genksyms/genksyms
INSTALLKERNEL  := installkernel
DEPMOD		= /sbin/depmod
KALLSYMS	= scripts/kallsyms
PERL		= perl
CHECK		= sparse

CHECKFLAGS     := -D__linux__ -Dlinux -D__STDC__ -Dunix -D__unix__ \
		  -Wbitwise -Wno-return-void $(CF)
MODFLAGS	= -DMODULE
CFLAGS_MODULE   = $(MODFLAGS)
AFLAGS_MODULE   = $(MODFLAGS)
LDFLAGS_MODULE  = -T $(srctree)/scripts/module-common.lds
CFLAGS_KERNEL	=
AFLAGS_KERNEL	=
CFLAGS_GCOV	= -fprofile-arcs -ftest-coverage


# Use LINUXINCLUDE when you must reference the include/ directory.
# Needed to be compatible with the O= option
LINUXINCLUDE    := -I$(srctree)/arch/$(hdr-arch)/include -Iinclude \
                   $(if $(KBUILD_SRC), -I$(srctree)/include) \
                   -include include/generated/autoconf.h

KBUILD_CPPFLAGS := -D__KERNEL__

KBUILD_CFLAGS   := -Wall -Wundef -Wstrict-prototypes -Wno-trigraphs \
		   -fno-strict-aliasing -fno-common \
<<<<<<< HEAD
		   -Werror-implicit-function-declaration \
		   -Wno-format-security \
		   -fno-delete-null-pointer-checks
=======
		   -Werror-implicit-function-declaration

>>>>>>> 3d882955
KBUILD_AFLAGS   := -D__ASSEMBLY__

# Read KERNELRELEASE from include/config/kernel.release (if it exists)
KERNELRELEASE = $(shell cat include/config/kernel.release 2> /dev/null)
KERNELVERSION = $(VERSION).$(PATCHLEVEL).$(SUBLEVEL)$(EXTRAVERSION)

export VERSION PATCHLEVEL SUBLEVEL KERNELRELEASE KERNELVERSION
export ARCH SRCARCH CONFIG_SHELL HOSTCC HOSTCFLAGS CROSS_COMPILE AS LD CC
export CPP AR NM STRIP OBJCOPY OBJDUMP
export MAKE AWK GENKSYMS INSTALLKERNEL PERL UTS_MACHINE
export HOSTCXX HOSTCXXFLAGS LDFLAGS_MODULE CHECK CHECKFLAGS

export KBUILD_CPPFLAGS NOSTDINC_FLAGS LINUXINCLUDE OBJCOPYFLAGS LDFLAGS
export KBUILD_CFLAGS CFLAGS_KERNEL CFLAGS_MODULE CFLAGS_GCOV
export KBUILD_AFLAGS AFLAGS_KERNEL AFLAGS_MODULE

# When compiling out-of-tree modules, put MODVERDIR in the module
# tree rather than in the kernel tree. The kernel tree might
# even be read-only.
export MODVERDIR := $(if $(KBUILD_EXTMOD),$(firstword $(KBUILD_EXTMOD))/).tmp_versions

# Files to ignore in find ... statements

RCS_FIND_IGNORE := \( -name SCCS -o -name BitKeeper -o -name .svn -o -name CVS -o -name .pc -o -name .hg -o -name .git \) -prune -o
export RCS_TAR_IGNORE := --exclude SCCS --exclude BitKeeper --exclude .svn --exclude CVS --exclude .pc --exclude .hg --exclude .git

# ===========================================================================
# Rules shared between *config targets and build targets

# Basic helpers built in scripts/
PHONY += scripts_basic
scripts_basic:
	$(Q)$(MAKE) $(build)=scripts/basic
	$(Q)rm -f .tmp_quiet_recordmcount

# To avoid any implicit rule to kick in, define an empty command.
scripts/basic/%: scripts_basic ;

PHONY += outputmakefile
# outputmakefile generates a Makefile in the output directory, if using a
# separate output directory. This allows convenient use of make in the
# output directory.
outputmakefile:
ifneq ($(KBUILD_SRC),)
	$(Q)ln -fsn $(srctree) source
	$(Q)$(CONFIG_SHELL) $(srctree)/scripts/mkmakefile \
	    $(srctree) $(objtree) $(VERSION) $(PATCHLEVEL)
endif

# To make sure we do not include .config for any of the *config targets
# catch them early, and hand them over to scripts/kconfig/Makefile
# It is allowed to specify more targets when calling make, including
# mixing *config targets and build targets.
# For example 'make oldconfig all'.
# Detect when mixed targets is specified, and make a second invocation
# of make so .config is not included in this case either (for *config).

no-dot-config-targets := clean mrproper distclean \
			 cscope TAGS tags help %docs check% \
			 include/linux/version.h headers_% \
			 kernelrelease kernelversion

config-targets := 0
mixed-targets  := 0
dot-config     := 1

ifneq ($(filter $(no-dot-config-targets), $(MAKECMDGOALS)),)
	ifeq ($(filter-out $(no-dot-config-targets), $(MAKECMDGOALS)),)
		dot-config := 0
	endif
endif

ifeq ($(KBUILD_EXTMOD),)
        ifneq ($(filter config %config,$(MAKECMDGOALS)),)
                config-targets := 1
                ifneq ($(filter-out config %config,$(MAKECMDGOALS)),)
                        mixed-targets := 1
                endif
        endif
endif

ifeq ($(mixed-targets),1)
# ===========================================================================
# We're called with mixed targets (*config and build targets).
# Handle them one by one.

%:: FORCE
	$(Q)$(MAKE) -C $(srctree) KBUILD_SRC= $@

else
ifeq ($(config-targets),1)
# ===========================================================================
# *config targets only - make sure prerequisites are updated, and descend
# in scripts/kconfig to make the *config target

# Read arch specific Makefile to set KBUILD_DEFCONFIG as needed.
# KBUILD_DEFCONFIG may point out an alternative default configuration
# used for 'make defconfig'
include $(srctree)/arch/$(SRCARCH)/Makefile
export KBUILD_DEFCONFIG KBUILD_KCONFIG

config: scripts_basic outputmakefile FORCE
	$(Q)mkdir -p include/linux include/config
	$(Q)$(MAKE) $(build)=scripts/kconfig $@

%config: scripts_basic outputmakefile FORCE
	$(Q)mkdir -p include/linux include/config
	$(Q)$(MAKE) $(build)=scripts/kconfig $@

else
# ===========================================================================
# Build targets only - this includes vmlinux, arch specific targets, clean
# targets and others. In general all targets except *config targets.

ifeq ($(KBUILD_EXTMOD),)
# Additional helpers built in scripts/
# Carefully list dependencies so we do not try to build scripts twice
# in parallel
PHONY += scripts
scripts: scripts_basic include/config/auto.conf include/config/tristate.conf
	$(Q)$(MAKE) $(build)=$(@)

# Objects we will link into vmlinux / subdirs we need to visit
init-y		:= init/
drivers-y	:= drivers/ sound/ firmware/
net-y		:= net/
libs-y		:= lib/
core-y		:= usr/
endif # KBUILD_EXTMOD

ifeq ($(dot-config),1)
# Read in config
-include include/config/auto.conf

ifeq ($(KBUILD_EXTMOD),)
# Read in dependencies to all Kconfig* files, make sure to run
# oldconfig if changes are detected.
-include include/config/auto.conf.cmd

# To avoid any implicit rule to kick in, define an empty command
$(KCONFIG_CONFIG) include/config/auto.conf.cmd: ;

# If .config is newer than include/config/auto.conf, someone tinkered
# with it and forgot to run make oldconfig.
# if auto.conf.cmd is missing then we are probably in a cleaned tree so
# we execute the config step to be sure to catch updated Kconfig files
include/config/%.conf: $(KCONFIG_CONFIG) include/config/auto.conf.cmd
	$(Q)$(MAKE) -f $(srctree)/Makefile silentoldconfig
else
# external modules needs include/generated/autoconf.h and include/config/auto.conf
# but do not care if they are up-to-date. Use auto.conf to trigger the test
PHONY += include/config/auto.conf

include/config/auto.conf:
	$(Q)test -e include/generated/autoconf.h -a -e $@ || (		\
	echo;								\
	echo "  ERROR: Kernel configuration is invalid.";		\
	echo "         include/generated/autoconf.h or $@ are missing.";\
	echo "         Run 'make oldconfig && make prepare' on kernel src to fix it.";	\
	echo;								\
	/bin/false)

endif # KBUILD_EXTMOD

else
# Dummy target needed, because used as prerequisite
include/config/auto.conf: ;
endif # $(dot-config)

# The all: target is the default when no target is given on the
# command line.
# This allow a user to issue only 'make' to build a kernel including modules
# Defaults vmlinux but it is usually overridden in the arch makefile
all: vmlinux

ifdef CONFIG_CC_OPTIMIZE_FOR_SIZE
KBUILD_CFLAGS	+= -Os
else
KBUILD_CFLAGS	+= -O2
endif

include $(srctree)/arch/$(SRCARCH)/Makefile

ifneq ($(CONFIG_FRAME_WARN),0)
KBUILD_CFLAGS += $(call cc-option,-Wframe-larger-than=${CONFIG_FRAME_WARN})
endif

# Force gcc to behave correct even for buggy distributions
ifndef CONFIG_CC_STACKPROTECTOR
KBUILD_CFLAGS += $(call cc-option, -fno-stack-protector)
endif

ifdef CONFIG_FRAME_POINTER
KBUILD_CFLAGS	+= -fno-omit-frame-pointer -fno-optimize-sibling-calls
else
KBUILD_CFLAGS	+= -fomit-frame-pointer
endif

ifdef CONFIG_DEBUG_INFO
KBUILD_CFLAGS	+= -g
KBUILD_AFLAGS	+= -gdwarf-2
endif

ifdef CONFIG_FUNCTION_TRACER
KBUILD_CFLAGS	+= -pg
endif

# We trigger additional mismatches with less inlining
ifdef CONFIG_DEBUG_SECTION_MISMATCH
KBUILD_CFLAGS += $(call cc-option, -fno-inline-functions-called-once)
endif

# arch Makefile may override CC so keep this after arch Makefile is included
NOSTDINC_FLAGS += -nostdinc -isystem $(shell $(CC) -print-file-name=include)
CHECKFLAGS     += $(NOSTDINC_FLAGS)

# warn about C99 declaration after statement
KBUILD_CFLAGS += $(call cc-option,-Wdeclaration-after-statement,)

# disable pointer signed / unsigned warnings in gcc 4.0
KBUILD_CFLAGS += $(call cc-option,-Wno-pointer-sign,)

# disable invalid "can't wrap" optimizations for signed / pointers
KBUILD_CFLAGS	+= $(call cc-option,-fno-strict-overflow)

# conserve stack if available
KBUILD_CFLAGS   += $(call cc-option,-fconserve-stack)

# Add user supplied CPPFLAGS, AFLAGS and CFLAGS as the last assignments
# But warn user when we do so
warn-assign = \
$(warning "WARNING: Appending $$K$(1) ($(K$(1))) from $(origin K$(1)) to kernel $$$(1)")

ifneq ($(KCPPFLAGS),)
        $(call warn-assign,CPPFLAGS)
        KBUILD_CPPFLAGS += $(KCPPFLAGS)
endif
ifneq ($(KAFLAGS),)
        $(call warn-assign,AFLAGS)
        KBUILD_AFLAGS += $(KAFLAGS)
endif
ifneq ($(KCFLAGS),)
        $(call warn-assign,CFLAGS)
        KBUILD_CFLAGS += $(KCFLAGS)
endif

# Use --build-id when available.
LDFLAGS_BUILD_ID = $(patsubst -Wl$(comma)%,%,\
			      $(call cc-ldoption, -Wl$(comma)--build-id,))
LDFLAGS_MODULE += $(LDFLAGS_BUILD_ID)
LDFLAGS_vmlinux += $(LDFLAGS_BUILD_ID)

ifeq ($(CONFIG_STRIP_ASM_SYMS),y)
LDFLAGS_vmlinux	+= $(call ld-option, -X,)
endif

# Default kernel image to build when no specific target is given.
# KBUILD_IMAGE may be overruled on the command line or
# set in the environment
# Also any assignments in arch/$(ARCH)/Makefile take precedence over
# this default value
export KBUILD_IMAGE ?= vmlinux

#
# INSTALL_PATH specifies where to place the updated kernel and system map
# images. Default is /boot, but you can set it to other values
export	INSTALL_PATH ?= /boot

#
# INSTALL_MOD_PATH specifies a prefix to MODLIB for module directory
# relocations required by build roots.  This is not defined in the
# makefile but the argument can be passed to make if needed.
#

MODLIB	= $(INSTALL_MOD_PATH)/lib/modules/$(KERNELRELEASE)
export MODLIB

#
#  INSTALL_MOD_STRIP, if defined, will cause modules to be
#  stripped after they are installed.  If INSTALL_MOD_STRIP is '1', then
#  the default option --strip-debug will be used.  Otherwise,
#  INSTALL_MOD_STRIP will used as the options to the strip command.

ifdef INSTALL_MOD_STRIP
ifeq ($(INSTALL_MOD_STRIP),1)
mod_strip_cmd = $(STRIP) --strip-debug
else
mod_strip_cmd = $(STRIP) $(INSTALL_MOD_STRIP)
endif # INSTALL_MOD_STRIP=1
else
mod_strip_cmd = true
endif # INSTALL_MOD_STRIP
export mod_strip_cmd


ifeq ($(KBUILD_EXTMOD),)
core-y		+= kernel/ mm/ fs/ ipc/ security/ crypto/ block/

vmlinux-dirs	:= $(patsubst %/,%,$(filter %/, $(init-y) $(init-m) \
		     $(core-y) $(core-m) $(drivers-y) $(drivers-m) \
		     $(net-y) $(net-m) $(libs-y) $(libs-m)))

vmlinux-alldirs	:= $(sort $(vmlinux-dirs) $(patsubst %/,%,$(filter %/, \
		     $(init-n) $(init-) \
		     $(core-n) $(core-) $(drivers-n) $(drivers-) \
		     $(net-n)  $(net-)  $(libs-n)    $(libs-))))

init-y		:= $(patsubst %/, %/built-in.o, $(init-y))
core-y		:= $(patsubst %/, %/built-in.o, $(core-y))
drivers-y	:= $(patsubst %/, %/built-in.o, $(drivers-y))
net-y		:= $(patsubst %/, %/built-in.o, $(net-y))
libs-y1		:= $(patsubst %/, %/lib.a, $(libs-y))
libs-y2		:= $(patsubst %/, %/built-in.o, $(libs-y))
libs-y		:= $(libs-y1) $(libs-y2)

# Build vmlinux
# ---------------------------------------------------------------------------
# vmlinux is built from the objects selected by $(vmlinux-init) and
# $(vmlinux-main). Most are built-in.o files from top-level directories
# in the kernel tree, others are specified in arch/$(ARCH)/Makefile.
# Ordering when linking is important, and $(vmlinux-init) must be first.
#
# vmlinux
#   ^
#   |
#   +-< $(vmlinux-init)
#   |   +--< init/version.o + more
#   |
#   +--< $(vmlinux-main)
#   |    +--< driver/built-in.o mm/built-in.o + more
#   |
#   +-< kallsyms.o (see description in CONFIG_KALLSYMS section)
#
# vmlinux version (uname -v) cannot be updated during normal
# descending-into-subdirs phase since we do not yet know if we need to
# update vmlinux.
# Therefore this step is delayed until just before final link of vmlinux -
# except in the kallsyms case where it is done just before adding the
# symbols to the kernel.
#
# System.map is generated to document addresses of all kernel symbols

vmlinux-init := $(head-y) $(init-y)
vmlinux-main := $(core-y) $(libs-y) $(drivers-y) $(net-y)
vmlinux-all  := $(vmlinux-init) $(vmlinux-main)
vmlinux-lds  := arch/$(SRCARCH)/kernel/vmlinux.lds
export KBUILD_VMLINUX_OBJS := $(vmlinux-all)

# Rule to link vmlinux - also used during CONFIG_KALLSYMS
# May be overridden by arch/$(ARCH)/Makefile
quiet_cmd_vmlinux__ ?= LD      $@
      cmd_vmlinux__ ?= $(LD) $(LDFLAGS) $(LDFLAGS_vmlinux) -o $@ \
      -T $(vmlinux-lds) $(vmlinux-init)                          \
      --start-group $(vmlinux-main) --end-group                  \
      $(filter-out $(vmlinux-lds) $(vmlinux-init) $(vmlinux-main) vmlinux.o FORCE ,$^)

# Generate new vmlinux version
quiet_cmd_vmlinux_version = GEN     .version
      cmd_vmlinux_version = set -e;                     \
	if [ ! -r .version ]; then			\
	  rm -f .version;				\
	  echo 1 >.version;				\
	else						\
	  mv .version .old_version;			\
	  expr 0$$(cat .old_version) + 1 >.version;	\
	fi;						\
	$(MAKE) $(build)=init

# Generate System.map
quiet_cmd_sysmap = SYSMAP
      cmd_sysmap = $(CONFIG_SHELL) $(srctree)/scripts/mksysmap

# Link of vmlinux
# If CONFIG_KALLSYMS is set .version is already updated
# Generate System.map and verify that the content is consistent
# Use + in front of the vmlinux_version rule to silent warning with make -j2
# First command is ':' to allow us to use + in front of the rule
define rule_vmlinux__
	:
	$(if $(CONFIG_KALLSYMS),,+$(call cmd,vmlinux_version))

	$(call cmd,vmlinux__)
	$(Q)echo 'cmd_$@ := $(cmd_vmlinux__)' > $(@D)/.$(@F).cmd

	$(Q)$(if $($(quiet)cmd_sysmap),                                      \
	  echo '  $($(quiet)cmd_sysmap)  System.map' &&)                     \
	$(cmd_sysmap) $@ System.map;                                         \
	if [ $$? -ne 0 ]; then                                               \
		rm -f $@;                                                    \
		/bin/false;                                                  \
	fi;
	$(verify_kallsyms)
endef


ifdef CONFIG_KALLSYMS
# Generate section listing all symbols and add it into vmlinux $(kallsyms.o)
# It's a three stage process:
# o .tmp_vmlinux1 has all symbols and sections, but __kallsyms is
#   empty
#   Running kallsyms on that gives us .tmp_kallsyms1.o with
#   the right size - vmlinux version (uname -v) is updated during this step
# o .tmp_vmlinux2 now has a __kallsyms section of the right size,
#   but due to the added section, some addresses have shifted.
#   From here, we generate a correct .tmp_kallsyms2.o
# o The correct .tmp_kallsyms2.o is linked into the final vmlinux.
# o Verify that the System.map from vmlinux matches the map from
#   .tmp_vmlinux2, just in case we did not generate kallsyms correctly.
# o If CONFIG_KALLSYMS_EXTRA_PASS is set, do an extra pass using
#   .tmp_vmlinux3 and .tmp_kallsyms3.o.  This is only meant as a
#   temporary bypass to allow the kernel to be built while the
#   maintainers work out what went wrong with kallsyms.

ifdef CONFIG_KALLSYMS_EXTRA_PASS
last_kallsyms := 3
else
last_kallsyms := 2
endif

kallsyms.o := .tmp_kallsyms$(last_kallsyms).o

define verify_kallsyms
	$(Q)$(if $($(quiet)cmd_sysmap),                                      \
	  echo '  $($(quiet)cmd_sysmap)  .tmp_System.map' &&)                \
	  $(cmd_sysmap) .tmp_vmlinux$(last_kallsyms) .tmp_System.map
	$(Q)cmp -s System.map .tmp_System.map ||                             \
		(echo Inconsistent kallsyms data;                            \
		 echo Try setting CONFIG_KALLSYMS_EXTRA_PASS;                \
		 rm .tmp_kallsyms* ; /bin/false )
endef

# Update vmlinux version before link
# Use + in front of this rule to silent warning about make -j1
# First command is ':' to allow us to use + in front of this rule
cmd_ksym_ld = $(cmd_vmlinux__)
define rule_ksym_ld
	: 
	+$(call cmd,vmlinux_version)
	$(call cmd,vmlinux__)
	$(Q)echo 'cmd_$@ := $(cmd_vmlinux__)' > $(@D)/.$(@F).cmd
endef

# Generate .S file with all kernel symbols
quiet_cmd_kallsyms = KSYM    $@
      cmd_kallsyms = $(NM) -n $< | $(KALLSYMS) \
                     $(if $(CONFIG_KALLSYMS_ALL),--all-symbols) > $@

.tmp_kallsyms1.o .tmp_kallsyms2.o .tmp_kallsyms3.o: %.o: %.S scripts FORCE
	$(call if_changed_dep,as_o_S)

.tmp_kallsyms%.S: .tmp_vmlinux% $(KALLSYMS)
	$(call cmd,kallsyms)

# .tmp_vmlinux1 must be complete except kallsyms, so update vmlinux version
.tmp_vmlinux1: $(vmlinux-lds) $(vmlinux-all) FORCE
	$(call if_changed_rule,ksym_ld)

.tmp_vmlinux2: $(vmlinux-lds) $(vmlinux-all) .tmp_kallsyms1.o FORCE
	$(call if_changed,vmlinux__)

.tmp_vmlinux3: $(vmlinux-lds) $(vmlinux-all) .tmp_kallsyms2.o FORCE
	$(call if_changed,vmlinux__)

# Needs to visit scripts/ before $(KALLSYMS) can be used.
$(KALLSYMS): scripts ;

# Generate some data for debugging strange kallsyms problems
debug_kallsyms: .tmp_map$(last_kallsyms)

.tmp_map%: .tmp_vmlinux% FORCE
	($(OBJDUMP) -h $< | $(AWK) '/^ +[0-9]/{print $$4 " 0 " $$2}'; $(NM) $<) | sort > $@

.tmp_map3: .tmp_map2

.tmp_map2: .tmp_map1

endif # ifdef CONFIG_KALLSYMS

# Do modpost on a prelinked vmlinux. The finally linked vmlinux has
# relevant sections renamed as per the linker script.
quiet_cmd_vmlinux-modpost = LD      $@
      cmd_vmlinux-modpost = $(LD) $(LDFLAGS) -r -o $@                          \
	 $(vmlinux-init) --start-group $(vmlinux-main) --end-group             \
	 $(filter-out $(vmlinux-init) $(vmlinux-main) FORCE ,$^)
define rule_vmlinux-modpost
	:
	+$(call cmd,vmlinux-modpost)
	$(Q)$(MAKE) -f $(srctree)/scripts/Makefile.modpost $@
	$(Q)echo 'cmd_$@ := $(cmd_vmlinux-modpost)' > $(dot-target).cmd
endef

# vmlinux image - including updated kernel symbols
vmlinux: $(vmlinux-lds) $(vmlinux-init) $(vmlinux-main) vmlinux.o $(kallsyms.o) FORCE
ifdef CONFIG_HEADERS_CHECK
	$(Q)$(MAKE) -f $(srctree)/Makefile headers_check
endif
ifdef CONFIG_SAMPLES
	$(Q)$(MAKE) $(build)=samples
endif
ifdef CONFIG_BUILD_DOCSRC
	$(Q)$(MAKE) $(build)=Documentation
endif
	$(call vmlinux-modpost)
	$(call if_changed_rule,vmlinux__)
	$(Q)rm -f .old_version

# build vmlinux.o first to catch section mismatch errors early
ifdef CONFIG_KALLSYMS
.tmp_vmlinux1: vmlinux.o
endif

modpost-init := $(filter-out init/built-in.o, $(vmlinux-init))
vmlinux.o: $(modpost-init) $(vmlinux-main) FORCE
	$(call if_changed_rule,vmlinux-modpost)

# The actual objects are generated when descending, 
# make sure no implicit rule kicks in
$(sort $(vmlinux-init) $(vmlinux-main)) $(vmlinux-lds): $(vmlinux-dirs) ;

# Handle descending into subdirectories listed in $(vmlinux-dirs)
# Preset locale variables to speed up the build process. Limit locale
# tweaks to this spot to avoid wrong language settings when running
# make menuconfig etc.
# Error messages still appears in the original language

PHONY += $(vmlinux-dirs)
$(vmlinux-dirs): prepare scripts
	$(Q)$(MAKE) $(build)=$@

# Store (new) KERNELRELASE string in include/config/kernel.release
include/config/kernel.release: include/config/auto.conf FORCE
	$(Q)rm -f $@
	$(Q)echo "$(KERNELVERSION)$$($(CONFIG_SHELL) $(srctree)/scripts/setlocalversion $(srctree))" > $@


# Things we need to do before we recursively start building the kernel
# or the modules are listed in "prepare".
# A multi level approach is used. prepareN is processed before prepareN-1.
# archprepare is used in arch Makefiles and when processed asm symlink,
# version.h and scripts_basic is processed / created.

# Listed in dependency order
PHONY += prepare archprepare prepare0 prepare1 prepare2 prepare3

# prepare3 is used to check if we are building in a separate output directory,
# and if so do:
# 1) Check that make has not been executed in the kernel src $(srctree)
prepare3: include/config/kernel.release
ifneq ($(KBUILD_SRC),)
	@$(kecho) '  Using $(srctree) as source for kernel'
	$(Q)if [ -f $(srctree)/.config -o -d $(srctree)/include/config ]; then \
		echo "  $(srctree) is not clean, please run 'make mrproper'";\
		echo "  in the '$(srctree)' directory.";\
		/bin/false; \
	fi;
endif

# prepare2 creates a makefile if using a separate output directory
prepare2: prepare3 outputmakefile

prepare1: prepare2 include/linux/version.h include/generated/utsrelease.h \
                   include/config/auto.conf
	$(cmd_crmodverdir)

archprepare: prepare1 scripts_basic

prepare0: archprepare FORCE
	$(Q)$(MAKE) $(build)=.
	$(Q)$(MAKE) $(build)=. missing-syscalls

# All the preparing..
prepare: prepare0

# Generate some files
# ---------------------------------------------------------------------------

# KERNELRELEASE can change from a few different places, meaning version.h
# needs to be updated, so this check is forced on all builds

uts_len := 64
define filechk_utsrelease.h
	if [ `echo -n "$(KERNELRELEASE)" | wc -c ` -gt $(uts_len) ]; then \
	  echo '"$(KERNELRELEASE)" exceeds $(uts_len) characters' >&2;    \
	  exit 1;                                                         \
	fi;                                                               \
	(echo \#define UTS_RELEASE \"$(KERNELRELEASE)\";)
endef

define filechk_version.h
	(echo \#define LINUX_VERSION_CODE $(shell                             \
	expr $(VERSION) \* 65536 + $(PATCHLEVEL) \* 256 + $(SUBLEVEL));     \
	echo '#define KERNEL_VERSION(a,b,c) (((a) << 16) + ((b) << 8) + (c))';)
endef

include/linux/version.h: $(srctree)/Makefile FORCE
	$(call filechk,version.h)

include/generated/utsrelease.h: include/config/kernel.release FORCE
	$(call filechk,utsrelease.h)

PHONY += headerdep
headerdep:
	$(Q)find include/ -name '*.h' | xargs --max-args 1 scripts/headerdep.pl

# ---------------------------------------------------------------------------

PHONY += depend dep
depend dep:
	@echo '*** Warning: make $@ is unnecessary now.'

# ---------------------------------------------------------------------------
# Firmware install
INSTALL_FW_PATH=$(INSTALL_MOD_PATH)/lib/firmware
export INSTALL_FW_PATH

PHONY += firmware_install
firmware_install: FORCE
	@mkdir -p $(objtree)/firmware
	$(Q)$(MAKE) -f $(srctree)/scripts/Makefile.fwinst obj=firmware __fw_install

# ---------------------------------------------------------------------------
# Kernel headers

#Default location for installed headers
export INSTALL_HDR_PATH = $(objtree)/usr

hdr-inst := -rR -f $(srctree)/scripts/Makefile.headersinst obj

# If we do an all arch process set dst to asm-$(hdr-arch)
hdr-dst = $(if $(KBUILD_HEADERS), dst=include/asm-$(hdr-arch), dst=include/asm)

PHONY += __headers
__headers: include/linux/version.h scripts_basic FORCE
	$(Q)$(MAKE) $(build)=scripts scripts/unifdef

PHONY += headers_install_all
headers_install_all:
	$(Q)$(CONFIG_SHELL) $(srctree)/scripts/headers.sh install

PHONY += headers_install
headers_install: __headers
	$(if $(wildcard $(srctree)/arch/$(hdr-arch)/include/asm/Kbuild),, \
	$(error Headers not exportable for the $(SRCARCH) architecture))
	$(Q)$(MAKE) $(hdr-inst)=include
	$(Q)$(MAKE) $(hdr-inst)=arch/$(hdr-arch)/include/asm $(hdr-dst)

PHONY += headers_check_all
headers_check_all: headers_install_all
	$(Q)$(CONFIG_SHELL) $(srctree)/scripts/headers.sh check

PHONY += headers_check
headers_check: headers_install
	$(Q)$(MAKE) $(hdr-inst)=include HDRCHECK=1
	$(Q)$(MAKE) $(hdr-inst)=arch/$(hdr-arch)/include/asm $(hdr-dst) HDRCHECK=1

# ---------------------------------------------------------------------------
# Modules

ifdef CONFIG_MODULES

# By default, build modules as well

all: modules

#	Build modules
#
#	A module can be listed more than once in obj-m resulting in
#	duplicate lines in modules.order files.  Those are removed
#	using awk while concatenating to the final file.

PHONY += modules
modules: $(vmlinux-dirs) $(if $(KBUILD_BUILTIN),vmlinux) modules.builtin
	$(Q)$(AWK) '!x[$$0]++' $(vmlinux-dirs:%=$(objtree)/%/modules.order) > $(objtree)/modules.order
	@$(kecho) '  Building modules, stage 2.';
	$(Q)$(MAKE) -f $(srctree)/scripts/Makefile.modpost
	$(Q)$(MAKE) -f $(srctree)/scripts/Makefile.fwinst obj=firmware __fw_modbuild

modules.builtin: $(vmlinux-dirs:%=%/modules.builtin)
	$(Q)$(AWK) '!x[$$0]++' $^ > $(objtree)/modules.builtin

%/modules.builtin: include/config/auto.conf
	$(Q)$(MAKE) $(modbuiltin)=$*


# Target to prepare building external modules
PHONY += modules_prepare
modules_prepare: prepare scripts

# Target to install modules
PHONY += modules_install
modules_install: _modinst_ _modinst_post

PHONY += _modinst_
_modinst_:
	@if [ -z "`$(DEPMOD) -V 2>/dev/null | grep module-init-tools`" ]; then \
		echo "Warning: you may need to install module-init-tools"; \
		echo "See http://www.codemonkey.org.uk/docs/post-halloween-2.6.txt";\
		sleep 1; \
	fi
	@rm -rf $(MODLIB)/kernel
	@rm -f $(MODLIB)/source
	@mkdir -p $(MODLIB)/kernel
	@ln -s $(srctree) $(MODLIB)/source
	@if [ ! $(objtree) -ef  $(MODLIB)/build ]; then \
		rm -f $(MODLIB)/build ; \
		ln -s $(objtree) $(MODLIB)/build ; \
	fi
	@cp -f $(objtree)/modules.order $(MODLIB)/
	@cp -f $(objtree)/modules.builtin $(MODLIB)/
	$(Q)$(MAKE) -f $(srctree)/scripts/Makefile.modinst

# This depmod is only for convenience to give the initial
# boot a modules.dep even before / is mounted read-write.  However the
# boot script depmod is the master version.
PHONY += _modinst_post
_modinst_post: _modinst_
	$(Q)$(MAKE) -f $(srctree)/scripts/Makefile.fwinst obj=firmware __fw_modinst
	$(call cmd,depmod)

else # CONFIG_MODULES

# Modules not configured
# ---------------------------------------------------------------------------

modules modules_install: FORCE
	@echo
	@echo "The present kernel configuration has modules disabled."
	@echo "Type 'make config' and enable loadable module support."
	@echo "Then build a kernel with module support enabled."
	@echo
	@exit 1

endif # CONFIG_MODULES

###
# Cleaning is done on three levels.
# make clean     Delete most generated files
#                Leave enough to build external modules
# make mrproper  Delete the current configuration, and all generated files
# make distclean Remove editor backup files, patch leftover files and the like

# Directories & files removed with 'make clean'
CLEAN_DIRS  += $(MODVERDIR)
CLEAN_FILES +=	vmlinux System.map \
                .tmp_kallsyms* .tmp_version .tmp_vmlinux* .tmp_System.map

# Directories & files removed with 'make mrproper'
MRPROPER_DIRS  += include/config usr/include include/generated
MRPROPER_FILES += .config .config.old .version .old_version             \
                  include/linux/version.h                               \
		  Module.symvers tags TAGS cscope*

# clean - Delete most, but leave enough to build external modules
#
clean: rm-dirs  := $(CLEAN_DIRS)
clean: rm-files := $(CLEAN_FILES)
clean-dirs      := $(addprefix _clean_,$(srctree) $(vmlinux-alldirs) Documentation)

PHONY += $(clean-dirs) clean archclean
$(clean-dirs):
	$(Q)$(MAKE) $(clean)=$(patsubst _clean_%,%,$@)

clean: archclean $(clean-dirs)
	$(call cmd,rmdirs)
	$(call cmd,rmfiles)
	@find . $(RCS_FIND_IGNORE) \
		\( -name '*.[oas]' -o -name '*.ko' -o -name '.*.cmd' \
		-o -name '.*.d' -o -name '.*.tmp' -o -name '*.mod.c' \
		-o -name '*.symtypes' -o -name 'modules.order' \
		-o -name modules.builtin -o -name '.tmp_*.o.*' \
		-o -name '*.gcno' \) -type f -print | xargs rm -f

# mrproper - Delete all generated files, including .config
#
mrproper: rm-dirs  := $(wildcard $(MRPROPER_DIRS))
mrproper: rm-files := $(wildcard $(MRPROPER_FILES))
mrproper-dirs      := $(addprefix _mrproper_,Documentation/DocBook scripts)

PHONY += $(mrproper-dirs) mrproper archmrproper
$(mrproper-dirs):
	$(Q)$(MAKE) $(clean)=$(patsubst _mrproper_%,%,$@)

mrproper: clean archmrproper $(mrproper-dirs)
	$(call cmd,rmdirs)
	$(call cmd,rmfiles)

# distclean
#
PHONY += distclean

distclean: mrproper
	@find $(srctree) $(RCS_FIND_IGNORE) \
		\( -name '*.orig' -o -name '*.rej' -o -name '*~' \
		-o -name '*.bak' -o -name '#*#' -o -name '.*.orig' \
		-o -name '.*.rej' -o -size 0 \
		-o -name '*%' -o -name '.*.cmd' -o -name 'core' \) \
		-type f -print | xargs rm -f


# Packaging of the kernel to various formats
# ---------------------------------------------------------------------------
# rpm target kept for backward compatibility
package-dir	:= $(srctree)/scripts/package

%pkg: include/config/kernel.release FORCE
	$(Q)$(MAKE) $(build)=$(package-dir) $@
rpm: include/config/kernel.release FORCE
	$(Q)$(MAKE) $(build)=$(package-dir) $@


# Brief documentation of the typical targets used
# ---------------------------------------------------------------------------

boards := $(wildcard $(srctree)/arch/$(SRCARCH)/configs/*_defconfig)
boards := $(notdir $(boards))
board-dirs := $(dir $(wildcard $(srctree)/arch/$(SRCARCH)/configs/*/*_defconfig))
board-dirs := $(sort $(notdir $(board-dirs:/=)))

help:
	@echo  'Cleaning targets:'
	@echo  '  clean		  - Remove most generated files but keep the config and'
	@echo  '                    enough build support to build external modules'
	@echo  '  mrproper	  - Remove all generated files + config + various backup files'
	@echo  '  distclean	  - mrproper + remove editor backup and patch files'
	@echo  ''
	@echo  'Configuration targets:'
	@$(MAKE) -f $(srctree)/scripts/kconfig/Makefile help
	@echo  ''
	@echo  'Other generic targets:'
	@echo  '  all		  - Build all targets marked with [*]'
	@echo  '* vmlinux	  - Build the bare kernel'
	@echo  '* modules	  - Build all modules'
	@echo  '  modules_install - Install all modules to INSTALL_MOD_PATH (default: /)'
	@echo  '  firmware_install- Install all firmware to INSTALL_FW_PATH'
	@echo  '                    (default: $$(INSTALL_MOD_PATH)/lib/firmware)'
	@echo  '  dir/            - Build all files in dir and below'
	@echo  '  dir/file.[oisS] - Build specified target only'
	@echo  '  dir/file.lst    - Build specified mixed source/assembly target only'
	@echo  '                    (requires a recent binutils and recent build (System.map))'
	@echo  '  dir/file.ko     - Build module including final link'
	@echo  '  modules_prepare - Set up for building external modules'
	@echo  '  tags/TAGS	  - Generate tags file for editors'
	@echo  '  cscope	  - Generate cscope index'
	@echo  '  kernelrelease	  - Output the release version string'
	@echo  '  kernelversion	  - Output the version stored in Makefile'
	@echo  '  headers_install - Install sanitised kernel headers to INSTALL_HDR_PATH'; \
	 echo  '                    (default: $(INSTALL_HDR_PATH))'; \
	 echo  ''
	@echo  'Static analysers'
	@echo  '  checkstack      - Generate a list of stack hogs'
	@echo  '  namespacecheck  - Name space analysis on compiled kernel'
	@echo  '  versioncheck    - Sanity check on version.h usage'
	@echo  '  includecheck    - Check for duplicate included header files'
	@echo  '  export_report   - List the usages of all exported symbols'
	@echo  '  headers_check   - Sanity check on exported headers'
	@echo  '  headerdep       - Detect inclusion cycles in headers'; \
	 echo  ''
	@echo  'Kernel packaging:'
	@$(MAKE) $(build)=$(package-dir) help
	@echo  ''
	@echo  'Documentation targets:'
	@$(MAKE) -f $(srctree)/Documentation/DocBook/Makefile dochelp
	@echo  ''
	@echo  'Architecture specific targets ($(SRCARCH)):'
	@$(if $(archhelp),$(archhelp),\
		echo '  No architecture specific help defined for $(SRCARCH)')
	@echo  ''
	@$(if $(boards), \
		$(foreach b, $(boards), \
		printf "  %-24s - Build for %s\\n" $(b) $(subst _defconfig,,$(b));) \
		echo '')
	@$(if $(board-dirs), \
		$(foreach b, $(board-dirs), \
		printf "  %-16s - Show %s-specific targets\\n" help-$(b) $(b);) \
		printf "  %-16s - Show all of the above\\n" help-boards; \
		echo '')

	@echo  '  make V=0|1 [targets] 0 => quiet build (default), 1 => verbose build'
	@echo  '  make V=2   [targets] 2 => give reason for rebuild of target'
	@echo  '  make O=dir [targets] Locate all output files in "dir", including .config'
	@echo  '  make C=1   [targets] Check all c source with $$CHECK (sparse by default)'
	@echo  '  make C=2   [targets] Force check of all c source with $$CHECK'
	@echo  ''
	@echo  'Execute "make" or "make all" to build all targets marked with [*] '
	@echo  'For further info see the ./README file'


help-board-dirs := $(addprefix help-,$(board-dirs))

help-boards: $(help-board-dirs)

boards-per-dir = $(notdir $(wildcard $(srctree)/arch/$(SRCARCH)/configs/$*/*_defconfig))

$(help-board-dirs): help-%:
	@echo  'Architecture specific targets ($(SRCARCH) $*):'
	@$(if $(boards-per-dir), \
		$(foreach b, $(boards-per-dir), \
		printf "  %-24s - Build for %s\\n" $*/$(b) $(subst _defconfig,,$(b));) \
		echo '')


# Documentation targets
# ---------------------------------------------------------------------------
%docs: scripts_basic FORCE
	$(Q)$(MAKE) $(build)=Documentation/DocBook $@

else # KBUILD_EXTMOD

###
# External module support.
# When building external modules the kernel used as basis is considered
# read-only, and no consistency checks are made and the make
# system is not used on the basis kernel. If updates are required
# in the basis kernel ordinary make commands (without M=...) must
# be used.
#
# The following are the only valid targets when building external
# modules.
# make M=dir clean     Delete all automatically generated files
# make M=dir modules   Make all modules in specified dir
# make M=dir	       Same as 'make M=dir modules'
# make M=dir modules_install
#                      Install the modules built in the module directory
#                      Assumes install directory is already created

# We are always building modules
KBUILD_MODULES := 1
PHONY += crmodverdir
crmodverdir:
	$(cmd_crmodverdir)

PHONY += $(objtree)/Module.symvers
$(objtree)/Module.symvers:
	@test -e $(objtree)/Module.symvers || ( \
	echo; \
	echo "  WARNING: Symbol version dump $(objtree)/Module.symvers"; \
	echo "           is missing; modules will have no dependencies and modversions."; \
	echo )

module-dirs := $(addprefix _module_,$(KBUILD_EXTMOD))
PHONY += $(module-dirs) modules
$(module-dirs): crmodverdir $(objtree)/Module.symvers
	$(Q)$(MAKE) $(build)=$(patsubst _module_%,%,$@)

modules: $(module-dirs)
	@$(kecho) '  Building modules, stage 2.';
	$(Q)$(MAKE) -f $(srctree)/scripts/Makefile.modpost

PHONY += modules_install
modules_install: _emodinst_ _emodinst_post

install-dir := $(if $(INSTALL_MOD_DIR),$(INSTALL_MOD_DIR),extra)
PHONY += _emodinst_
_emodinst_:
	$(Q)mkdir -p $(MODLIB)/$(install-dir)
	$(Q)$(MAKE) -f $(srctree)/scripts/Makefile.modinst

PHONY += _emodinst_post
_emodinst_post: _emodinst_
	$(call cmd,depmod)

clean-dirs := $(addprefix _clean_,$(KBUILD_EXTMOD))

PHONY += $(clean-dirs) clean
$(clean-dirs):
	$(Q)$(MAKE) $(clean)=$(patsubst _clean_%,%,$@)

clean:	rm-dirs := $(MODVERDIR)
clean: rm-files := $(KBUILD_EXTMOD)/Module.symvers \
                   $(KBUILD_EXTMOD)/modules.order \
                   $(KBUILD_EXTMOD)/modules.builtin
clean: $(clean-dirs)
	$(call cmd,rmdirs)
	$(call cmd,rmfiles)
	@find $(KBUILD_EXTMOD) $(RCS_FIND_IGNORE) \
		\( -name '*.[oas]' -o -name '*.ko' -o -name '.*.cmd' \
		-o -name '.*.d' -o -name '.*.tmp' -o -name '*.mod.c' \
		-o -name '*.gcno' \) -type f -print | xargs rm -f

help:
	@echo  '  Building external modules.'
	@echo  '  Syntax: make -C path/to/kernel/src M=$$PWD target'
	@echo  ''
	@echo  '  modules         - default target, build the module(s)'
	@echo  '  modules_install - install the module'
	@echo  '  clean           - remove generated files in module directory only'
	@echo  ''

# Dummies...
PHONY += prepare scripts
prepare: ;
scripts: ;
endif # KBUILD_EXTMOD

# Generate tags for editors
# ---------------------------------------------------------------------------
quiet_cmd_tags = GEN     $@
      cmd_tags = $(CONFIG_SHELL) $(srctree)/scripts/tags.sh $@

tags TAGS cscope: FORCE
	$(call cmd,tags)

# Scripts to check various things for consistency
# ---------------------------------------------------------------------------

includecheck:
	find * $(RCS_FIND_IGNORE) \
		-name '*.[hcS]' -type f -print | sort \
		| xargs $(PERL) -w $(srctree)/scripts/checkincludes.pl

versioncheck:
	find * $(RCS_FIND_IGNORE) \
		-name '*.[hcS]' -type f -print | sort \
		| xargs $(PERL) -w $(srctree)/scripts/checkversion.pl

namespacecheck:
	$(PERL) $(srctree)/scripts/namespace.pl

export_report:
	$(PERL) $(srctree)/scripts/export_report.pl

endif #ifeq ($(config-targets),1)
endif #ifeq ($(mixed-targets),1)

PHONY += checkstack kernelrelease kernelversion

# UML needs a little special treatment here.  It wants to use the host
# toolchain, so needs $(SUBARCH) passed to checkstack.pl.  Everyone
# else wants $(ARCH), including people doing cross-builds, which means
# that $(SUBARCH) doesn't work here.
ifeq ($(ARCH), um)
CHECKSTACK_ARCH := $(SUBARCH)
else
CHECKSTACK_ARCH := $(ARCH)
endif
checkstack:
	$(OBJDUMP) -d vmlinux $$(find . -name '*.ko') | \
	$(PERL) $(src)/scripts/checkstack.pl $(CHECKSTACK_ARCH)

kernelrelease:
	$(if $(wildcard include/config/kernel.release), $(Q)echo $(KERNELRELEASE), \
	$(error kernelrelease not valid - run 'make prepare' to update it))
kernelversion:
	@echo $(KERNELVERSION)

# Single targets
# ---------------------------------------------------------------------------
# Single targets are compatible with:
# - build with mixed source and output
# - build with separate output dir 'make O=...'
# - external modules
#
#  target-dir => where to store outputfile
#  build-dir  => directory in kernel source tree to use

ifeq ($(KBUILD_EXTMOD),)
        build-dir  = $(patsubst %/,%,$(dir $@))
        target-dir = $(dir $@)
else
        zap-slash=$(filter-out .,$(patsubst %/,%,$(dir $@)))
        build-dir  = $(KBUILD_EXTMOD)$(if $(zap-slash),/$(zap-slash))
        target-dir = $(if $(KBUILD_EXTMOD),$(dir $<),$(dir $@))
endif

%.s: %.c prepare scripts FORCE
	$(Q)$(MAKE) $(build)=$(build-dir) $(target-dir)$(notdir $@)
%.i: %.c prepare scripts FORCE
	$(Q)$(MAKE) $(build)=$(build-dir) $(target-dir)$(notdir $@)
%.o: %.c prepare scripts FORCE
	$(Q)$(MAKE) $(build)=$(build-dir) $(target-dir)$(notdir $@)
%.lst: %.c prepare scripts FORCE
	$(Q)$(MAKE) $(build)=$(build-dir) $(target-dir)$(notdir $@)
%.s: %.S prepare scripts FORCE
	$(Q)$(MAKE) $(build)=$(build-dir) $(target-dir)$(notdir $@)
%.o: %.S prepare scripts FORCE
	$(Q)$(MAKE) $(build)=$(build-dir) $(target-dir)$(notdir $@)
%.symtypes: %.c prepare scripts FORCE
	$(Q)$(MAKE) $(build)=$(build-dir) $(target-dir)$(notdir $@)

# Modules
/: prepare scripts FORCE
	$(cmd_crmodverdir)
	$(Q)$(MAKE) KBUILD_MODULES=$(if $(CONFIG_MODULES),1) \
	$(build)=$(build-dir)
%/: prepare scripts FORCE
	$(cmd_crmodverdir)
	$(Q)$(MAKE) KBUILD_MODULES=$(if $(CONFIG_MODULES),1) \
	$(build)=$(build-dir)
%.ko: prepare scripts FORCE
	$(cmd_crmodverdir)
	$(Q)$(MAKE) KBUILD_MODULES=$(if $(CONFIG_MODULES),1)   \
	$(build)=$(build-dir) $(@:.ko=.o)
	$(Q)$(MAKE) -f $(srctree)/scripts/Makefile.modpost

# FIXME Should go into a make.lib or something 
# ===========================================================================

quiet_cmd_rmdirs = $(if $(wildcard $(rm-dirs)),CLEAN   $(wildcard $(rm-dirs)))
      cmd_rmdirs = rm -rf $(rm-dirs)

quiet_cmd_rmfiles = $(if $(wildcard $(rm-files)),CLEAN   $(wildcard $(rm-files)))
      cmd_rmfiles = rm -f $(rm-files)

# Run depmod only if we have System.map and depmod is executable
quiet_cmd_depmod = DEPMOD  $(KERNELRELEASE)
      cmd_depmod = \
	if [ -r System.map -a -x $(DEPMOD) ]; then                              \
		$(DEPMOD) -ae -F System.map                                     \
		$(if $(strip $(INSTALL_MOD_PATH)), -b $(INSTALL_MOD_PATH) )     \
		$(KERNELRELEASE);                                               \
	fi

# Create temporary dir for module support files
# clean it up only when building all modules
cmd_crmodverdir = $(Q)mkdir -p $(MODVERDIR) \
                  $(if $(KBUILD_MODULES),; rm -f $(MODVERDIR)/*)

a_flags = -Wp,-MD,$(depfile) $(KBUILD_AFLAGS) $(AFLAGS_KERNEL) \
	  $(NOSTDINC_FLAGS) $(LINUXINCLUDE) $(KBUILD_CPPFLAGS) \
	  $(modkern_aflags) $(EXTRA_AFLAGS) $(AFLAGS_$(basetarget).o)

quiet_cmd_as_o_S = AS      $@
cmd_as_o_S       = $(CC) $(a_flags) -c -o $@ $<

# read all saved command lines

targets := $(wildcard $(sort $(targets)))
cmd_files := $(wildcard .*.cmd $(foreach f,$(targets),$(dir $(f)).$(notdir $(f)).cmd))

ifneq ($(cmd_files),)
  $(cmd_files): ;	# Do not try to update included dependency files
  include $(cmd_files)
endif

# Shorthand for $(Q)$(MAKE) -f scripts/Makefile.clean obj=dir
# Usage:
# $(Q)$(MAKE) $(clean)=dir
clean := -f $(if $(KBUILD_SRC),$(srctree)/)scripts/Makefile.clean obj

endif	# skip-makefile

PHONY += FORCE
FORCE:

# Declare the contents of the .PHONY variable as phony.  We keep that
# information in a variable so we can use it in if_changed and friends.
.PHONY: $(PHONY)<|MERGE_RESOLUTION|>--- conflicted
+++ resolved
@@ -351,14 +351,10 @@
 
 KBUILD_CFLAGS   := -Wall -Wundef -Wstrict-prototypes -Wno-trigraphs \
 		   -fno-strict-aliasing -fno-common \
-<<<<<<< HEAD
 		   -Werror-implicit-function-declaration \
 		   -Wno-format-security \
 		   -fno-delete-null-pointer-checks
-=======
-		   -Werror-implicit-function-declaration
-
->>>>>>> 3d882955
+
 KBUILD_AFLAGS   := -D__ASSEMBLY__
 
 # Read KERNELRELEASE from include/config/kernel.release (if it exists)
