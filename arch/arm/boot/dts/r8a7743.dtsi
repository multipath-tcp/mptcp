--- conflicted
+++ resolved
@@ -32,8 +32,6 @@
 		spi1 = &msiof0;
 		spi2 = &msiof1;
 		spi3 = &msiof2;
-<<<<<<< HEAD
-=======
 		vin0 = &vin0;
 		vin1 = &vin1;
 		vin2 = &vin2;
@@ -68,7 +66,6 @@
 		#clock-cells = <0>;
 		/* This value must be overridden by the board. */
 		clock-frequency = <0>;
->>>>>>> 661e50bc
 	};
 
 	cpus {
@@ -448,8 +445,6 @@
 			dma-channels = <15>;
 		};
 
-<<<<<<< HEAD
-=======
 		audma0: dma-controller@ec700000 {
 			compatible = "renesas,dmac-r8a7743",
 				     "renesas,rcar-dmac";
@@ -512,7 +507,6 @@
 			dma-channels = <13>;
 		};
 
->>>>>>> 661e50bc
 		usb_dmac0: dma-controller@e65a0000 {
 			compatible = "renesas,r8a7743-usb-dmac",
 				     "renesas,usb-dmac";
@@ -1110,10 +1104,6 @@
 			status = "disabled";
 		};
 
-<<<<<<< HEAD
-		sdhi0: sd@ee100000 {
-			compatible = "renesas,sdhi-r8a7743";
-=======
 		pwm0: pwm@e6e30000 {
 			compatible = "renesas,pwm-r8a7743", "renesas,pwm-rcar";
 			reg = <0 0xe6e30000 0 0x8>;
@@ -1197,7 +1187,6 @@
 		sdhi0: sd@ee100000 {
 			compatible = "renesas,sdhi-r8a7743",
 				     "renesas,rcar-gen2-sdhi";
->>>>>>> 661e50bc
 			reg = <0 0xee100000 0 0x328>;
 			interrupts = <GIC_SPI 165 IRQ_TYPE_LEVEL_HIGH>;
 			clocks = <&cpg CPG_MOD 314>;
@@ -1211,12 +1200,8 @@
 		};
 
 		sdhi1: sd@ee140000 {
-<<<<<<< HEAD
-			compatible = "renesas,sdhi-r8a7743";
-=======
 			compatible = "renesas,sdhi-r8a7743",
 				     "renesas,rcar-gen2-sdhi";
->>>>>>> 661e50bc
 			reg = <0 0xee140000 0 0x100>;
 			interrupts = <GIC_SPI 167 IRQ_TYPE_LEVEL_HIGH>;
 			clocks = <&cpg CPG_MOD 312>;
@@ -1230,12 +1215,8 @@
 		};
 
 		sdhi2: sd@ee160000 {
-<<<<<<< HEAD
-			compatible = "renesas,sdhi-r8a7743";
-=======
 			compatible = "renesas,sdhi-r8a7743",
 				     "renesas,rcar-gen2-sdhi";
->>>>>>> 661e50bc
 			reg = <0 0xee160000 0 0x100>;
 			interrupts = <GIC_SPI 168 IRQ_TYPE_LEVEL_HIGH>;
 			clocks = <&cpg CPG_MOD 311>;
@@ -1287,8 +1268,6 @@
 			};
 		};
 
-<<<<<<< HEAD
-=======
 		vin0: video@e6ef0000 {
 			compatible = "renesas,vin-r8a7743",
 				     "renesas,rcar-gen2-vin";
@@ -1380,7 +1359,6 @@
 			status = "disabled";
 		};
 
->>>>>>> 661e50bc
 		pci0: pci@ee090000 {
 			compatible = "renesas,pci-r8a7743",
 				     "renesas,pci-rcar-gen2";
@@ -1450,8 +1428,6 @@
 				phy-names = "usb";
 			};
 		};
-<<<<<<< HEAD
-=======
 
 		pciec: pcie@fe000000 {
 			compatible = "renesas,pcie-r8a7743",
@@ -1665,7 +1641,6 @@
 				};
 			};
 		};
->>>>>>> 661e50bc
 	};
 
 	thermal-zones {
