// SPDX-License-Identifier: GPL-2.0
/*
 * Hardkernel Odroid XU3 board device tree source
 *
 * Copyright (c) 2013 Samsung Electronics Co., Ltd.
 *		http://www.samsung.com
 * Copyright (c) 2014 Collabora Ltd.
 * Copyright (c) 2015 Lukasz Majewski <l.majewski@samsung.com>
 *                    Anand Moon <linux.amoon@gmail.com>
 */

#include <dt-bindings/input/input.h>
#include "exynos5422-odroid-core.dtsi"

/ {
	gpio_keys {
		compatible = "gpio-keys";
		pinctrl-names = "default";
		pinctrl-0 = <&power_key>;

		power_key {
			/*
			 * The power button (SW2) is connected to the PWRON
			 * pin (active high) of the S2MPS11 PMIC, which acts
			 * as a 16ms debouce filter and signal inverter with
			 * output on ONOB pin (active low). ONOB PMIC pin is
			 * then connected to XEINT3 SoC pin.
			 */
			gpios = <&gpx0 3 GPIO_ACTIVE_LOW>;
			linux,code = <KEY_POWER>;
			label = "power key";
			debounce-interval = <0>;
			wakeup-source;
		};
	};

	emmc_pwrseq: pwrseq {
		pinctrl-0 = <&emmc_nrst_pin>;
		pinctrl-names = "default";
		compatible = "mmc-pwrseq-emmc";
		reset-gpios = <&gpd1 0 GPIO_ACTIVE_LOW>;
	};

	fan0: pwm-fan {
		compatible = "pwm-fan";
		pwms = <&pwm 0 20972 0>;
		cooling-min-state = <0>;
		cooling-max-state = <3>;
		#cooling-cells = <2>;
		cooling-levels = <0 130 170 230>;
	};

	thermal-zones {
		cpu0_thermal: cpu0-thermal {
			thermal-sensors = <&tmu_cpu0 0>;
			polling-delay-passive = <250>;
			polling-delay = <0>;
			trips {
				cpu0_alert0: cpu-alert-0 {
					temperature = <50000>; /* millicelsius */
					hysteresis = <5000>; /* millicelsius */
					type = "active";
				};
				cpu0_alert1: cpu-alert-1 {
					temperature = <60000>; /* millicelsius */
					hysteresis = <5000>; /* millicelsius */
					type = "active";
				};
				cpu0_alert2: cpu-alert-2 {
					temperature = <70000>; /* millicelsius */
					hysteresis = <5000>; /* millicelsius */
					type = "active";
				};
				cpu0_crit0: cpu-crit-0 {
					temperature = <120000>; /* millicelsius */
					hysteresis = <0>; /* millicelsius */
					type = "critical";
				};
				/*
				 * Exynos542x supports only 4 trip-points
				 * so for these polling mode is required.
				 * Start polling at temperature level of last
				 * interrupt-driven trip: cpu0_alert2
				 */
				cpu0_alert3: cpu-alert-3 {
					temperature = <70000>; /* millicelsius */
					hysteresis = <10000>; /* millicelsius */
					type = "passive";
				};
				cpu0_alert4: cpu-alert-4 {
					temperature = <85000>; /* millicelsius */
					hysteresis = <10000>; /* millicelsius */
					type = "passive";
				};
			};
			cooling-maps {
				map0 {
					trip = <&cpu0_alert0>;
					cooling-device = <&fan0 0 1>;
				};
				map1 {
					trip = <&cpu0_alert1>;
					cooling-device = <&fan0 1 2>;
				};
				map2 {
					trip = <&cpu0_alert2>;
					cooling-device = <&fan0 2 3>;
				};
				/*
				 * When reaching cpu0_alert3, reduce CPU
				 * by 2 steps. On Exynos5422/5800 that would
				 * be: 1600 MHz and 1100 MHz.
				 */
				map3 {
					trip = <&cpu0_alert3>;
					cooling-device = <&cpu0 0 2>;
				};
				map4 {
					trip = <&cpu0_alert3>;
					cooling-device = <&cpu4 0 2>;
				};
				/*
				 * When reaching cpu0_alert4, reduce CPU
				 * further, down to 600 MHz (12 steps for big,
				 * 7 steps for LITTLE).
				 */
				map5 {
					trip = <&cpu0_alert4>;
					cooling-device = <&cpu0 3 7>;
				};
				map6 {
					trip = <&cpu0_alert4>;
					cooling-device = <&cpu4 3 12>;
				};
			};
		};
		cpu1_thermal: cpu1-thermal {
			thermal-sensors = <&tmu_cpu1 0>;
			polling-delay-passive = <250>;
			polling-delay = <0>;
			trips {
				cpu1_alert0: cpu-alert-0 {
					temperature = <50000>;
					hysteresis = <5000>;
					type = "active";
				};
				cpu1_alert1: cpu-alert-1 {
					temperature = <60000>;
					hysteresis = <5000>;
					type = "active";
				};
				cpu1_alert2: cpu-alert-2 {
					temperature = <70000>;
					hysteresis = <5000>;
					type = "active";
				};
				cpu1_crit0: cpu-crit-0 {
					temperature = <120000>;
					hysteresis = <0>;
					type = "critical";
				};
				cpu1_alert3: cpu-alert-3 {
					temperature = <70000>;
					hysteresis = <10000>;
					type = "passive";
				};
				cpu1_alert4: cpu-alert-4 {
					temperature = <85000>;
					hysteresis = <10000>;
					type = "passive";
				};
			};
			cooling-maps {
				map0 {
					trip = <&cpu1_alert0>;
					cooling-device = <&fan0 0 1>;
				};
				map1 {
					trip = <&cpu1_alert1>;
					cooling-device = <&fan0 1 2>;
				};
				map2 {
					trip = <&cpu1_alert2>;
					cooling-device = <&fan0 2 3>;
				};
				map3 {
					trip = <&cpu1_alert3>;
					cooling-device = <&cpu0 0 2>;
				};
				map4 {
					trip = <&cpu1_alert3>;
					cooling-device = <&cpu4 0 2>;
				};
				map5 {
					trip = <&cpu1_alert4>;
<<<<<<< HEAD
					cooling-device = <&cpu0 3 7>;
				};
				map6 {
					trip = <&cpu1_alert4>;
					cooling-device = <&cpu4 3 12>;
				};
			};
		};
		cpu2_thermal: cpu2-thermal {
			thermal-sensors = <&tmu_cpu2 0>;
			polling-delay-passive = <250>;
			polling-delay = <0>;
			trips {
				cpu2_alert0: cpu-alert-0 {
					temperature = <50000>;
					hysteresis = <5000>;
					type = "active";
				};
				cpu2_alert1: cpu-alert-1 {
					temperature = <60000>;
					hysteresis = <5000>;
					type = "active";
				};
				cpu2_alert2: cpu-alert-2 {
					temperature = <70000>;
					hysteresis = <5000>;
					type = "active";
				};
				cpu2_crit0: cpu-crit-0 {
					temperature = <120000>;
					hysteresis = <0>;
					type = "critical";
				};
				cpu2_alert3: cpu-alert-3 {
					temperature = <70000>;
					hysteresis = <10000>;
					type = "passive";
				};
				cpu2_alert4: cpu-alert-4 {
					temperature = <85000>;
					hysteresis = <10000>;
					type = "passive";
				};
			};
			cooling-maps {
				map0 {
					trip = <&cpu2_alert0>;
					cooling-device = <&fan0 0 1>;
				};
				map1 {
					trip = <&cpu2_alert1>;
					cooling-device = <&fan0 1 2>;
				};
				map2 {
					trip = <&cpu2_alert2>;
					cooling-device = <&fan0 2 3>;
				};
				map3 {
					trip = <&cpu2_alert3>;
					cooling-device = <&cpu0 0 2>;
				};
				map4 {
					trip = <&cpu2_alert3>;
					cooling-device = <&cpu4 0 2>;
				};
				map5 {
					trip = <&cpu2_alert4>;
					cooling-device = <&cpu0 3 7>;
				};
				map6 {
=======
					cooling-device = <&cpu0 3 7>;
				};
				map6 {
					trip = <&cpu1_alert4>;
					cooling-device = <&cpu4 3 12>;
				};
			};
		};
		cpu2_thermal: cpu2-thermal {
			thermal-sensors = <&tmu_cpu2 0>;
			polling-delay-passive = <250>;
			polling-delay = <0>;
			trips {
				cpu2_alert0: cpu-alert-0 {
					temperature = <50000>;
					hysteresis = <5000>;
					type = "active";
				};
				cpu2_alert1: cpu-alert-1 {
					temperature = <60000>;
					hysteresis = <5000>;
					type = "active";
				};
				cpu2_alert2: cpu-alert-2 {
					temperature = <70000>;
					hysteresis = <5000>;
					type = "active";
				};
				cpu2_crit0: cpu-crit-0 {
					temperature = <120000>;
					hysteresis = <0>;
					type = "critical";
				};
				cpu2_alert3: cpu-alert-3 {
					temperature = <70000>;
					hysteresis = <10000>;
					type = "passive";
				};
				cpu2_alert4: cpu-alert-4 {
					temperature = <85000>;
					hysteresis = <10000>;
					type = "passive";
				};
			};
			cooling-maps {
				map0 {
					trip = <&cpu2_alert0>;
					cooling-device = <&fan0 0 1>;
				};
				map1 {
					trip = <&cpu2_alert1>;
					cooling-device = <&fan0 1 2>;
				};
				map2 {
					trip = <&cpu2_alert2>;
					cooling-device = <&fan0 2 3>;
				};
				map3 {
					trip = <&cpu2_alert3>;
					cooling-device = <&cpu0 0 2>;
				};
				map4 {
					trip = <&cpu2_alert3>;
					cooling-device = <&cpu4 0 2>;
				};
				map5 {
					trip = <&cpu2_alert4>;
					cooling-device = <&cpu0 3 7>;
				};
				map6 {
>>>>>>> 661e50bc
					trip = <&cpu2_alert4>;
					cooling-device = <&cpu4 3 12>;
				};
			};
		};
		cpu3_thermal: cpu3-thermal {
			thermal-sensors = <&tmu_cpu3 0>;
			polling-delay-passive = <250>;
			polling-delay = <0>;
			trips {
				cpu3_alert0: cpu-alert-0 {
					temperature = <50000>;
					hysteresis = <5000>;
					type = "active";
				};
				cpu3_alert1: cpu-alert-1 {
					temperature = <60000>;
					hysteresis = <5000>;
					type = "active";
				};
				cpu3_alert2: cpu-alert-2 {
					temperature = <70000>;
					hysteresis = <5000>;
					type = "active";
				};
				cpu3_crit0: cpu-crit-0 {
					temperature = <120000>;
					hysteresis = <0>;
					type = "critical";
				};
				cpu3_alert3: cpu-alert-3 {
					temperature = <70000>;
					hysteresis = <10000>;
					type = "passive";
				};
				cpu3_alert4: cpu-alert-4 {
					temperature = <85000>;
					hysteresis = <10000>;
					type = "passive";
				};
			};
			cooling-maps {
				map0 {
					trip = <&cpu3_alert0>;
					cooling-device = <&fan0 0 1>;
				};
				map1 {
					trip = <&cpu3_alert1>;
					cooling-device = <&fan0 1 2>;
				};
				map2 {
					trip = <&cpu3_alert2>;
					cooling-device = <&fan0 2 3>;
				};
				map3 {
					trip = <&cpu3_alert3>;
					cooling-device = <&cpu0 0 2>;
				};
				map4 {
					trip = <&cpu3_alert3>;
					cooling-device = <&cpu4 0 2>;
				};
				map5 {
					trip = <&cpu3_alert4>;
					cooling-device = <&cpu0 3 7>;
				};
				map6 {
					trip = <&cpu3_alert4>;
					cooling-device = <&cpu4 3 12>;
				};
			};
		};
	};
};

&adc {
	vdd-supply = <&ldo4_reg>;
	status = "okay";
};

&hdmi {
	status = "okay";
	ddc = <&i2c_2>;
	hpd-gpios = <&gpx3 7 GPIO_ACTIVE_HIGH>;
	pinctrl-names = "default";
	pinctrl-0 = <&hdmi_hpd_irq>;

	vdd_osc-supply = <&ldo7_reg>;
	vdd_pll-supply = <&ldo6_reg>;
	vdd-supply = <&ldo6_reg>;
};

&hdmicec {
	status = "okay";
	needs-hpd;
};

&i2c_2 {
	samsung,i2c-sda-delay = <100>;
	samsung,i2c-max-bus-freq = <66000>;
	/* used by HDMI DDC */
	status = "okay";
};

&mixer {
	status = "okay";
};

&mmc_0 {
	status = "okay";
	mmc-pwrseq = <&emmc_pwrseq>;
	card-detect-delay = <200>;
	samsung,dw-mshc-ciu-div = <3>;
	samsung,dw-mshc-sdr-timing = <0 4>;
	samsung,dw-mshc-ddr-timing = <0 2>;
	samsung,dw-mshc-hs400-timing = <0 2>;
	samsung,read-strobe-delay = <90>;
	pinctrl-names = "default";
	pinctrl-0 = <&sd0_clk &sd0_cmd &sd0_bus1 &sd0_bus4 &sd0_bus8 &sd0_cd &sd0_rclk>;
	bus-width = <8>;
	cap-mmc-highspeed;
	mmc-hs200-1_8v;
	mmc-hs400-1_8v;
	vmmc-supply = <&ldo18_reg>;
	vqmmc-supply = <&ldo3_reg>;
};

&pinctrl_0 {
	power_key: power-key {
		samsung,pins = "gpx0-3";
		samsung,pin-function = <EXYNOS_PIN_FUNC_INPUT>;
		samsung,pin-pud = <EXYNOS_PIN_PULL_NONE>;
		samsung,pin-drv = <EXYNOS5420_PIN_DRV_LV1>;
	};

	hdmi_hpd_irq: hdmi-hpd-irq {
		samsung,pins = "gpx3-7";
		samsung,pin-function = <EXYNOS_PIN_FUNC_INPUT>;
		samsung,pin-pud = <EXYNOS_PIN_PULL_DOWN>;
		samsung,pin-drv = <EXYNOS5420_PIN_DRV_LV1>;
	};
};

&pinctrl_1 {
	emmc_nrst_pin: emmc-nrst {
		samsung,pins = "gpd1-0";
		samsung,pin-function = <EXYNOS_PIN_FUNC_INPUT>;
		samsung,pin-pud = <EXYNOS_PIN_PULL_NONE>;
		samsung,pin-drv = <EXYNOS5420_PIN_DRV_LV1>;
	};
};<|MERGE_RESOLUTION|>--- conflicted
+++ resolved
@@ -193,7 +193,6 @@
 				};
 				map5 {
 					trip = <&cpu1_alert4>;
-<<<<<<< HEAD
 					cooling-device = <&cpu0 3 7>;
 				};
 				map6 {
@@ -264,78 +263,6 @@
 					cooling-device = <&cpu0 3 7>;
 				};
 				map6 {
-=======
-					cooling-device = <&cpu0 3 7>;
-				};
-				map6 {
-					trip = <&cpu1_alert4>;
-					cooling-device = <&cpu4 3 12>;
-				};
-			};
-		};
-		cpu2_thermal: cpu2-thermal {
-			thermal-sensors = <&tmu_cpu2 0>;
-			polling-delay-passive = <250>;
-			polling-delay = <0>;
-			trips {
-				cpu2_alert0: cpu-alert-0 {
-					temperature = <50000>;
-					hysteresis = <5000>;
-					type = "active";
-				};
-				cpu2_alert1: cpu-alert-1 {
-					temperature = <60000>;
-					hysteresis = <5000>;
-					type = "active";
-				};
-				cpu2_alert2: cpu-alert-2 {
-					temperature = <70000>;
-					hysteresis = <5000>;
-					type = "active";
-				};
-				cpu2_crit0: cpu-crit-0 {
-					temperature = <120000>;
-					hysteresis = <0>;
-					type = "critical";
-				};
-				cpu2_alert3: cpu-alert-3 {
-					temperature = <70000>;
-					hysteresis = <10000>;
-					type = "passive";
-				};
-				cpu2_alert4: cpu-alert-4 {
-					temperature = <85000>;
-					hysteresis = <10000>;
-					type = "passive";
-				};
-			};
-			cooling-maps {
-				map0 {
-					trip = <&cpu2_alert0>;
-					cooling-device = <&fan0 0 1>;
-				};
-				map1 {
-					trip = <&cpu2_alert1>;
-					cooling-device = <&fan0 1 2>;
-				};
-				map2 {
-					trip = <&cpu2_alert2>;
-					cooling-device = <&fan0 2 3>;
-				};
-				map3 {
-					trip = <&cpu2_alert3>;
-					cooling-device = <&cpu0 0 2>;
-				};
-				map4 {
-					trip = <&cpu2_alert3>;
-					cooling-device = <&cpu4 0 2>;
-				};
-				map5 {
-					trip = <&cpu2_alert4>;
-					cooling-device = <&cpu0 3 7>;
-				};
-				map6 {
->>>>>>> 661e50bc
 					trip = <&cpu2_alert4>;
 					cooling-device = <&cpu4 3 12>;
 				};
