# SPDX-License-Identifier: GPL-2.0-only
menuconfig SND_SOC_INTEL_MACH
	bool "Intel Machine drivers"
	depends on SND_SOC_INTEL_SST_TOPLEVEL || SND_SOC_SOF_INTEL_TOPLEVEL
	help
         Intel ASoC Machine Drivers. If you have a Intel machine that
         has an audio controller with a DSP and I2S or DMIC port, then
         enable this option by saying Y

         Note that the answer to this question doesn't directly affect the
         kernel: saying N will just cause the configurator to skip all
         the questions about Intel ASoC machine drivers.

if SND_SOC_INTEL_MACH

if SND_SOC_INTEL_HASWELL

config SND_SOC_INTEL_HASWELL_MACH
	tristate "Haswell Lynxpoint"
	depends on I2C
	depends on I2C_DESIGNWARE_PLATFORM || COMPILE_TEST
	depends on X86_INTEL_LPSS || COMPILE_TEST
	select SND_SOC_RT5640
	help
	  This adds support for the Lynxpoint Audio DSP on Intel(R) Haswell
	  Ultrabook platforms. This is a recommended option.
	  Say Y or m if you have such a device.
	  If unsure select "N".

endif ## SND_SOC_INTEL_HASWELL

if SND_SOC_INTEL_HASWELL || SND_SOC_SOF_BROADWELL

config SND_SOC_INTEL_BDW_RT5677_MACH
	tristate "Broadwell with RT5677 codec"
	depends on I2C
	depends on I2C_DESIGNWARE_PLATFORM || COMPILE_TEST
	depends on GPIOLIB || COMPILE_TEST
	depends on X86_INTEL_LPSS || COMPILE_TEST
	select SND_SOC_RT5677
	help
	  This adds support for Intel Broadwell platform based boards with
	  the RT5677 audio codec. This is a recommended option.
	  Say Y or m if you have such a device.
	  If unsure select "N".

config SND_SOC_INTEL_BROADWELL_MACH
	tristate "Broadwell Wildcatpoint"
	depends on I2C
	depends on I2C_DESIGNWARE_PLATFORM || COMPILE_TEST
	depends on X86_INTEL_LPSS || COMPILE_TEST
	select SND_SOC_RT286
	help
	  This adds support for the Wilcatpoint Audio DSP on Intel(R) Broadwell
	  Ultrabook platforms.
	  Say Y or m if you have such a device. This is a recommended option.
	  If unsure select "N".
endif ## SND_SOC_INTEL_HASWELL || SND_SOC_SOF_BROADWELL

if SND_SOC_INTEL_BAYTRAIL

config SND_SOC_INTEL_BYT_MAX98090_MACH
	tristate "Baytrail with MAX98090 codec"
	depends on I2C
	depends on X86_INTEL_LPSS || COMPILE_TEST
	select SND_SOC_MAX98090
	help
	  This adds audio driver for Intel Baytrail platform based boards
	  with the MAX98090 audio codec. This driver is deprecated, use
	  SND_SOC_INTEL_CHT_BSW_MAX98090_TI_MACH instead for better
	  functionality.

config SND_SOC_INTEL_BYT_RT5640_MACH
	tristate "Baytrail with RT5640 codec"
	depends on I2C
	depends on X86_INTEL_LPSS || COMPILE_TEST
	select SND_SOC_RT5640
	help
	  This adds audio driver for Intel Baytrail platform based boards
	  with the RT5640 audio codec. This driver is deprecated, use
	  SND_SOC_INTEL_BYTCR_RT5640_MACH instead for better functionality.

endif ## SND_SOC_INTEL_BAYTRAIL

if SND_SST_ATOM_HIFI2_PLATFORM || SND_SOC_SOF_BAYTRAIL

config SND_SOC_INTEL_BYTCR_RT5640_MACH
	tristate "Baytrail and Baytrail-CR with RT5640 codec"
	depends on I2C && ACPI
	depends on X86_INTEL_LPSS || COMPILE_TEST
	select SND_SOC_ACPI
	select SND_SOC_RT5640
	help
	  This adds support for ASoC machine driver for Intel(R) Baytrail and Baytrail-CR
	  platforms with RT5640 audio codec.
	  Say Y or m if you have such a device. This is a recommended option.
	  If unsure select "N".

config SND_SOC_INTEL_BYTCR_RT5651_MACH
	tristate "Baytrail and Baytrail-CR with RT5651 codec"
	depends on I2C && ACPI
	depends on X86_INTEL_LPSS || COMPILE_TEST
	select SND_SOC_ACPI
	select SND_SOC_RT5651
	help
	  This adds support for ASoC machine driver for Intel(R) Baytrail and Baytrail-CR
	  platforms with RT5651 audio codec.
	  Say Y or m if you have such a device. This is a recommended option.
	  If unsure select "N".

config SND_SOC_INTEL_CHT_BSW_RT5672_MACH
	tristate "Cherrytrail & Braswell with RT5672 codec"
	depends on I2C && ACPI
	depends on X86_INTEL_LPSS || COMPILE_TEST
	select SND_SOC_ACPI
	select SND_SOC_RT5670
        help
          This adds support for ASoC machine driver for Intel(R) Cherrytrail & Braswell
          platforms with RT5672 audio codec.
          Say Y or m if you have such a device. This is a recommended option.
          If unsure select "N".

config SND_SOC_INTEL_CHT_BSW_RT5645_MACH
	tristate "Cherrytrail & Braswell with RT5645/5650 codec"
	depends on I2C && ACPI
	depends on X86_INTEL_LPSS || COMPILE_TEST
	select SND_SOC_ACPI
	select SND_SOC_RT5645
	help
	  This adds support for ASoC machine driver for Intel(R) Cherrytrail & Braswell
	  platforms with RT5645/5650 audio codec.
	  Say Y or m if you have such a device. This is a recommended option.
	  If unsure select "N".

config SND_SOC_INTEL_CHT_BSW_MAX98090_TI_MACH
	tristate "Cherrytrail & Braswell with MAX98090 & TI codec"
	depends on I2C && ACPI
	depends on X86_INTEL_LPSS || COMPILE_TEST
	select SND_SOC_MAX98090
	select SND_SOC_TS3A227E
	help
	  This adds support for ASoC machine driver for Intel(R) Cherrytrail & Braswell
	  platforms with MAX98090 audio codec it also can support TI jack chip as aux device.
	  Say Y or m if you have such a device. This is a recommended option.
	  If unsure select "N".

config SND_SOC_INTEL_CHT_BSW_NAU8824_MACH
	tristate "Cherrytrail & Braswell with NAU88L24 codec"
	depends on I2C && ACPI
	depends on X86_INTEL_LPSS || COMPILE_TEST
	select SND_SOC_ACPI
	select SND_SOC_NAU8824
	help
	  This adds support for ASoC machine driver for Intel(R) Cherrytrail & Braswell
	  platforms with NAU88L24 audio codec.
	  Say Y or m if you have such a device. This is a recommended option.
	  If unsure select "N".

config SND_SOC_INTEL_BYT_CHT_DA7213_MACH
	tristate "Baytrail & Cherrytrail with DA7212/7213 codec"
	depends on I2C && ACPI
	depends on X86_INTEL_LPSS || COMPILE_TEST
	select SND_SOC_ACPI
	select SND_SOC_DA7213
	help
	  This adds support for ASoC machine driver for Intel(R) Baytrail & CherryTrail
	  platforms with DA7212/7213 audio codec.
	  Say Y or m if you have such a device. This is a recommended option.
	  If unsure select "N".

config SND_SOC_INTEL_BYT_CHT_ES8316_MACH
	tristate "Baytrail & Cherrytrail with ES8316 codec"
	depends on I2C && ACPI
	depends on X86_INTEL_LPSS || COMPILE_TEST
	select SND_SOC_ACPI
	select SND_SOC_ES8316
	help
	  This adds support for ASoC machine driver for Intel(R) Baytrail &
	  Cherrytrail platforms with ES8316 audio codec.
	  Say Y or m if you have such a device. This is a recommended option.
	  If unsure select "N".

endif ## SND_SST_ATOM_HIFI2_PLATFORM || SND_SOC_SOF_BAYTRAIL

if SND_SST_ATOM_HIFI2_PLATFORM

config SND_SOC_INTEL_BYT_CHT_NOCODEC_MACH
	tristate "Baytrail & Cherrytrail platform with no codec (MinnowBoard MAX, Up)"
	depends on I2C && ACPI
	depends on X86_INTEL_LPSS || COMPILE_TEST
	help
	  This adds support for ASoC machine driver for the MinnowBoard Max or
	  Up boards and provides access to I2S signals on the Low-Speed
	  connector. This is not a recommended option outside of these cases.
	  It is not intended to be enabled by distros by default.
	  Say Y or m if you have such a device.

	  If unsure select "N".

endif ## SND_SST_ATOM_HIFI2_PLATFORM

if SND_SOC_INTEL_SKL

config SND_SOC_INTEL_SKL_RT286_MACH
	tristate "SKL with RT286 I2S mode"
	depends on I2C && ACPI
	depends on MFD_INTEL_LPSS || COMPILE_TEST
	select SND_SOC_RT286
	select SND_SOC_DMIC
	select SND_SOC_HDAC_HDMI
	help
	   This adds support for ASoC machine driver for Skylake platforms
	   with RT286 I2S audio codec.
	   Say Y or m if you have such a device.
	   If unsure select "N".

config SND_SOC_INTEL_SKL_NAU88L25_SSM4567_MACH
	tristate "SKL with NAU88L25 and SSM4567 in I2S Mode"
	depends on I2C && ACPI
	depends on MFD_INTEL_LPSS || COMPILE_TEST
	select SND_SOC_NAU8825
	select SND_SOC_SSM4567
	select SND_SOC_DMIC
	select SND_SOC_HDAC_HDMI
	help
	  This adds support for ASoC Onboard Codec I2S machine driver. This will
	  create an alsa sound card for NAU88L25 + SSM4567.
	  Say Y or m if you have such a device. This is a recommended option.
	  If unsure select "N".

config SND_SOC_INTEL_SKL_NAU88L25_MAX98357A_MACH
	tristate "SKL with NAU88L25 and MAX98357A in I2S Mode"
	depends on I2C && ACPI
	depends on MFD_INTEL_LPSS || COMPILE_TEST
	select SND_SOC_NAU8825
	select SND_SOC_MAX98357A
	select SND_SOC_DMIC
	select SND_SOC_HDAC_HDMI
	help
	  This adds support for ASoC Onboard Codec I2S machine driver. This will
	  create an alsa sound card for NAU88L25 + MAX98357A.
	  Say Y or m if you have such a device. This is a recommended option.
	  If unsure select "N".

endif ## SND_SOC_INTEL_SKL

if SND_SOC_INTEL_APL

config SND_SOC_INTEL_BXT_DA7219_MAX98357A_MACH
	tristate "Broxton with DA7219 and MAX98357A in I2S Mode"
	depends on I2C && ACPI
	depends on MFD_INTEL_LPSS || COMPILE_TEST
	select SND_SOC_DA7219
	select SND_SOC_MAX98357A
	select SND_SOC_DMIC
	select SND_SOC_HDAC_HDMI
	select SND_HDA_DSP_LOADER
	help
	   This adds support for ASoC machine driver for Broxton-P platforms
	   with DA7219 + MAX98357A I2S audio codec.
	   Say Y or m if you have such a device. This is a recommended option.
	   If unsure select "N".

config SND_SOC_INTEL_BXT_RT298_MACH
	tristate "Broxton with RT298 I2S mode"
	depends on I2C && ACPI
	depends on MFD_INTEL_LPSS || COMPILE_TEST
	select SND_SOC_RT298
	select SND_SOC_DMIC
	select SND_SOC_HDAC_HDMI
	select SND_HDA_DSP_LOADER
	help
	   This adds support for ASoC machine driver for Broxton platforms
	   with RT286 I2S audio codec.
	   Say Y or m if you have such a device. This is a recommended option.
	   If unsure select "N".

endif ## SND_SOC_INTEL_APL

if SND_SOC_INTEL_KBL

config SND_SOC_INTEL_KBL_RT5663_MAX98927_MACH
	tristate "KBL with RT5663 and MAX98927 in I2S Mode"
	depends on I2C && ACPI
	depends on MFD_INTEL_LPSS || COMPILE_TEST
	select SND_SOC_RT5663
	select SND_SOC_MAX98927
	select SND_SOC_DMIC
	select SND_SOC_HDAC_HDMI
	select SND_SOC_INTEL_SKYLAKE_SSP_CLK
	help
	  This adds support for ASoC Onboard Codec I2S machine driver. This will
	  create an alsa sound card for RT5663 + MAX98927.
	  Say Y or m if you have such a device. This is a recommended option.
	  If unsure select "N".

config SND_SOC_INTEL_KBL_RT5663_RT5514_MAX98927_MACH
        tristate "KBL with RT5663, RT5514 and MAX98927 in I2S Mode"
	depends on I2C && ACPI
	depends on MFD_INTEL_LPSS || COMPILE_TEST
        depends on SPI
        select SND_SOC_RT5663
        select SND_SOC_RT5514
        select SND_SOC_RT5514_SPI
        select SND_SOC_MAX98927
        select SND_SOC_HDAC_HDMI
        help
          This adds support for ASoC Onboard Codec I2S machine driver. This will
          create an alsa sound card for RT5663 + RT5514 + MAX98927.
          Say Y or m if you have such a device. This is a recommended option.
          If unsure select "N".

config SND_SOC_INTEL_KBL_DA7219_MAX98357A_MACH
	tristate "KBL with DA7219 and MAX98357A in I2S Mode"
	depends on I2C && ACPI
	depends on MFD_INTEL_LPSS || COMPILE_TEST
	select SND_SOC_DA7219
	select SND_SOC_MAX98357A
	select SND_SOC_DMIC
	select SND_SOC_HDAC_HDMI
	help
	  This adds support for ASoC Onboard Codec I2S machine driver. This will
	  create an alsa sound card for DA7219 + MAX98357A I2S audio codec.
	  Say Y if you have such a device.

config SND_SOC_INTEL_KBL_DA7219_MAX98927_MACH
	tristate "KBL with DA7219 and MAX98927 in I2S Mode"
	depends on I2C && ACPI
	depends on MFD_INTEL_LPSS || COMPILE_TEST
	select SND_SOC_DA7219
	select SND_SOC_MAX98927
	select SND_SOC_MAX98373
	select SND_SOC_DMIC
	select SND_SOC_HDAC_HDMI
	help
	  This adds support for ASoC Onboard Codec I2S machine driver. This will
	  create an alsa sound card for DA7219 + MAX98927 I2S audio codec.
	  Say Y if you have such a device.
	  If unsure select "N".

config SND_SOC_INTEL_KBL_RT5660_MACH
	tristate "KBL with RT5660 in I2S Mode"
<<<<<<< HEAD
	depends on MFD_INTEL_LPSS && I2C && ACPI
=======
	depends on I2C && ACPI
	depends on MFD_INTEL_LPSS || COMPILE_TEST
>>>>>>> 0ecfebd2
	select SND_SOC_RT5660
	select SND_SOC_HDAC_HDMI
	help
	  This adds support for ASoC Onboard Codec I2S machine driver. This will
	  create an alsa sound card for RT5660 I2S audio codec.
	  Say Y if you have such a device.

endif ## SND_SOC_INTEL_KBL

<<<<<<< HEAD
if SND_SOC_INTEL_GLK
=======
if SND_SOC_INTEL_GLK || (SND_SOC_SOF_GEMINILAKE  && SND_SOC_SOF_HDA_LINK)
>>>>>>> 0ecfebd2

config SND_SOC_INTEL_GLK_RT5682_MAX98357A_MACH
	tristate "GLK with RT5682 and MAX98357A in I2S Mode"
	depends on I2C && ACPI
	depends on MFD_INTEL_LPSS || COMPILE_TEST
	select SND_SOC_RT5682
	select SND_SOC_MAX98357A
	select SND_SOC_DMIC
	select SND_SOC_HDAC_HDMI
	select SND_HDA_DSP_LOADER
	help
	   This adds support for ASoC machine driver for Geminilake platforms
	   with RT5682 + MAX98357A I2S audio codec.
	   Say Y if you have such a device.
	   If unsure select "N".

<<<<<<< HEAD
endif ## SND_SOC_INTEL_GLK
=======
endif ## SND_SOC_INTEL_GLK || (SND_SOC_SOF_GEMINILAKE  && SND_SOC_SOF_HDA_LINK)
>>>>>>> 0ecfebd2

if SND_SOC_INTEL_SKYLAKE_HDAUDIO_CODEC || SND_SOC_SOF_HDA_AUDIO_CODEC

config SND_SOC_INTEL_SKL_HDA_DSP_GENERIC_MACH
	tristate "SKL/KBL/BXT/APL with HDA Codecs"
	select SND_SOC_HDAC_HDMI
	# SND_SOC_HDAC_HDA is already selected
	help
	  This adds support for ASoC machine driver for Intel platforms
	  SKL/KBL/BXT/APL with iDisp, HDA audio codecs.
          Say Y or m if you have such a device. This is a recommended option.
	  If unsure select "N".

endif ## SND_SOC_INTEL_SKYLAKE_HDAUDIO_CODEC || SND_SOC_SOF_HDA_AUDIO_CODEC

if SND_SOC_SOF_HDA_COMMON || SND_SOC_SOF_BAYTRAIL
config SND_SOC_INTEL_SOF_RT5682_MACH
	tristate "SOF with rt5682 codec in I2S Mode"
	depends on I2C && ACPI
	depends on (SND_SOC_SOF_HDA_COMMON && MFD_INTEL_LPSS) ||\
		   (SND_SOC_SOF_BAYTRAIL && X86_INTEL_LPSS)
	select SND_SOC_RT5682
	select SND_SOC_DMIC
	select SND_SOC_HDAC_HDMI if SND_SOC_SOF_HDA_COMMON
	help
	   This adds support for ASoC machine driver for SOF platforms
	   with rt5682 codec.
	   Say Y if you have such a device.
	   If unsure select "N".
endif ## SND_SOC_SOF_HDA_COMMON || SND_SOC_SOF_BAYTRAIL

endif ## SND_SOC_INTEL_MACH<|MERGE_RESOLUTION|>--- conflicted
+++ resolved
@@ -340,12 +340,8 @@
 
 config SND_SOC_INTEL_KBL_RT5660_MACH
 	tristate "KBL with RT5660 in I2S Mode"
-<<<<<<< HEAD
-	depends on MFD_INTEL_LPSS && I2C && ACPI
-=======
-	depends on I2C && ACPI
-	depends on MFD_INTEL_LPSS || COMPILE_TEST
->>>>>>> 0ecfebd2
+	depends on I2C && ACPI
+	depends on MFD_INTEL_LPSS || COMPILE_TEST
 	select SND_SOC_RT5660
 	select SND_SOC_HDAC_HDMI
 	help
@@ -355,11 +351,7 @@
 
 endif ## SND_SOC_INTEL_KBL
 
-<<<<<<< HEAD
-if SND_SOC_INTEL_GLK
-=======
 if SND_SOC_INTEL_GLK || (SND_SOC_SOF_GEMINILAKE  && SND_SOC_SOF_HDA_LINK)
->>>>>>> 0ecfebd2
 
 config SND_SOC_INTEL_GLK_RT5682_MAX98357A_MACH
 	tristate "GLK with RT5682 and MAX98357A in I2S Mode"
@@ -376,11 +368,7 @@
 	   Say Y if you have such a device.
 	   If unsure select "N".
 
-<<<<<<< HEAD
-endif ## SND_SOC_INTEL_GLK
-=======
 endif ## SND_SOC_INTEL_GLK || (SND_SOC_SOF_GEMINILAKE  && SND_SOC_SOF_HDA_LINK)
->>>>>>> 0ecfebd2
 
 if SND_SOC_INTEL_SKYLAKE_HDAUDIO_CODEC || SND_SOC_SOF_HDA_AUDIO_CODEC
 
