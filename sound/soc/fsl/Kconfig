config SND_SOC_FSL_SAI
	tristate
	select SND_SOC_GENERIC_DMAENGINE_PCM

config SND_SOC_FSL_SSI
	tristate

config SND_SOC_FSL_SPDIF
	tristate

config SND_SOC_FSL_ESAI
	tristate

config SND_SOC_FSL_UTILS
	tristate

menuconfig SND_POWERPC_SOC
	tristate "SoC Audio for Freescale PowerPC CPUs"
	depends on FSL_SOC || PPC_MPC52xx
	help
	  Say Y or M if you want to add support for codecs attached to
	  the PowerPC CPUs.

if SND_POWERPC_SOC

config SND_MPC52xx_DMA
	tristate

config SND_SOC_POWERPC_DMA
	tristate

config SND_SOC_MPC8610_HPCD
	tristate "ALSA SoC support for the Freescale MPC8610 HPCD board"
	# I2C is necessary for the CS4270 driver
	depends on MPC8610_HPCD && I2C
	select SND_SOC_FSL_SSI
	select SND_SOC_FSL_UTILS
	select SND_SOC_POWERPC_DMA
	select SND_SOC_CS4270
	select SND_SOC_CS4270_VD33_ERRATA
	default y if MPC8610_HPCD
	help
	  Say Y if you want to enable audio on the Freescale MPC8610 HPCD.

config SND_SOC_P1022_DS
	tristate "ALSA SoC support for the Freescale P1022 DS board"
	# I2C is necessary for the WM8776 driver
	depends on P1022_DS && I2C
	select SND_SOC_FSL_SSI
	select SND_SOC_FSL_UTILS
	select SND_SOC_POWERPC_DMA
	select SND_SOC_WM8776
	default y if P1022_DS
	help
	  Say Y if you want to enable audio on the Freescale P1022 DS board.
	  This will also include the Wolfson Microelectronics WM8776 codec
	  driver.

config SND_SOC_P1022_RDK
	tristate "ALSA SoC support for the Freescale / iVeia P1022 RDK board"
	# I2C is necessary for the WM8960 driver
	depends on P1022_RDK && I2C
	select SND_SOC_FSL_SSI
	select SND_SOC_FSL_UTILS
	select SND_SOC_POWERPC_DMA
	select SND_SOC_WM8960
	default y if P1022_RDK
	help
	  Say Y if you want to enable audio on the Freescale / iVeia
	  P1022 RDK board.  This will also include the Wolfson
	  Microelectronics WM8960 codec driver.

config SND_SOC_MPC5200_I2S
	tristate "Freescale MPC5200 PSC in I2S mode driver"
	depends on PPC_MPC52xx && PPC_BESTCOMM
	select SND_MPC52xx_DMA
	select PPC_BESTCOMM_GEN_BD
	help
	  Say Y here to support the MPC5200 PSCs in I2S mode.

config SND_SOC_MPC5200_AC97
	tristate "Freescale MPC5200 PSC in AC97 mode driver"
	depends on PPC_MPC52xx && PPC_BESTCOMM
	select SND_SOC_AC97_BUS
	select SND_MPC52xx_DMA
	select PPC_BESTCOMM_GEN_BD
	help
	  Say Y here to support the MPC5200 PSCs in AC97 mode.

config SND_MPC52xx_SOC_PCM030
	tristate "SoC AC97 Audio support for Phytec pcm030 and WM9712"
	depends on PPC_MPC5200_SIMPLE
	select SND_SOC_MPC5200_AC97
	select SND_SOC_WM9712
	help
	  Say Y if you want to add support for sound on the Phytec pcm030
	  baseboard.

config SND_MPC52xx_SOC_EFIKA
	tristate "SoC AC97 Audio support for bbplan Efika and STAC9766"
	depends on PPC_EFIKA
	select SND_SOC_MPC5200_AC97
	select SND_SOC_STAC9766
	help
	  Say Y if you want to add support for sound on the Efika.

endif # SND_POWERPC_SOC

menuconfig SND_IMX_SOC
	tristate "SoC Audio for Freescale i.MX CPUs"
	depends on ARCH_MXC || COMPILE_TEST
	help
	  Say Y or M if you want to add support for codecs attached to
	  the i.MX CPUs.

if SND_IMX_SOC

config SND_SOC_IMX_SSI
	tristate

config SND_SOC_IMX_PCM_FIQ
	tristate
	select FIQ

config SND_SOC_IMX_PCM_DMA
	tristate
	select SND_SOC_GENERIC_DMAENGINE_PCM

config SND_SOC_IMX_AUDMUX
	tristate

config SND_MXC_SOC_WM1133_EV1
	tristate "Audio on the i.MX31ADS with WM1133-EV1 fitted"
	depends on MACH_MX31ADS_WM1133_EV1
	select SND_SOC_WM8350
	select SND_SOC_IMX_PCM_FIQ
	select SND_SOC_IMX_AUDMUX
	select SND_SOC_IMX_SSI
	help
	  Enable support for audio on the i.MX31ADS with the WM1133-EV1
	  PMIC board with WM8835x fitted.

config SND_SOC_MX27VIS_AIC32X4
	tristate "SoC audio support for Visstrim M10 boards"
	depends on MACH_IMX27_VISSTRIM_M10 && I2C
	select SND_SOC_TLV320AIC32X4
	select SND_SOC_IMX_PCM_DMA
	select SND_SOC_IMX_AUDMUX
	select SND_SOC_IMX_SSI
	help
	  Say Y if you want to add support for SoC audio on Visstrim SM10
	  board with TLV320AIC32X4 codec.

config SND_SOC_PHYCORE_AC97
	tristate "SoC Audio support for Phytec phyCORE (and phyCARD) boards"
	depends on MACH_PCM043 || MACH_PCA100
	select SND_SOC_AC97_BUS
	select SND_SOC_WM9712
	select SND_SOC_IMX_PCM_FIQ
	select SND_SOC_IMX_AUDMUX
	select SND_SOC_IMX_SSI
	help
	  Say Y if you want to add support for SoC audio on Phytec phyCORE
	  and phyCARD boards in AC97 mode

config SND_SOC_EUKREA_TLV320
	tristate "Eukrea TLV320"
	depends on MACH_EUKREA_MBIMX27_BASEBOARD \
		|| MACH_EUKREA_MBIMXSD25_BASEBOARD \
		|| MACH_EUKREA_MBIMXSD35_BASEBOARD \
		|| MACH_EUKREA_MBIMXSD51_BASEBOARD \
		|| (OF && ARM)
	depends on I2C
<<<<<<< HEAD
	select SND_SOC_TLV320AIC23
=======
	select SND_SOC_TLV320AIC23_I2C
	select SND_SOC_IMX_PCM_FIQ
>>>>>>> cc1bc54a
	select SND_SOC_IMX_AUDMUX
	select SND_SOC_IMX_SSI
	select SND_SOC_FSL_SSI
	select SND_SOC_IMX_PCM_DMA
	help
	  Enable I2S based access to the TLV320AIC23B codec attached
	  to the SSI interface

config SND_SOC_IMX_WM8962
	tristate "SoC Audio support for i.MX boards with wm8962"
	depends on OF && I2C
	select SND_SOC_WM8962
	select SND_SOC_IMX_PCM_DMA
	select SND_SOC_IMX_AUDMUX
	select SND_SOC_FSL_SSI
	help
	  Say Y if you want to add support for SoC audio on an i.MX board with
	  a wm8962 codec.

config SND_SOC_IMX_SGTL5000
	tristate "SoC Audio support for i.MX boards with sgtl5000"
	depends on OF && I2C
	select SND_SOC_SGTL5000
	select SND_SOC_IMX_PCM_DMA
	select SND_SOC_IMX_AUDMUX
	select SND_SOC_FSL_SSI
	help
	  Say Y if you want to add support for SoC audio on an i.MX board with
	  a sgtl5000 codec.

config SND_SOC_IMX_SPDIF
	tristate "SoC Audio support for i.MX boards with S/PDIF"
	select SND_SOC_IMX_PCM_DMA
	select SND_SOC_FSL_SPDIF
	select REGMAP_MMIO
	help
	  SoC Audio support for i.MX boards with S/PDIF
	  Say Y if you want to add support for SoC audio on an i.MX board with
	  a S/DPDIF.

config SND_SOC_IMX_MC13783
	tristate "SoC Audio support for I.MX boards with mc13783"
	depends on MFD_MC13XXX && ARM
	select SND_SOC_IMX_SSI
	select SND_SOC_IMX_AUDMUX
	select SND_SOC_MC13783
	select SND_SOC_IMX_PCM_DMA

endif # SND_IMX_SOC<|MERGE_RESOLUTION|>--- conflicted
+++ resolved
@@ -171,12 +171,7 @@
 		|| MACH_EUKREA_MBIMXSD51_BASEBOARD \
 		|| (OF && ARM)
 	depends on I2C
-<<<<<<< HEAD
-	select SND_SOC_TLV320AIC23
-=======
 	select SND_SOC_TLV320AIC23_I2C
-	select SND_SOC_IMX_PCM_FIQ
->>>>>>> cc1bc54a
 	select SND_SOC_IMX_AUDMUX
 	select SND_SOC_IMX_SSI
 	select SND_SOC_FSL_SSI
